<<<<<<< HEAD
# Pending additions
## New features
- [#680](https://github.com/helmholtz-analytics/heat/pull/680) New property: larray
- [#683](https://github.com/helmholtz-analytics/heat/pull/683) New properties: nbytes, gnbytes, lnbytes
### Manipulations
### Statistical Functions
### Linear Algebra
### ...

## Bug fixes
=======
# v0.5.1

- [#678](https://github.com/helmholtz-analytics/heat/pull/678) Bugfix: Internal functions now use explicit device parameters for DNDarray and torch.Tensor initializations.
- [#684](https://github.com/helmholtz-analytics/heat/pull/684) Bug fix: distributed `reshape` does not work on booleans.
>>>>>>> 9c90cb44

# v0.5.0

- [#488](https://github.com/helmholtz-analytics/heat/pull/488) Enhancement: Rework of the test device selection.
- [#569](https://github.com/helmholtz-analytics/heat/pull/569) New feature: distributed `percentile()` and `median()`
- [#572](https://github.com/helmholtz-analytics/heat/pull/572) New feature: distributed `pad()`
- [#573](https://github.com/helmholtz-analytics/heat/pull/573) Bugfix: matmul fixes: early out for 2 vectors, remainders not added if inner block is 1 for split 10 case
- [#575](https://github.com/helmholtz-analytics/heat/pull/558) Bugfix: Binary operations use proper type casting
- [#575](https://github.com/helmholtz-analytics/heat/pull/558) Bugfix: ``where()`` and ``cov()`` convert ints to floats when given as parameters
- [#577](https://github.com/helmholtz-analytics/heat/pull/577) Add ``DNDarray.ndim`` property
- [#578](https://github.com/helmholtz-analytics/heat/pull/578) Bugfix: Bad variable in ``reshape()``
- [#580](https://github.com/helmholtz-analytics/heat/pull/580) New feature: distributed ``fliplr()``
- [#581](https://github.com/helmholtz-analytics/heat/pull/581) New Feature: ``DNDarray.tolist()``
- [#583](https://github.com/helmholtz-analytics/heat/pull/583) New feature: distributed ``rot90()``
- [#593](https://github.com/helmholtz-analytics/heat/pull/593) New feature distributed ``arctan2()``
- [#594](https://github.com/helmholtz-analytics/heat/pull/594) New feature: Advanced indexing
- [#594](https://github.com/helmholtz-analytics/heat/pull/594) Bugfix: distributed ``__getitem__`` and ``__setitem__`` memory consumption heavily reduced
- [#596](https://github.com/helmholtz-analytics/heat/pull/596) New feature: distributed ``outer()``
- [#598](https://github.com/helmholtz-analytics/heat/pull/598) Type casting changed to PyTorch style casting (i.e. intuitive casting) instead of safe casting
- [#600](https://github.com/helmholtz-analytics/heat/pull/600) New feature: ``shape()``
- [#608](https://github.com/helmholtz-analytics/heat/pull/608) New features: distributed ``stack()``, ``column_stack()``, ``row_stack()``
- [#614](https://github.com/helmholtz-analytics/heat/pull/614) New feature: printing of DNDarrays and ``__repr__`` and ``__str__`` functions
- [#615](https://github.com/helmholtz-analytics/heat/pull/615) New feature: distributed `skew()`
- [#615](https://github.com/helmholtz-analytics/heat/pull/615) New feature: distributed `kurtosis()`
- [#618](https://github.com/helmholtz-analytics/heat/pull/618) Printing of unbalanced DNDarrays added
- [#620](https://github.com/helmholtz-analytics/heat/pull/620) New feature: distributed `knn`
- [#624](https://github.com/helmholtz-analytics/heat/pull/624) Bugfix: distributed `median()` indexing and casting
- [#629](https://github.com/helmholtz-analytics/heat/pull/629) New features: distributed `asin`, `acos`, `atan`, `atan2`
- [#631](https://github.com/helmholtz-analytics/heat/pull/631) Bugfix: get_halo behaviour when rank has no data.
- [#634](https://github.com/helmholtz-analytics/heat/pull/634) New features: distributed `kmedians`, `kmedoids`, `manhattan`
- [#633](https://github.com/helmholtz-analytics/heat/pull/633) Documentation: updated contributing.md
- [#635](https://github.com/helmholtz-analytics/heat/pull/635) `DNDarray.__getitem__` balances and resplits the given key to None if the key is a DNDarray
- [#638](https://github.com/helmholtz-analytics/heat/pull/638) Fix: arange returns float32 with single input of type float & update skipped device tests
- [#639](https://github.com/helmholtz-analytics/heat/pull/639) Bugfix: balanced array in demo_knn, changed behaviour of knn
- [#648](https://github.com/helmholtz-analytics/heat/pull/648) Bugfix: tensor printing with PyTorch 1.6.0
- [#651](https://github.com/helmholtz-analytics/heat/pull/651) Bugfix: `NotImplemented` is now `NotImplementedError` in `core.communication.Communication` base class
- [#652](https://github.com/helmholtz-analytics/heat/pull/652) Feature: benchmark scripts and jobscript generation
- [#653](https://github.com/helmholtz-analytics/heat/pull/653) Printing above threshold gathers the data without a buffer now
- [#653](https://github.com/helmholtz-analytics/heat/pull/653) Bugfixes: Update unittests argmax & argmin + force index order in mpi_argmax & mpi_argmin. Add device parameter for tensor creation in dndarray.get_halo().
- [#659](https://github.com/helmholtz-analytics/heat/pull/659) New feature: distributed `random.permutation` + `random.randperm`
- [#662](https://github.com/helmholtz-analytics/heat/pull/662) Bugfixes: `minimum()` and `maximum()` split semantics, scalar input, different input dtype
- [#664](https://github.com/helmholtz-analytics/heat/pull/664) New feature / enhancement: distributed `random.random_sample`, `random.random`, `random.sample`, `random.ranf`, `random.random_integer`
- [#666](https://github.com/helmholtz-analytics/heat/pull/666) New feature: distributed prepend/append for `diff()`.
- [#667](https://github.com/helmholtz-analytics/heat/pull/667) Enhancement `reshape`: rename axis parameter
- [#670](https://github.com/helmholtz-analytics/heat/pull/670) New Feature: distributed `bincount()`
- [#672](https://github.com/helmholtz-analytics/heat/pull/672) Bug / Enhancement: Remove `MPIRequest.wait()`, rewrite calls with capital letters. lower case `wait()` now falls back to the `mpi4py` function

# v0.4.0

- Update documentation theme to "Read the Docs"
- [#429](https://github.com/helmholtz-analytics/heat/pull/429) Create submodule for Linear Algebra functions
- [#429](https://github.com/helmholtz-analytics/heat/pull/429) Implemented QR
- [#429](https://github.com/helmholtz-analytics/heat/pull/429) Implemented a tiling class to create Square tiles along the diagonal of a 2D matrix
- [#429](https://github.com/helmholtz-analytics/heat/pull/429) Added PyTorch Jitter to inner function of matmul for increased speed
- [#483](https://github.com/helmholtz-analytics/heat/pull/483) Bugfix: Underlying torch tensor moves to the right device on array initialisation
- [#483](https://github.com/helmholtz-analytics/heat/pull/483) Bugfix: DNDarray.cpu() changes heat device to cpu
- [#496](https://github.com/helmholtz-analytics/heat/pull/496) New feature: flipud()
- [#498](https://github.com/helmholtz-analytics/heat/pull/498) Feature: flip()
- [#499](https://github.com/helmholtz-analytics/heat/pull/499) Bugfix: MPI datatype mapping: `torch.int16` now maps to `MPI.SHORT` instead of `MPI.SHORT_INT`
- [#501](https://github.com/helmholtz-analytics/heat/pull/501) New Feature: flatten
- [#506](https://github.com/helmholtz-analytics/heat/pull/506) Bugfix: setup.py has correct version parsing
- [#507](https://github.com/helmholtz-analytics/heat/pull/507) Bugfix: sanitize_axis changes axis of 0-dim scalars to None
- [#511](https://github.com/helmholtz-analytics/heat/pull/511) New feature: reshape
- [#515](https://github.com/helmholtz-analytics/heat/pull/515) ht.var() now returns the unadjusted sample variance by default, Bessel's correction can be applied by setting ddof=1.
- [#518](https://github.com/helmholtz-analytics/heat/pull/518) Implementation of Spectral Clustering.
- [#519](https://github.com/helmholtz-analytics/heat/pull/519) Bugfix: distributed slicing with empty list or scalar as input; distributed nonzero() of empty (local) tensor.
- [#520](https://github.com/helmholtz-analytics/heat/pull/520) Bugfix: Resplit returns correct values now.
- [#520](https://github.com/helmholtz-analytics/heat/pull/520) Feature: SplitTiles class, used in new resplit, tiles with theoretical and actual split axes
- [#521](https://github.com/helmholtz-analytics/heat/pull/521) Add documentation for the generic reduce_op in Heat's core
- [#522](https://github.com/helmholtz-analytics/heat/pull/522) Added CUDA-aware MPI detection for MVAPICH, MPICH and ParaStation.
- [#524](https://github.com/helmholtz-analytics/heat/pull/524) New Feature: cumsum & cumprod
- [#526](https://github.com/helmholtz-analytics/heat/pull/526) float32 is now consistent default dtype for factories.
- [#531](https://github.com/helmholtz-analytics/heat/pull/531) Tiling objects are not separate from the DNDarray
- [#534](https://github.com/helmholtz-analytics/heat/pull/534) `eye()` supports all 2D split combinations and matrix configurations.
- [#535](https://github.com/helmholtz-analytics/heat/pull/535) Introduction of BaseEstimator and clustering, classification and regression mixins.
- [#536](https://github.com/helmholtz-analytics/heat/pull/536) Getting rid of the docs folder
- [#541](https://github.com/helmholtz-analytics/heat/pull/541) Introduction of basic halo scheme for inter-rank operations
- [#558](https://github.com/helmholtz-analytics/heat/pull/558) `sanitize_memory_layout` assumes default memory layout of the input tensor
- [#558](https://github.com/helmholtz-analytics/heat/pull/558) Support for PyTorch 1.5.0 added
- [#562](https://github.com/helmholtz-analytics/heat/pull/562) Bugfix: split semantics of ht.squeeze()
- [#567](https://github.com/helmholtz-analytics/heat/pull/567) Bugfix: split differences for setitem are now assumed to be correctly given, error will come from torch upon the setting of the value

# v0.3.0

- [#454](https://github.com/helmholtz-analytics/heat/issues/454) Update lasso example
- [#474](https://github.com/helmholtz-analytics/heat/pull/474) New feature: distributed Gaussian Naive Bayes classifier
- [#473](https://github.com/helmholtz-analytics/heat/issues/473) Matmul now will not split any of the input matrices if both have `split=None`. To toggle splitting of one input for increased speed use the allow_resplit flag.
- [#473](https://github.com/helmholtz-analytics/heat/issues/473) `dot` handles 2 split None vectors correctly now
- [#470](https://github.com/helmholtz-analytics/heat/pull/470) Enhancement: Accelerate distance calculations in kmeans clustering by introduction of new module spatial.distance
- [#478](https://github.com/helmholtz-analytics/heat/pull/478) `ht.array` now typecasts the local torch tensors if the torch tensors given are not the torch version of the specified dtype + unit test updates
- [#479](https://github.com/helmholtz-analytics/heat/pull/479) Completion of spatial.distance module to support 2D input arrays of different splittings (None or 0) and different datatypes, also if second input argument is None

# v0.2.2

This version adds support for PyTorch 1.4.0. There are also several minor feature improvements and bug fixes listed below.
- [#443](https://github.com/helmholtz-analytics/heat/pull/443) added option for neutral elements to be used in the place of empty tensors in reduction operations (`operations.__reduce_op`) (cf. [#369](https://github.com/helmholtz-analytics/heat/issues/369) and [#444](https://github.com/helmholtz-analytics/heat/issues/444))
- [#445](https://github.com/helmholtz-analytics/heat/pull/445) `var` and `std` both now support iterable axis arguments
- [#452](https://github.com/helmholtz-analytics/heat/pull/452) updated pull request template
- [#465](https://github.com/helmholtz-analytics/heat/pull/465) bug fix: `x.unique()` returns a DNDarray both in distributed and non-distributed mode (cf. [#464])
- [#463](https://github.com/helmholtz-analytics/heat/pull/463) Bugfix: Lasso tests now run with both GPUs and CPUs

# v0.2.1

This version fixes the packaging, such that installed versions of HeAT contain all required Python packages.

# v0.2.0

This version varies greatly from the previous version (0.1.0). This version includes a great increase in
functionality and there are many changes. Many functions which were working previously now behave more closely
to their numpy counterparts. Although a large amount of progress has been made, work is still ongoing. We
appreciate everyone who uses this package and we work hard to solve the issues which you report to us. Thank you!

## Updated Package Requirements
- python >= 3.5
- mpi4py >= 3.0.0
- numpy >= 1.13.0
- torch >= 1.3.0

#### Optional Packages
- h5py >= 2.8.0
- netCDF4 >= 1.4.0, <= 1.5.2
- pre-commit >= 1.18.3 (development requirement)

## Additions

### GPU Support
[#415](https://github.com/helmholtz-analytics/heat/pull/415) GPU support was added for this release. To set the default device use `ht.use_device(dev)` where `dev` can be either
"gpu" or "cpu". Make sure to specify the device when creating DNDarrays if the desired device is different than the
default. If no device is specified then that device is assumed to be "cpu".

#### Basic Operations
- [#308](https://github.com/helmholtz-analytics/heat/pull/308) balance
- [#308](https://github.com/helmholtz-analytics/heat/pull/308) convert DNDarray to numpy NDarray
- [#412](https://github.com/helmholtz-analytics/heat/pull/412) diag and diagonal
- [#388](https://github.com/helmholtz-analytics/heat/pull/388) diff
- [#362](https://github.com/helmholtz-analytics/heat/pull/362) distributed random numbers
- [#327](https://github.com/helmholtz-analytics/heat/pull/327) exponents and logarithms
- [#423](https://github.com/helmholtz-analytics/heat/pull/423) Fortran memory layout
- [#330](https://github.com/helmholtz-analytics/heat/pull/330) load csv
- [#326](https://github.com/helmholtz-analytics/heat/pull/326) maximum
- [#324](https://github.com/helmholtz-analytics/heat/pull/324) minimum
- [#304](https://github.com/helmholtz-analytics/heat/pull/304) nonzero
- [#367](https://github.com/helmholtz-analytics/heat/pull/367) prod
- [#402](https://github.com/helmholtz-analytics/heat/pull/402) modf
- [#428](https://github.com/helmholtz-analytics/heat/pull/428) redistribute
- [#345](https://github.com/helmholtz-analytics/heat/pull/345) resplit out of place
- [#402](https://github.com/helmholtz-analytics/heat/pull/402) round
- [#312](https://github.com/helmholtz-analytics/heat/pull/312) sort
- [#423](https://github.com/helmholtz-analytics/heat/pull/423) strides
- [#304](https://github.com/helmholtz-analytics/heat/pull/304) where

#### Basic Multi-DNDarray Operations
- [#366](https://github.com/helmholtz-analytics/heat/pull/366) bit-wise AND, OR, and XOR
- [#319](https://github.com/helmholtz-analytics/heat/pull/319) concatenate
- [#387](https://github.com/helmholtz-analytics/heat/pull/387) hstack
- [#387](https://github.com/helmholtz-analytics/heat/pull/387) vstack

#### Developmental
- Code of conduct
- Contribution guidelines
    * pre-commit and black checks added to Pull Requests to ensure proper formatting
- Issue templates
- [#357](https://github.com/helmholtz-analytics/heat/pull/357) Logspace factory
- [#428](https://github.com/helmholtz-analytics/heat/pull/428) lshape map creation
- Pull Request Template
- Removal of the ml folder in favor of regression and clustering folders
- [#365](https://github.com/helmholtz-analytics/heat/pull/365) Test suite

#### Linear Algebra and Statistics
- [#352](https://github.com/helmholtz-analytics/heat/pull/352) average
- [#322](https://github.com/helmholtz-analytics/heat/pull/322) dot
- [#322](https://github.com/helmholtz-analytics/heat/pull/322) cov
- [#286](https://github.com/helmholtz-analytics/heat/pull/286) matmul
- [#350](https://github.com/helmholtz-analytics/heat/pull/350) mean for all numerical HeAT dtypes available

#### Regression, Clustering, and Misc.
- [#307](https://github.com/helmholtz-analytics/heat/pull/307) lasso regression example
- [#308](https://github.com/helmholtz-analytics/heat/pull/308) kmeans scikit feature completeness
- [#435](https://github.com/helmholtz-analytics/heat/pull/435) Parter matrix

# Bug Fixes

- KMeans bug fixes
    * Working in distributed mode
    * Fixed shape cluster centers for `init='kmeans++'`
- __local_op now returns proper gshape
- allgatherv fix -> elements now sorted in the correct order
- getitiem fixes and improvements
- unique now returns a distributed result if the input was distributed
- AllToAll on single process now functioning properly
- optional packages are truly optional for running the unit tests
- the output of mean and var (and std) now set the correct split axis for the returned DNDarray<|MERGE_RESOLUTION|>--- conflicted
+++ resolved
@@ -1,4 +1,3 @@
-<<<<<<< HEAD
 # Pending additions
 ## New features
 - [#680](https://github.com/helmholtz-analytics/heat/pull/680) New property: larray
@@ -9,12 +8,10 @@
 ### ...
 
 ## Bug fixes
-=======
 # v0.5.1
 
 - [#678](https://github.com/helmholtz-analytics/heat/pull/678) Bugfix: Internal functions now use explicit device parameters for DNDarray and torch.Tensor initializations.
 - [#684](https://github.com/helmholtz-analytics/heat/pull/684) Bug fix: distributed `reshape` does not work on booleans.
->>>>>>> 9c90cb44
 
 # v0.5.0
 
