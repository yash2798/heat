--- conflicted
+++ resolved
@@ -1,9 +1,6 @@
 # Pending Additions
-<<<<<<< HEAD
 
 - Update documentation theme to "Read the Docs"
-=======
->>>>>>> e3e91aaa
 - [#429](https://github.com/helmholtz-analytics/heat/pull/429) Create submodule for Linear Algebra functions
 - [#429](https://github.com/helmholtz-analytics/heat/pull/429) Implementated QR
 - [#429](https://github.com/helmholtz-analytics/heat/pull/429) Implementated a tiling class to create Square tiles along the diagonal of a 2D matrix
