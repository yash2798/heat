--- conflicted
+++ resolved
@@ -17,15 +17,11 @@
 - [#868](https://github.com/helmholtz-analytics/heat/pull/868) Fixed an issue in `__binary_op` where data was falsely distributed if a DNDarray has single element.
 - [#916](https://github.com/helmholtz-analytics/heat/pull/916) Fixed an issue in `random.randint` where the size parameter does not accept ints.
 
+## Feature additions
+
 ### Arithmetics
-<<<<<<< HEAD
- - [#887](https://github.com/helmholtz-analytics/heat/pull/887) Binary operations now support operands of equal shapes, equal `split` axes, but different distribution maps.
-
-## Feature additions
-=======
 - [#887](https://github.com/helmholtz-analytics/heat/pull/887) Binary operations now support operands of equal shapes, equal `split` axes, but different distribution maps.
 - [#945](https://github.com/helmholtz-analytics/heat/pull/945) `div` now supports `out` and `where` kwargs
->>>>>>> 860626bb
 ### Communication
 - [#868](https://github.com/helmholtz-analytics/heat/pull/868) New `MPICommunication` method `Split`
 ### DNDarray
