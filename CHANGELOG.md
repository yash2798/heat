--- conflicted
+++ resolved
@@ -2,14 +2,12 @@
 
 ## Highlights
 
-<<<<<<< HEAD
 
 ## Breaking Changes
 - [#758](https://github.com/helmholtz-analytics/heat/pull/758) Indexing a distributed `DNDarray` along the `DNDarray.split` dimension now returns a non-distributed `DNDarray`, i.e. the indexed element is MPI-broadcasted.
 
 ## Bug Fixes
 - [#758](https://github.com/helmholtz-analytics/heat/pull/758) Fix indexing inconsistencies in `DNDarray.__getitem__()`
-=======
 ### Linear Algebra
 - [#718](https://github.com/helmholtz-analytics/heat/pull/718) New feature: `trace()`
 - [#768](https://github.com/helmholtz-analytics/heat/pull/768) New feature: unary positive and negative operations
@@ -20,7 +18,6 @@
 
 ## Bug fixes
 - [#768](https://github.com/helmholtz-analytics/heat/pull/768) Fixed an issue where `deg2rad` and `rad2deg`are not working with the 'out' parameter.
->>>>>>> dcebadc3
 
 
 # v1.0.0
