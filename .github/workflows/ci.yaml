name: ci

on:
  pull_request_review:
    types: [submitted]

jobs:
  approved:
    if: github.event.review.state == 'approved'
    runs-on: ubuntu-latest
    strategy:
      fail-fast: false
      matrix:
        py-version:
          - 3.7
          - 3.8
          - 3.9
        mpi: [ 'openmpi' ]
        install-options: [ '.', '.[hdf5,netcdf]' ]
        pytorch-version:
          - 'torch==1.7.1+cpu torchvision==0.8.2+cpu torchaudio==0.7.2'
          - 'torch==1.8.1+cpu torchvision==0.9.1+cpu torchaudio==0.8.1'
          - 'torch==1.9.1+cpu torchvision==0.10.1+cpu torchaudio==0.9.1'
<<<<<<< HEAD
          - 'torch==1.10.1+cpu torchvision==0.11.2+cpu torchaudio==0.10.1'
=======
          - 'torch==1.12.0+cpu torchvision==0.13.0+cpu torchaudio==0.12.0'
        exclude:
          - py-version: 3.9
            pytorch-version: 'torch==1.7.1+cpu torchvision==0.8.2+cpu torchaudio==0.7.2'
>>>>>>> ea965ff9


    name: Python ${{ matrix.py-version }} with ${{ matrix.pytorch-version }}; options ${{ matrix.install-options }}
    steps:
      - name: Checkout
        uses: actions/checkout@v2
      - name: Setup MPI
        uses: mpi4py/setup-mpi@v1
        with:
          mpi: ${{ matrix.mpi }}
      - name: Use Python ${{ matrix.py-version }}
        uses: actions/setup-python@v2
        with:
          python-version: ${{ matrix.py-version }}
          architecture: x64
      - name: Test
        run: |
          pip install pytest
          pip install ${{ matrix.pytorch-version }} -f https://download.pytorch.org/whl/torch_stable.html
          pip install ${{ matrix.install-options }}
          mpirun -n 3 pytest heat/
          mpirun -n 4 pytest heat/<|MERGE_RESOLUTION|>--- conflicted
+++ resolved
@@ -21,15 +21,11 @@
           - 'torch==1.7.1+cpu torchvision==0.8.2+cpu torchaudio==0.7.2'
           - 'torch==1.8.1+cpu torchvision==0.9.1+cpu torchaudio==0.8.1'
           - 'torch==1.9.1+cpu torchvision==0.10.1+cpu torchaudio==0.9.1'
-<<<<<<< HEAD
           - 'torch==1.10.1+cpu torchvision==0.11.2+cpu torchaudio==0.10.1'
-=======
           - 'torch==1.12.0+cpu torchvision==0.13.0+cpu torchaudio==0.12.0'
         exclude:
           - py-version: 3.9
             pytorch-version: 'torch==1.7.1+cpu torchvision==0.8.2+cpu torchaudio==0.7.2'
->>>>>>> ea965ff9
-
 
     name: Python ${{ matrix.py-version }} with ${{ matrix.pytorch-version }}; options ${{ matrix.install-options }}
     steps:
