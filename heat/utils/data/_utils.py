--- conflicted
+++ resolved
@@ -1,6 +1,3 @@
-<<<<<<< HEAD
-# this file contains standalone utilities for data preparations
-=======
 """
 This file contains functions which may be useful for certain datatypes, but are not test in the heat framework
 This file contains standalone utilities for data preparation which may be useful
@@ -11,19 +8,10 @@
 import numpy as np
 import os
 import struct
->>>>>>> 885f686a
 
 
 def dali_tfrecord2idx(train_dir, train_idx_dir, val_dir, val_idx_dir):
     """
-<<<<<<< HEAD
-    prepare TFRecords indexes for use with DALI. It will produce indexes for all files in the
-    given ``train_dir`` and ``val_dir`` directories
-    """
-    import struct
-    import os
-
-=======
     WARNING: This function likely requires adjustments and it is by no means a final product !!!
     this file contains standalone utilities for data preparation which may be useful
     this function contained within are not tested, nor actively supported
@@ -31,37 +19,10 @@
     prepare TFRecords indexes for use with DALI. It will produce indexes for all files in the
     given ``train_dir`` and ``val_dir`` directories
     """
->>>>>>> 885f686a
     for tv in [train_dir, val_dir]:
         dir_list = os.listdir(tv)
         out = train_idx_dir if tv == train_dir else val_idx_dir
         for file in dir_list:
-<<<<<<< HEAD
-            f = open(file, "rb")
-            idx = open(out + file, "w")
-
-            while True:
-                current = f.tell()
-                try:
-                    # length
-                    byte_len = f.read(8)
-                    if len(byte_len) == 0:
-                        break
-                    # crc
-                    f.read(4)
-                    proto_len = struct.unpack("q", byte_len)[0]
-                    # proto
-                    f.read(proto_len)
-                    # crc
-                    f.read(4)
-                    idx.write(str(current) + " " + str(f.tell() - current) + "\n")
-                except Exception:
-                    print("Not a valid TFRecord file")
-                    break
-
-            f.close()
-            idx.close()
-=======
             with open(file, "rb") as f, open(out + file, "w") as idx:
                 while True:
                     current = f.tell()
@@ -81,7 +42,6 @@
                     except Exception:
                         print("Not a valid TFRecord file")
                         break
->>>>>>> 885f686a
 
 
 def merge_files_imagenet_tfrecord(folder_name, output_folder=None):
@@ -137,13 +97,6 @@
         https://github.com/tensorflow/models/blob/master/research/inception/inception/data/download_and_preprocess_imagenet.sh
 
     """
-<<<<<<< HEAD
-    import base64
-    import os
-    import numpy as np
-    import tensorflow as tf
-=======
->>>>>>> 885f686a
     import h5py
     import tensorflow as tf
 
