--- conflicted
+++ resolved
@@ -8,15 +8,11 @@
 import torch
 import unittest
 from . import functional
-from torch.autograd.function import Function
-import torch.nn.functional as F
-from torch.nn.modules.batchnorm import _BatchNorm
-import heat as ht
-from typing import Optional, Any
 
 
 if sys.version_info.minor >= 7:
     from .data_parallel import *
+    from .batchnorm import *
 
     functional.__getattr__ = functional.func_getattr
 
@@ -26,10 +22,7 @@
         name, then, if there is no such heat nn module, it will attempt to get the torch nn module of that name.
         """
         torch_all = torch.nn.modules.__all__
-        if name == "SyncBatchNorm":
-            return HeatSyncBatchNorm
-        elif name in torch_all:
-            #if name in torch_all:
+        if name in torch_all:
             return torch.nn.__getattribute__(name)
         else:
             try:
@@ -38,32 +31,27 @@
                 raise AttributeError(f"module {name} not implemented in Torch or Heat")
 
 else:
+    from . import batchnorm
     from . import data_parallel
     from . import tests
 
     class Wrapper(object):
-        """
-        Wrapper to handle the dynamic calling of torch.nn modules in the heat namespace
-        """
-
-        def __init__(self, wrapped):  # noqa: D107
+        def __init__(self, wrapped):
+            """
+            Wrapper to handle the dynamic calling of torch.nn modules in the heat namespace
+            """
             self.wrapped = wrapped
             self.torch_all = torch.nn.modules.__all__
             self.data_parallel_all = data_parallel.__all__
+            self.bn_all = batchnorm.__all__
 
         def __getattr__(self, name):
-<<<<<<< HEAD
-            if name == "SyncBatchNorm":
-                return HeatSyncBatchNorm
+            if name in self.bn_all:
+                return batchnorm.__getattribute__(name)
             elif name in self.torch_all:
-                #if name in self.torch_all:
-=======
-            """
-            When a function is called for the heat.nn module it will attempt to run the heat nn module with that
-            name, then, if there is no such heat nn module, it will attempt to get the torch nn module of that name.
-            """
-            if name in self.torch_all:
->>>>>>> 885f686a
+                # When a function is called for the heat.nn module it will attempt to run the heat
+                # nn module with that name, then, if there is no such heat nn module,
+                # it will attempt to get the torch nn module of that name.
                 return torch.nn.__getattribute__(name)
             elif name == "functional":
                 return functional
@@ -77,266 +65,4 @@
                 except AttributeError:
                     raise AttributeError(f"module '{name}' not implemented in Torch or Heat")
 
-    sys.modules[__name__] = Wrapper(sys.modules[__name__])
-
-
-
-
-class HeatSyncBatchNorm(_BatchNorm):
-    r"""Applies Batch Normalization over a N-Dimensional input (a mini-batch of [N-2]D inputs
-    with additional channel dimension) as described in the paper
-    `Batch Normalization: Accelerating Deep Network Training by Reducing
-    Internal Covariate Shift <https://arxiv.org/abs/1502.03167>`__ .
-
-    .. math::
-
-        y = \frac{x - \mathrm{E}[x]}{ \sqrt{\mathrm{Var}[x] + \epsilon}} * \gamma + \beta
-
-    The mean and standard-deviation are calculated per-dimension over all
-    mini-batches of the same process groups. :math:`\gamma` and :math:`\beta`
-    are learnable parameter vectors of size `C` (where `C` is the input size).
-    By default, the elements of :math:`\gamma` are sampled from
-    :math:`\mathcal{U}(0, 1)` and the elements of :math:`\beta` are set to 0.
-    The standard-deviation is calculated via the biased estimator, equivalent to
-    `torch.var(input, unbiased=False)`.
-
-    Also by default, during training this layer keeps running estimates of its
-    computed mean and variance, which are then used for normalization during
-    evaluation. The running estimates are kept with a default :attr:`momentum`
-    of 0.1.
-
-    If :attr:`track_running_stats` is set to ``False``, this layer then does not
-    keep running estimates, and batch statistics are instead used during
-    evaluation time as well.
-
-    .. note::
-        This :attr:`momentum` argument is different from one used in optimizer
-        classes and the conventional notion of momentum. Mathematically, the
-        update rule for running statistics here is
-        :math:`\hat{x}_\text{new} = (1 - \text{momentum}) \times \hat{x} + \text{momentum} \times x_t`,
-        where :math:`\hat{x}` is the estimated statistic and :math:`x_t` is the
-        new observed value.
-
-    Because the Batch Normalization is done for each channel in the ``C`` dimension, computing
-    statistics on ``(N, +)`` slices, it's common terminology to call this Volumetric Batch
-    Normalization or Spatio-temporal Batch Normalization.
-
-    Currently :class:`SyncBatchNorm` only supports
-    :class:`~torch.nn.DistributedDataParallel` (DDP) with single GPU per process. Use
-    :meth:`torch.nn.SyncBatchNorm.convert_sync_batchnorm()` to convert
-    :attr:`BatchNorm*D` layer to :class:`SyncBatchNorm` before wrapping
-    Network with DDP.
-
-    Args:
-        num_features: :math:`C` from an expected input of size
-            :math:`(N, C, +)`
-        eps: a value added to the denominator for numerical stability.
-            Default: ``1e-5``
-        momentum: the value used for the running_mean and running_var
-            computation. Can be set to ``None`` for cumulative moving average
-            (i.e. simple average). Default: 0.1
-        affine: a boolean value that when set to ``True``, this module has
-            learnable affine parameters. Default: ``True``
-        track_running_stats: a boolean value that when set to ``True``, this
-            module tracks the running mean and variance, and when set to ``False``,
-            this module does not track such statistics, and initializes statistics
-            buffers :attr:`running_mean` and :attr:`running_var` as ``None``.
-            When these buffers are ``None``, this module always uses batch statistics.
-            in both training and eval modes. Default: ``True``
-        process_group: synchronization of stats happen within each process group
-            individually. Default behavior is synchronization across the whole
-            world
-
-    Shape:
-        - Input: :math:`(N, C, +)`
-        - Output: :math:`(N, C, +)` (same shape as input)
-
-    Examples::
-
-        >>> # With Learnable Parameters
-        >>> m = ht.nn.SyncBatchNorm(100)
-        >>> # creating process group (optional)
-        >>> input = torch.randn(20, 100, 35, 45, 10)
-        >>> output = m(input)
-    """       
-    def __init__(
-        self,
-        num_features: int,
-        eps: float = 1e-5,
-        momentum: float = 0.1,
-        affine: bool = True,
-        track_running_stats: bool = True,
-        comm: Optional[Any] = None
-    ) -> None:
-        super().__init__(num_features, eps, momentum, affine, track_running_stats)
-        self.comm = comm
-
-
-    def _check_input_dim(self, input):
-        if input.dim() < 2:
-            raise ValueError('expected at least 2D input (got {}D input)'
-                             .format(input.dim()))
-
-    def forward(self, input):
-        # currently only GPU input is supported by underlying kernel from PyTorch
-        if not input.is_cuda:
-            raise ValueError('SyncBatchNorm expected input tensor to be on GPU')
-
-        self._check_input_dim(input)
-
-        # exponential_average_factor is set to self.momentum
-        # (when it is available) only so that it gets updated
-        # in ONNX graph when this node is exported to ONNX.
-        if self.momentum is None:
-            exponential_average_factor = 0.0
-        else:
-            exponential_average_factor = self.momentum
-
-        if self.training and self.track_running_stats:
-            self.num_batches_tracked = self.num_batches_tracked + 1
-            if self.momentum is None:  # use cumulative moving average
-                exponential_average_factor = 1.0 / self.num_batches_tracked.item()
-            else:  # use exponential moving average
-                exponential_average_factor = self.momentum
-
-        r"""
-        Decide whether the mini-batch stats should be used for normalization rather than the buffers.
-        Mini-batch stats are used in training mode, and in eval mode when buffers are None.
-        """
-        if self.training:
-            bn_training = True
-        else:
-            bn_training = (self.running_mean is None) and (self.running_var is None)
-
-        r"""
-        Buffers are only updated if they are to be tracked and we are in training mode. Thus they only need to be
-        passed when the update should occur (i.e. in training mode when they are tracked), or when buffer stats are
-        used for normalization (i.e. in eval mode when buffers are not None).
-        """
-        # If buffers are not to be tracked, ensure that they won't be updated
-        running_mean = self.running_mean if not self.training or self.track_running_stats else None
-        running_var = self.running_var if not self.training or self.track_running_stats else None
-
-        need_sync = bn_training
-        if need_sync:
-            if self.comm:
-                comm = self.comm
-            else:
-                comm = ht.MPICommunication()    
-            need_sync = comm.size > 1
-
-        # fallback to framework BN when synchronization is not necessary
-        if not need_sync:
-            return F.batch_norm(
-                input, self.running_mean, self.running_var, self.weight, self.bias,
-                bn_training, exponential_average_factor, self.eps)
-        else:
-
-            assert bn_training
-            return SyncBatchNorm.apply(
-                input, self.weight, self.bias, self.running_mean, self.running_var,
-                self.eps, exponential_average_factor, comm)
-
-
-
-
-class SyncBatchNorm(Function):
-    @staticmethod
-    def forward(self, input, weight, bias, running_mean, running_var, eps, momentum, comm):
-        input = input.contiguous()
-        self.comm = comm
-        size = input.numel() // input.size(1)
-        count = torch.tensor([size]).to(input.device)
-        
-        # calculate mean/invstd for input.
-        mean, invstd = torch.batch_norm_stats(input, eps)
-         
-        count_shape = count.shape
-        count = count.unsqueeze(0)
-        count_all = torch.zeros((ht.MPI_WORLD.size, ) + count_shape, device=count.device, dtype=torch.int64)
-        comm.Allgather(count, count_all)
-
-        
-        mean_shape = mean.shape
-        mean = mean.unsqueeze(0)
-        mean_all = torch.zeros((ht.MPI_WORLD.size, ) + mean_shape, device=mean.device)
-        comm.Allgather(mean, mean_all)
-
-
-        invstd_shape = invstd.shape
-        invstd = invstd.unsqueeze(0)
-        invstd_all = torch.zeros((ht.MPI_WORLD.size, ) + invstd_shape, device=invstd.device)
-        comm.Allgather(invstd, invstd_all)
-
-        counts_for_bngswc = count_all.view(-1).float() 
-
-        # calculate global mean & invstd
-        mean, invstd = torch.batch_norm_gather_stats_with_counts(
-            input,
-            mean_all,
-            invstd_all,
-            running_mean,
-            running_var,
-            momentum,
-            eps,
-            counts_for_bngswc
-        )
-        
-        self.save_for_backward(input, weight, running_mean, running_var, count)
-        # apply element-wise normalization
-        return torch.batch_norm_elemt(input, weight, bias, mean, invstd, eps)
-
-    @staticmethod
-    def backward(self, grad_output):
-        grad_output = grad_output.contiguous()
-        saved_input, weight, mean, invstd, count_all = self.saved_tensors
-        # calculate local stats as well as grad_weight / grad_bias
-        sum_dy, sum_dy_xmu, grad_weight, grad_bias = torch.batch_norm_backward_reduce(
-            grad_output,
-            saved_input,
-            mean,
-            invstd,
-            weight,
-            self.needs_input_grad[0],
-            self.needs_input_grad[1],
-            self.needs_input_grad[2]
-        )
-        
-
-        if self.needs_input_grad[0]:
-            # synchronizing stats used to calculate input gradient.
-            comm = self.comm
-
-            sum_dy_reduced = torch.zeros_like(sum_dy,device=grad_output.device)
-            comm.Allreduce(sum_dy, sum_dy_reduced, op=ht.MPI.SUM)
-            
-            sum_dy_xmu_reduced = torch.zeros_like(sum_dy_xmu,device=grad_output.device)
-            comm.Allreduce(sum_dy_xmu, sum_dy_xmu_reduced, op=ht.MPI.SUM)
-
-            mean_dy = sum_dy_reduced / comm.size 
-            mean_dy_xmu = sum_dy_xmu_reduced / comm.size 
-
-            # backward pass for gradient calculation
-            grad_input = torch.batch_norm_backward_elemt(
-                grad_output,
-                saved_input,
-                mean,
-                invstd,
-                weight,
-                mean_dy,
-                mean_dy_xmu
-            )
-         
-            grad_input = grad_output 
-        else:
-            grad_input = None
-
-        # synchronizing of grad_weight / grad_bias is not needed as distributed
-        # training would handle all reduce.
-        if weight is None or not self.needs_input_grad[1]:
-            grad_weight = None
-
-        if weight is None or not self.needs_input_grad[2]:
-            grad_bias = None
-
-        return grad_input, grad_weight, grad_bias, None, None, None, None, None, None
+    sys.modules[__name__] = Wrapper(sys.modules[__name__])