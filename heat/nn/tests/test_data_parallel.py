--- conflicted
+++ resolved
@@ -70,7 +70,8 @@
         data = ht.random.rand(2 * ht.MPI_WORLD.size, 1, 32, 32, split=0)
         dataset = TestDataset(data, ishuffle=True)
         dataloader = ht.utils.data.datatools.DataLoader(dataset=dataset, batch_size=2)
-        # there is only 1 batch on each process (data size[0] is 2 * number of processes, and the batch size is 2)
+        # there is only 1 batch on each process (data size[0] is 2 * number of processes,
+        # and the batch size is 2)
         self.assertTrue(len(dataloader) == 1)
         ht_model = ht.nn.DataParallel(
             model, data.comm, dp_optimizer, blocking_parameter_updates=True
@@ -151,18 +152,10 @@
                 hld = ht.resplit(ht.array(p, is_split=0)).larray.clone()
                 hld_list = [hld[i * p0dim : (i + 1) * p0dim] for i in range(ht.MPI_WORLD.size - 1)]
                 for i in range(1, len(hld_list)):
-<<<<<<< HEAD
-                    self.assertTrue(torch.allclose(hld_list[0], hld_list[i]))
-
-        ht_model = ht.nn.DataParallel(
-            model, ht.MPI_WORLD, [dp_optimizer, dp_optimizer], blocking_parameter_updates=False
-        )
-=======
                     self.assertTrue(torch.allclose(hld_list[0], hld_list[i], rtol=lim, atol=lim))
         with self.assertWarns(Warning):
             ht_model = ht.nn.DataParallel(
                 model, ht.MPI_WORLD, [dp_optimizer, dp_optimizer], blocking_parameter_updates=False
             )
->>>>>>> 885f686a
         # NOTE: this will throw a warning: this is expected
         self.assertTrue(ht_model.blocking_parameter_updates)