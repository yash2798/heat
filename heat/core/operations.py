import builtins
import itertools
import torch
import numpy as np
import warnings

from .communication import MPI
from . import stride_tricks
from . import types
from . import tensor

__all__ = [
    'MPI_ARGMIN',
    'MPI_ARGMAX',

    'all',
    'allclose',
    'any',
    'argmax',
    'argmin',
    'clip',
    'copy',
    'transpose',
    'tril',
    'triu'
]


def mpi_argmax(a, b, _):
    lhs = torch.from_numpy(np.frombuffer(a, dtype=np.float64))
    rhs = torch.from_numpy(np.frombuffer(b, dtype=np.float64))

    # extract the values and minimal indices from the buffers (first half are values, second are indices)
    values = torch.stack((lhs.chunk(2)[0], rhs.chunk(2)[0],), dim=1)
    indices = torch.stack((lhs.chunk(2)[1], rhs.chunk(2)[1],), dim=1)

    # determine the minimum value and select the indices accordingly
    max, max_indices = torch.max(values, dim=1)
    result = torch.cat((max, indices[torch.arange(values.shape[0]), max_indices],))

    rhs.copy_(result)


MPI_ARGMAX = MPI.Op.Create(mpi_argmax, commute=True)


def mpi_argmin(a, b, _):
    lhs = torch.from_numpy(np.frombuffer(a, dtype=np.float64))
    rhs = torch.from_numpy(np.frombuffer(b, dtype=np.float64))

    # extract the values and minimal indices from the buffers (first half are values, second are indices)
    values = torch.stack((lhs.chunk(2)[0], rhs.chunk(2)[0],), dim=1)
    indices = torch.stack((lhs.chunk(2)[1], rhs.chunk(2)[1],), dim=1)

    # determine the minimum value and select the indices accordingly
    min, min_indices = torch.min(values, dim=1)
    result = torch.cat(
        (min, indices[torch.arange(values.shape[0]), min_indices],))

    rhs.copy_(result)


MPI_ARGMIN = MPI.Op.Create(mpi_argmin, commute=True)


def all(x, axis=None, out=None, keepdim=None):
    """
    Test whether all array elements along a given axis evaluate to True.

    Parameters:
    -----------

    x : ht.tensor
        Input array or object that can be converted to an array.

    axis : None or int, optional #TODO: tuple of ints, issue #67
        Axis or along which a logical AND reduction is performed. The default (axis = None) is to perform a 
        logical AND over all the dimensions of the input array. axis may be negative, in which case it counts 
        from the last to the first axis.

    out : ht.tensor, optional
        Alternate output array in which to place the result. It must have the same shape as the expected output 
        and its type is preserved.

    Returns:	
    --------
    all : ht.tensor, bool

    A new boolean or ht.tensor is returned unless out is specified, in which case a reference to out is returned.

    Examples:
    ---------
    >>> import heat as ht
    >>> a = ht.random.randn(4, 5)
    >>> a
    tensor([[ 0.5370, -0.4117, -3.1062,  0.4897, -0.3231],
            [-0.5005, -1.7746,  0.8515, -0.9494, -0.2238],
            [-0.0444,  0.3388,  0.6805, -1.3856,  0.5422],
            [ 0.3184,  0.0185,  0.5256, -1.1653, -0.1665]])
    >>> x = a < 0.5
    >>> x
    tensor([[0, 1, 1, 1, 1],
            [1, 1, 0, 1, 1],
            [1, 1, 0, 1, 0],
            [1, 1, 0, 1, 1]], dtype=ht.uint8)
    >>> ht.all(x)
    tensor([0], dtype=ht.uint8)
    >>> ht.all(x, axis=0)
    tensor([[0, 1, 0, 1, 0]], dtype=ht.uint8)
    >>> ht.all(x, axis=1)
    tensor([[0],
            [0],
            [0],
            [0]], dtype=ht.uint8)

    Write out to predefined buffer:
    >>> out = ht.zeros((1, 5))
    >>> ht.all(x, axis=0, out=out)
    >>> out
    tensor([[0, 1, 0, 1, 0]], dtype=ht.uint8)
    """
    # TODO: make me more numpy API complete. Issue #101
    return __reduce_op(x, lambda t, *args, **kwargs: t.byte().all(*args, **kwargs), MPI.LAND, axis=axis, out=out, keepdim=keepdim)


def allclose(x, y, rtol=1e-05, atol=1e-08, equal_nan=False):
    """
    Test whether two tensors are element-wise equal within a tolerance. Returns True if |x - y| <= atol + rtol * |y|
    for all elements of x and y, False otherwise

    Parameters:
    -----------
    x : ht.tensor
        First tensor to compare
    y : ht.tensor
        Second tensor to compare
    atol: float, optional
        Absolute tolerance. Default is 1e-08
    rtol: float, optional
        Relative tolerance (with respect to y). Default is 1e-05
    equal_nan: bool, optional
        Whether to compare NaN’s as equal. If True, NaN’s in a will be considered equal to NaN’s in b in the output
        array.

    Returns:
    --------
    allclose : bool
        True if the two tensors are equal within the given tolerance; False otherwise.

    Examples:
    ---------
    >>> a = ht.float32([[2, 2], [2, 2]])
    >>> ht.allclose(a, a)
    True

    >>> b = ht.float32([[2.00005, 2.00005], [2.00005, 2.00005]])
    >>> ht.allclose(a, b)
    False
    >>> ht.allclose(a, b, atol=1e-04)
    True

    """
    if not isinstance(x, tensor.tensor):
        raise TypeError('Expected x to be a ht.tensor, but was {}'.format(type(x)))

    if not isinstance(y, tensor.tensor):
        raise TypeError('Expected y to be a ht.tensor, but was {}'.format(type(y)))

    return torch.allclose(x._tensor__array, y._tensor__array, rtol, atol, equal_nan)


<<<<<<< HEAD
def argmax(x, axis=None, out=None, **kwargs):
=======
def any(x, axis=None, out=None):
    """
    Test whether any array element along a given axis evaluates to True.
    The returning tensor is one dimensional unless axis is not None.

    Parameters:
    -----------
    x : tensor
        Input tensor
    axis : int, optional
        Axis along which a logic OR reduction is performed. With axis=None, the logical OR is performed over all
        dimensions of the tensor.
    out : tensor, optional
        Alternative output tensor in which to place the result. It must have the same shape as the expected output.
        The output is a tensor with dtype=bool.

    Returns:
    --------
    boolean_tensor : tensor of type bool
        Returns a tensor of booleans that are 1, if any non-zero values exist on this axis, 0 otherwise.

    Examples:
    ---------
    >>> import heat as ht
    >>> t = ht.float32([[0.3, 0, 0.5]])
    >>> t.any()
    tensor([1], dtype=torch.uint8)
    >>> t.any(axis=0)
    tensor([[1, 0, 1]], dtype=torch.uint8)
    >>> t.any(axis=1)
    tensor([[1]], dtype=torch.uint8)

    >>> t = ht.int32([[0, 0, 1], [0, 0, 0]])
    >>> res = ht.zeros((1, 3), dtype=ht.bool)
    >>> t.any(axis=0, out=res)
    tensor([[0, 0, 1]], dtype=torch.uint8)
    >>> res
    tensor([[0, 0, 1]], dtype=torch.uint8)
    """
    def local_any(t, *args, **kwargs):
        if t.dtype is torch.float:
            t = t.ceil()
        a = t.byte()
        return torch.any(a, *args, **kwargs)
    return __reduce_op(x, local_any, MPI.LOR, axis, out)


def argmax(x, axis=None, out=None):
>>>>>>> a3eba24b
    """
    Returns the indices of the maximum values along an axis.

    Parameters:
    ----------
    x : ht.tensor
        Input array.
    axis : int, optional
        By default, the index is into the flattened tensor, otherwise along the specified axis.
    out : ht.tensor, optional.
        If provided, the result will be inserted into this tensor. It should be of the appropriate shape and dtype.

    Returns:
    -------
    index_tensor : ht.tensor of ints
        Array of indices into the array. It has the same shape as x.shape with the dimension along axis removed.

    Examples:
    --------
    >>> import heat as ht
    >>> import torch
    >>> torch.manual_seed(1)
    >>> a = ht.random.randn(3,3)
    >>> a
    tensor([[-0.5631, -0.8923, -0.0583],
    [-0.1955, -0.9656,  0.4224],
    [ 0.2673, -0.4212, -0.5107]])
    >>> ht.argmax(a)
    tensor([5])
    >>> ht.argmax(a, axis=0)
    tensor([[2, 2, 1]])
    >>> ht.argmax(a, axis=1)
    tensor([[2],
    [2],
    [0]])
    """
    def local_argmax(*args, **kwargs):
        axis = kwargs.get('dim', -1)
        shape = x.shape

        # case where the argmin axis is set to None
        # argmin will be the flattened index, computed standalone and the actual minimum value obtain separately
        if len(args) <= 1 and axis < 0:
            indices = torch.argmax(*args, **kwargs).reshape(1)
            maxima = args[0].flatten()[indices]

            # artificially flatten the input tensor shape to correct the offset computation
            axis = x.split
            shape = [np.prod(shape)]
        # usual case where indices and maximum values are both returned. Axis is not equal to None
        else:
            maxima, indices = torch.max(*args, **kwargs)

        # add offset of data chunks if reduction is computed across split axis
        if axis == x.split:
            offset, _, _ = x.comm.chunk(shape, x.split)
            indices += offset

        return torch.cat([maxima.double(), indices.double()])

    # perform the global reduction
    reduced_result = __reduce_op(x, local_argmax, MPI_ARGMAX, axis=axis, out=out, **kwargs)

    # correct the tensor
    reduced_result._tensor__array = reduced_result._tensor__array.chunk(2)[-1].type(torch.int64)
    reduced_result._tensor__dtype = types.int64

    # set out parameter correctly, i.e. set the storage correctly
    if out is not None:
        out._tensor__array.storage().copy_(reduced_result._tensor__array.storage())

    return reduced_result


def argmin(x, axis=None, out=None, **kwargs):
    """
    Returns the indices of the minimum values along an axis.

    Parameters:
    ----------
    x : ht.tensor
        Input array.
    axis : int, optional
        By default, the index is into the flattened tensor, otherwise along the specified axis.
    # out : ht.tensor, optional. Issue #100
        If provided, the result will be inserted into this tensor. It should be of the appropriate shape and dtype.

    Returns:
    -------
    index_tensor : ht.tensor of ints
        Array of indices into the array. It has the same shape as x.shape with the dimension along axis removed.

    Examples:
    --------
    >>> import heat as ht
    >>> import torch
    >>> torch.manual_seed(1)
    >>> a = ht.random.randn(3,3)
    >>> a
    tensor([[-0.5631, -0.8923, -0.0583],
    [-0.1955, -0.9656,  0.4224],
    [ 0.2673, -0.4212, -0.5107]])
    >>> ht.argmin(a)
    tensor([4])
    >>> ht.argmin(a, axis=0)
    tensor([[0, 1, 2]])
    >>> ht.argmin(a, axis=1)
    tensor([[1],
            [1],
            [2]])
    """
    def local_argmin(*args, **kwargs):
        axis = kwargs.get('dim', -1)
        shape = x.shape

        # case where the argmin axis is set to None
        # argmin will be the flattened index, computed standalone and the actual minimum value obtain separately
        if len(args) <= 1 and axis < 0:
            indices = torch.argmin(*args, **kwargs).reshape(1)
            minimums = args[0].flatten()[indices]

            # artificially flatten the input tensor shape to correct the offset computation
            axis = x.split
            shape = [np.prod(shape)]
        # usual case where indices and minimum values are both returned. Axis is not equal to None
        else:
            minimums, indices = torch.min(*args, **kwargs)

        # add offset of data chunks if reduction is computed across split axis
        if axis == x.split:
            offset, _, _ = x.comm.chunk(shape, x.split)
            indices += offset

        return torch.cat([minimums.double(), indices.double()])

    # perform the global reduction
    reduced_result = __reduce_op(x, local_argmin, MPI_ARGMIN, axis=axis, out=out, **kwargs)

    # correct the tensor
    reduced_result._tensor__array = reduced_result._tensor__array.chunk(2)[-1].type(torch.int64)
    reduced_result._tensor__dtype = types.int64

    # set out parameter correctly, i.e. set the storage correctly
    if out is not None:
        out._tensor__array.storage().copy_(reduced_result._tensor__array.storage())

    return reduced_result


def clip(a, a_min, a_max, out=None):
    """
    Parameters
    ----------
    a : ht.tensor
        Array containing elements to clip.
    a_min : scalar or None
        Minimum value. If None, clipping is not performed on lower interval edge. Not more than one of a_min and
        a_max may be None.
    a_max : scalar or None
        Maximum value. If None, clipping is not performed on upper interval edge. Not more than one of a_min and
        a_max may be None.
    out : ht.tensor, optional
        The results will be placed in this array. It may be the input array for in-place clipping. out must be of
        the right shape to hold the output. Its type is preserved.

    Returns
    -------
    clipped_values : ht.tensor
        A tensor with the elements of this tensor, but where values < a_min are replaced with a_min, and those >
        a_max with a_max.
    """
    if not isinstance(a, tensor.tensor):
        raise TypeError('a must be a tensor')
    if a_min is None and a_max is None:
        raise ValueError('either a_min or a_max must be set')

    if out is None:
        return tensor.tensor(a._tensor__array.clamp(a_min, a_max), a.shape, a.dtype, a.split, a.device, a.comm)
    if not isinstance(out, tensor.tensor):
        raise TypeError('out must be a tensor')

    return a._tensor__array.clamp(a_min, a_max, out=out._tensor__array) and out


def copy(a):
    """
    Return an array copy of the given object.

    Parameters
    ----------
    a : ht.tensor
        Input data to be copied.

    Returns
    -------
    copied : ht.tensor
        A copy of the original
    """
    if not isinstance(a, tensor.tensor):
        raise TypeError('input needs to be a tensor')
    return tensor.tensor(a._tensor__array.clone(), a.shape, a.dtype, a.split, a.device, a.comm)


def transpose(a, axes=None):
    """
    Permute the dimensions of an array.

    Parameters
    ----------
    a : array_like
        Input array.
    axes : None or list of ints, optional
        By default, reverse the dimensions, otherwise permute the axes according to the values given.

    Returns
    -------
    p : ht.tensor
        a with its axes permuted.
    """
    # type check the input tensor
    if not isinstance(a, tensor.tensor):
        raise TypeError('a must be of type ht.tensor, but was {}'.format(type(a)))

    # set default value for axes permutations
    dimensions = len(a.shape)
    if axes is None:
        axes = tuple(reversed(range(dimensions)))
    # if given, sanitize the input
    else:
        try:
            # convert to a list to allow index access
            axes = list(axes)
        except TypeError:
            raise ValueError('axes must be an iterable containing ints')

        if len(axes) != dimensions:
            raise ValueError('axes do not match tensor shape')
        for index, axis in enumerate(axes):
            if not isinstance(axis, int):
                raise TypeError('axis must be an integer, but was {}'.format(type(axis)))
            elif axis < 0:
                axes[index] = axis + dimensions

    # infer the new split axis, it is the position of the split axis within the new axes permutation
    try:
        transposed_split = axes.index(a.split) if a.split is not None else None
    except ValueError:
        raise ValueError('axes do not match tensor shape')

    # try to rearrange the tensor and return a new transposed variant
    try:
        transposed_data = a._tensor__array.permute(*axes)
        transposed_shape = tuple(a.shape[axis] for axis in axes)

        return tensor.tensor(transposed_data, transposed_shape, a.dtype, transposed_split, a.device, a.comm)
    # if not possible re- raise any torch exception as ValueError
    except RuntimeError as exception:
        raise ValueError(str(exception))


# statically allocated index slices for non-iterable dimensions in triangular operations
__index_base = (slice(None), slice(None),)


def __tri_op(m, k, op):
    """
    Generic implementation of triangle operations on tensors. It takes care of input sanitation and non-standard
    broadcast behavior of the 2D triangle-operators.

    Parameters
    ----------
    m : ht.tensor
        Input tensor for which to compute the triangle operator.
    k : int, optional
        Diagonal above which to apply the triangle operator, k<0 is below and k>0 is above.
    op : callable
        Implementation of the triangle operator.

    Returns
    -------
    triangle_tensor : ht.tensor
        Tensor with the applied triangle operation

    Raises
    ------
    TypeError
        If the input is not a tensor or the diagonal offset cannot be converted to an integral value.
    """
    if not isinstance(m, tensor.tensor):
        raise TypeError('Expected m to be a tensor but was {}'.format(type(m)))

    try:
        k = int(k)
    except ValueError:
        raise TypeError('Expected k to be integral, but was {}'.format(type(k)))

    # chunk the global shape of the tensor to obtain the offset compared to the other ranks
    offset, _, _ = m.comm.chunk(m.shape, m.split)
    dimensions = len(m.shape)

    # manually repeat the input for vectors
    if dimensions == 1:
        triangle = m._tensor__array.expand(m.shape[0], -1)
        if torch.numel(triangle > 0):
            triangle = op(triangle, k - offset)

        return tensor.tensor(
            triangle,
            (m.shape[0], m.shape[0],),
            m.dtype,
            None if m.split is None else 1,
            m.device,
            m.comm
        )

    original = m._tensor__array
    output = original.clone()

    # modify k to account for tensor splits
    if m.split is not None:
        if m.split + 1 == dimensions - 1:
            k += offset
        elif m.split == dimensions - 1:
            k -= offset

    # in case of two dimensions we can just forward the call to the callable
    if dimensions == 2:
        if torch.numel(original) > 0:
            op(original, k, out=output)
    # more than two dimensions: iterate over all but the last two to realize 2D broadcasting
    else:
        ranges = [range(elements) for elements in m.lshape[:-2]]
        for partial_index in itertools.product(*ranges):
            index = partial_index + __index_base
            op(original[index], k, out=output[index])

    return tensor.tensor(output, m.shape, m.dtype, m.split, m.device, m.comm)


def tril(m, k=0):
    """
    Returns the lower triangular part of the tensor, the other elements of the result tensor are set to 0.

    The lower triangular part of the tensor is defined as the elements on and below the diagonal.

    The argument k controls which diagonal to consider. If k=0, all elements on and below the main diagonal are
    retained. A positive value includes just as many diagonals above the main diagonal, and similarly a negative
    value excludes just as many diagonals below the main diagonal.

    Parameters
    ----------
    m : ht.tensor
        Input tensor for which to compute the lower triangle.
    k : int, optional
        Diagonal above which to zero elements. k=0 (default) is the main diagonal, k<0 is below and k>0 is above.

    Returns
    -------
    lower_triangle : ht.tensor
        Lower triangle of the input tensor.
    """
    return __tri_op(m, k, torch.tril)


def triu(m, k=0):
    """
    Returns the upper triangular part of the tensor, the other elements of the result tensor are set to 0.

    The upper triangular part of the tensor is defined as the elements on and below the diagonal.

    The argument k controls which diagonal to consider. If k=0, all elements on and below the main diagonal are
    retained. A positive value includes just as many diagonals above the main diagonal, and similarly a negative
    value excludes just as many diagonals below the main diagonal.

    Parameters
    ----------
    m : ht.tensor
        Input tensor for which to compute the upper triangle.
    k : int, optional
        Diagonal above which to zero elements. k=0 (default) is the main diagonal, k<0 is below and k>0 is above.

    Returns
    -------
    upper_triangle : ht.tensor
        Upper triangle of the input tensor.
    """
    return __tri_op(m, k, torch.triu)


def __local_operation(operation, x, out):
    """
    Generic wrapper for local operations, which do not require communication. Accepts the actual operation function as
    argument and takes only care of buffer allocation/writing.

    Parameters
    ----------
    operation : function
        A function implementing the element-wise local operation, e.g. torch.sqrt
    x : ht.tensor
        The value for which to compute 'operation'.
    out : ht.tensor or None
        A location in which to store the results. If provided, it must have a broadcastable shape. If not provided or
        set to None, a fresh tensor is allocated.

    Returns
    -------
    result : ht.tensor
        A tensor of the same shape as x, containing the result of 'operation' for each element in x. If out was
        provided, result is a reference to it.

    Raises
    -------
    TypeError
        If the input is not a tensor or the output is not a tensor or None.
    """
    # perform sanitation
    if not isinstance(x, tensor.tensor):
        raise TypeError('expected x to be a ht.tensor, but was {}'.format(type(x)))
    if out is not None and not isinstance(out, tensor.tensor):
        raise TypeError('expected out to be None or an ht.tensor, but was {}'.format(type(out)))

    # infer the output type of the tensor
    # we need floating point numbers here, due to PyTorch only providing sqrt() implementation for float32/64
    promoted_type = types.promote_types(x.dtype, types.float32)
    torch_type = promoted_type.torch_type()

    # no defined output tensor, return a freshly created one
    if out is None:
        result = operation(x._tensor__array.type(torch_type))
        return tensor.tensor(result, x.gshape, promoted_type, x.split, x.device, x.comm)

    # output buffer writing requires a bit more work
    # we need to determine whether the operands are broadcastable and the multiple of the broadcasting
    # reason: manually repetition for each dimension as PyTorch does not conform to numpy's broadcast semantic
    # PyTorch always recreates the input shape and ignores broadcasting/too large buffers
    broadcast_shape = stride_tricks.broadcast_shape(x.lshape, out.lshape)
    padded_shape = (1,) * (len(broadcast_shape) - len(x.lshape)) + x.lshape
    multiples = [int(a / b) for a, b in zip(broadcast_shape, padded_shape)]
    needs_repetition = builtins.any(multiple > 1 for multiple in multiples)

    # do an inplace operation into a provided buffer
    casted = x._tensor__array.type(torch_type)
    operation(casted.repeat(multiples)
              if needs_repetition else casted, out=out._tensor__array)

    return out


def __reduce_op(x, partial_op, reduction_op, **kwargs):  # axis=None, out=None, keepdim=None):
    # TODO: document me Issue #102
    # perform sanitation
    if not isinstance(x, tensor.tensor):
        raise TypeError('expected x to be a ht.tensor, but was {}'.format(type(x)))
    out = kwargs.get('out')
    if out is not None and not isinstance(out, tensor.tensor):
        raise TypeError('expected out to be None or an ht.tensor, but was {}'.format(type(out)))

    # no further checking needed, sanitize axis will raise the proper exceptions
    axis = stride_tricks.sanitize_axis(x.shape, kwargs.get('axis'))
    split = x.split

    if axis is None:
        partial = partial_op(x._tensor__array).reshape(-1)
        output_shape = (1,)
    else:
        partial = partial_op(x._tensor__array, dim=axis, keepdim=True)
        shape_keepdim = x.gshape[:axis] + (1,) + x.gshape[axis + 1:]
        shape_losedim = x.gshape[:axis] + x.gshape[axis + 1:]
        output_shape = shape_keepdim if kwargs.get('keepdim') else shape_losedim

    # Check shape of output buffer, if any
    if out is not None and out.shape != output_shape:
        raise ValueError('Expecting output buffer of shape {}, got {}'.format(output_shape, out.shape))

    # perform a reduction operation in case the tensor is distributed across the reduction axis
    if x.split is not None and (axis is None or axis == x.split):
        split = None
        if x.comm.is_distributed():
            x.comm.Allreduce(MPI.IN_PLACE, partial, reduction_op)

    # if reduction_op is a Boolean operation, then resulting tensor is bool
    boolean_ops = [MPI.LAND, MPI.LOR, MPI.BAND, MPI.BOR]
    tensor_type = bool if reduction_op in boolean_ops else partial[0].dtype

    if out is not None:
        out._tensor__array = partial
        out._tensor__dtype = types.canonical_heat_type(tensor_type)
        out._tensor__split = split
        out._tensor__device = x.device
        out._tensor__comm = x.comm

        return out

    return tensor.tensor(
        partial,
        output_shape,
        types.canonical_heat_type(tensor_type),
        split=split,
        device=x.device,
        comm=x.comm
    )


def __binary_op(operation, t1, t2):
    """
    Generic wrapper for element-wise binary operations of two operands (either can be tensor or scalar).
    Takes the operation function and the two operands involved in the operation as arguments.

    Parameters
    ----------
    operation : function
        The operation to be performed. Function that performs operation elements-wise on the involved tensors,
        e.g. add values from other to self

    t1: tensor or scalar
        The first operand involved in the operation,

    t2: tensor or scalar
        The second operand involved in the operation,

    Returns
    -------
    result: ht.tensor
        A tensor containing the results of element-wise operation.
    """
    if np.isscalar(t1):
        try:
            t1 = tensor.array([t1])
        except (ValueError, TypeError,):
            raise TypeError('Data type not supported, input was {}'.format(type(t1)))

        if np.isscalar(t2):
            try:
                t2 = tensor.array([t2])
            except (ValueError, TypeError,):
                raise TypeError('Only numeric scalars are supported, but input was {}'.format(type(t2)))
            output_shape = (1,)
            output_split = None
            output_device = None
            output_comm = None
        elif isinstance(t2, tensor.tensor):
            output_shape = t2.shape
            output_split = t2.split
            output_device = t2.device
            output_comm = t2.comm
        else:
            raise TypeError('Only tensors and numeric scalars are supported, but input was {}'.format(type(t2)))

        if t1.dtype != t2.dtype:
            t1 = t1.astype(t2.dtype)

    elif isinstance(t1, tensor.tensor):
        if np.isscalar(t2):
            try:
                t2 = tensor.array([t2])
                output_shape = t1.shape
                output_split = t1.split
                output_device = t1.device
                output_comm = t1.comm
            except (ValueError, TypeError,):
                raise TypeError('Data type not supported, input was {}'.format(type(t2)))

        elif isinstance(t2, tensor.tensor):
            # TODO: implement complex NUMPY rules
            if t2.split is None or t2.split == t1.split:
                output_shape = stride_tricks.broadcast_shape(t1.shape, t2.shape)
                output_split = t1.split
                output_device = t1.device
                output_comm = t1.comm
            else:
                # It is NOT possible to perform binary operations on tensors with different splits, e.g. split=0
                # and split=1
                raise NotImplementedError('Not implemented for other splittings')

            # ToDo: Fine tuning in case of comm.size>t1.shape[t1.split]. Send torch tensors only to ranks, that will hold data.
            if t1.split is not None:
                if t1.shape[t1.split] == 1 and t1.comm.is_distributed():
                    warnings.warn('Broadcasting requires transferring data of first operator between MPI ranks!')
                    if t1.comm.rank > 0:
                        t1._tensor__array = torch.zeros(t1.shape, dtype=t1.dtype.torch_type())
                    t1.comm.Bcast(t1)

            if t2.split is not None:
                if t2.shape[t2.split] == 1 and t2.comm.is_distributed():
                    warnings.warn('Broadcasting requires transferring data of second operator between MPI ranks!')
                    if t2.comm.rank > 0:
                        t2._tensor__array = torch.zeros(t2.shape, dtype=t2.dtype.torch_type())
                    t2.comm.Bcast(t2)

        else:
            raise TypeError('Only tensors and numeric scalars are supported, but input was {}'.format(type(t2)))

        if t2.dtype != t1.dtype:
            t2 = t2.astype(t1.dtype)

    else:
        raise NotImplementedError('Not implemented for non scalar')

    if t1.split is not None:
        if t1.lshape[t1.split] == 0:
            result = t1
        else:
            result = operation(t1._tensor__array, t2._tensor__array)
    elif t1.split is not None:
        if t2.lshape[t2.split] == 0:
            result = t2
        else:
            result = operation(t1._tensor__array, t2._tensor__array)
    else:
        result = operation(t1._tensor__array, t2._tensor__array)

    return tensor.tensor(result, output_shape, t1.dtype, output_split, output_device, output_comm)<|MERGE_RESOLUTION|>--- conflicted
+++ resolved
@@ -169,9 +169,6 @@
     return torch.allclose(x._tensor__array, y._tensor__array, rtol, atol, equal_nan)
 
 
-<<<<<<< HEAD
-def argmax(x, axis=None, out=None, **kwargs):
-=======
 def any(x, axis=None, out=None):
     """
     Test whether any array element along a given axis evaluates to True.
@@ -219,8 +216,7 @@
     return __reduce_op(x, local_any, MPI.LOR, axis, out)
 
 
-def argmax(x, axis=None, out=None):
->>>>>>> a3eba24b
+def argmax(x, axis=None, out=None, **kwargs):
     """
     Returns the indices of the maximum values along an axis.
 
