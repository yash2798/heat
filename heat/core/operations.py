--- conflicted
+++ resolved
@@ -175,27 +175,7 @@
     # no defined output tensor, return a freshly created one
     if out is None:
         result = operation(x._DNDarray__array.type(torch_type), **kwargs)
-<<<<<<< HEAD
-        split = x.split
-        gshape = list(result.shape)
-        if x.split is not None:
-            # The operation could have reduced the result by one axis
-            axis = x.split if x.split < len(result.shape) else len(result.shape) - 1
-            if len(result.shape) > 0:
-                split_shape = torch.tensor([result.shape[axis]])
-            else:
-                # 0-Dimensional tensor in other words just a number on each process
-                split_shape = torch.tensor([1 if x.shape[x.split] > 0 else 0], dtype=result.dtype)
-                gshape = [0]
-            x.comm.Allreduce(MPI.IN_PLACE, split_shape, MPI.SUM)
-            gshape[axis] = split_shape.item()
-            split = axis
-        gshape = tuple(gshape)
-        return dndarray.DNDarray(result, gshape, promoted_type if kwargs_dtype is None else kwargs_dtype,
-                                 split, x.device, x.comm)
-=======
         return dndarray.DNDarray(result, x.gshape, types.canonical_heat_type(result.dtype), x.split, x.device, x.comm)
->>>>>>> c65eca42
 
     # output buffer writing requires a bit more work
     # we need to determine whether the operands are broadcastable and the multiple of the broadcasting
