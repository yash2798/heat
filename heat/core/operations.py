--- conflicted
+++ resolved
@@ -169,9 +169,6 @@
     return torch.allclose(x._tensor__array, y._tensor__array, rtol, atol, equal_nan)
 
 
-<<<<<<< HEAD
-def argmax(x, axis=None, out=None, **kwargs):
-=======
 def any(x, axis=None, out=None):
     """
     Test whether any array element along a given axis evaluates to True.
@@ -216,11 +213,10 @@
             t = t.ceil()
         a = t.byte()
         return torch.any(a, *args, **kwargs)
-    return __reduce_op(x, local_any, MPI.LOR, axis, out)
-
-
-def argmax(x, axis=None, out=None):
->>>>>>> a3eba24b
+    return __reduce_op(x, local_any, MPI.LOR, axis=axis, out=out, keepdim=True)
+
+
+def argmax(x, axis=None, out=None, **kwargs):
     """
     Returns the indices of the maximum values along an axis.
 
@@ -663,13 +659,12 @@
 
     # do an inplace operation into a provided buffer
     casted = x._tensor__array.type(torch_type)
-    operation(casted.repeat(multiples)
-              if needs_repetition else casted, out=out._tensor__array)
+    operation(casted.repeat(multiples) if needs_repetition else casted, out=out._tensor__array)
 
     return out
 
 
-def __reduce_op(x, partial_op, reduction_op, **kwargs):  # axis=None, out=None, keepdim=None):
+def __reduce_op(x, partial_op, reduction_op, **kwargs):
     # TODO: document me Issue #102
     # perform sanitation
     if not isinstance(x, tensor.tensor):
