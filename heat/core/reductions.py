import torch
import numpy as np

from .communication import MPI
from . import types
from . import tensor
from . import exponential
from .operations import __local_operation as local_op
from .operations import __reduce_op as reduce_op


__all__ = [
    'mean',
    'std',
    'sum',
    'var'
]


<<<<<<< HEAD
def merge_means(mu1, n1, mu2, n2):
    """
    Function to merge two means by pairwise update

    Parameters
    ----------
    mu1 : 1D ht.tensor or 1D torch.tensor
        Calculated mean
    n1 : 1D ht.tensor or 1D torch.tensor
        number of elements used to calculate mu1
    mu2 : 1D ht.tensor or 1D torch.tensor
        Calculated mean
    n2 : 1D ht.tensor or 1D torch.tensor
        number of elements used to calculate mu2

    Returns
    -------
    mean of combined set
    number of elements in the combined set

    References
    ----------
    [1] J. Bennett, R. Grout, P. Pebay, D. Roe, D. Thompson, Numerically stable, single-pass, parallel statistics algorithms,
        IEEE International Conference on Cluster Computing and Workshops, 2009, Oct 2009, New Orleans, LA, USA.
    """
    delta = mu2.item() - mu1.item()
    n1 = n1.item()
    n2 = n2.item()
    return mu1 + n2 * (delta / (n1 + n2)), n1 + n2


def mean(x, axis=None):
    """
    Calculates and returns the mean of a tensor.
    If a axis is given, the mean will be taken in that direction.

    Parameters
    ----------
    x : ht.tensor
        Values for which the mean is calculated for
    axis : None, Int, iterable
        axis which the mean is taken in.
        Default: None -> mean of all data calculated

    Examples
    --------
    >>> a = ht.random.randn(1,3)
    >>> a
    tensor([[-1.2435,  1.1813,  0.3509]])
    >>> ht.mean(a)
    tensor(0.0962)

    >>> a = ht.random.randn(4,4)
    >>> a
    tensor([[ 0.0518,  0.9550,  0.3755,  0.3564],
            [ 0.8182,  1.2425,  1.0549, -0.1926],
            [-0.4997, -1.1940, -0.2812,  0.4060],
            [-1.5043,  1.4069,  0.7493, -0.9384]])
    >>> ht.mean(a, 1)
    tensor([ 0.4347,  0.7307, -0.3922, -0.0716])
    >>> ht.mean(a, 0)
    tensor([-0.2835,  0.6026,  0.4746, -0.0921])

    >>> a = ht.random.randn(4,4)
    >>> a
    tensor([[ 2.5893,  1.5934, -0.2870, -0.6637],
            [-0.0344,  0.6412, -0.3619,  0.6516],
            [ 0.2801,  0.6798,  0.3004,  0.3018],
            [ 2.0528, -0.1121, -0.8847,  0.8214]])
    >>> ht.mean(a, (0,1))
    tensor(0.4730)

    Returns
    -------
    ht.tensor containing the mean/s, if split, then split in the same direction as x.
    """

    def reduce_means_elementwise(output_shape_i):
        """
        Function to combine the calculated means together.
        This does an element-wise update of the calculated means to merge them together using the merge_means function.
        This function operates using x from the mean function paramters

        Parameters
        ----------
        output_shape_i : iterable
            iterable with the dimensions of the output of the mean function

        Returns
        -------
        ht.tensor of the calculated means
        """
        if x.lshape[x.split] != 0:
            mu = local_op(torch.mean, x, out=None, dim=axis)
        else:
            mu = tensor.zeros(output_shape_i)

        n_for_merge = tensor.zeros(x.comm.size)
        n2 = tensor.zeros(x.comm.size)
        n2[x.comm.rank] = x.lshape[x.split]
        x.comm.Allreduce(n2, n_for_merge, MPI.SUM)

        sz = x.comm.size
        rem1, rem2 = 0, 0

        mu_reshape = tensor.zeros((x.comm.size, int(np.prod(mu.lshape))))
        mu_reshape[x.comm.rank] = local_op(torch.reshape, mu, out=None, shape=(1, int(mu.lnumel)))
        mu_reshape_combi = tensor.zeros((x.comm.size, int(np.prod(mu.lshape))))
        x.comm.Allreduce(mu_reshape, mu_reshape_combi, MPI.SUM)

        while True:  # todo: multithread for GPU parrallelizm
            if sz % 2 != 0:
                if rem1 and not rem2:
                    rem2 = sz - 1
                elif not rem1:
                    rem1 = sz - 1
            splt = sz // 2
            for sp_it in range(splt):
                for en, (el1, el2) in enumerate(zip(mu_reshape_combi[sp_it, :], mu_reshape_combi[sp_it+splt, :])):
                    try:
                        mu_reshape_combi[sp_it, en], n = merge_means(el1, n_for_merge[sp_it], el2, n_for_merge[sp_it+splt])
                    except IndexError:
                        mu_reshape_combi, n = merge_means(el1, n_for_merge[sp_it], el2, n_for_merge[sp_it + splt])
                n_for_merge[sp_it] = n
            if rem1 and rem2:
                for en, (el1, el2) in enumerate(zip(mu_reshape_combi[rem1, :], mu_reshape_combi[rem2, :])):
                    mu_reshape_combi[rem2, en], n = merge_means(el1, n_for_merge[rem1], el2, n_for_merge[rem2])
                n_for_merge[rem2] = n

                rem1 = rem2
                rem2 = 0
            sz = splt
            if sz == 1 or sz == 0:
                if rem1:
                    for en, (el1, el2) in enumerate(zip(mu_reshape_combi[0, :], mu_reshape_combi[rem1, :])):
                        mu_reshape_combi[0, en], _ = merge_means(el1, n_for_merge[0], el2, n_for_merge[rem1])

                ret = local_op(torch.reshape, mu_reshape_combi[0], out=None, shape=output_shape_i)
                return ret
    # ------------------------------------------------------------------------------------------------------------------
    if axis is None:
        # full matrix calculation
        if x.split:
            # if x is distributed and no axis is given: return mean of the whole set
            if x.lshape[x.split] != 0:
                mu_in = local_op(torch.mean, x, out=None)
            else:
                mu_in = 0
            n = x.lnumel
            mu_tot = tensor.zeros((x.comm.size, 2))
            mu_proc = tensor.zeros((x.comm.size, 2))
            mu_proc[x.comm.rank][0] = mu_in
            mu_proc[x.comm.rank][1] = float(n)
            x.comm.Allreduce(mu_proc, mu_tot, MPI.SUM)

            rem1 = 0
            rem2 = 0
            sz = mu_tot.shape[0]
            while True:  # this loop will loop pairwise over the whole process and do pairwise updates
                # likely: do not need to parallelize: (likely) will not be worth it (can be tested)
                if sz % 2 != 0:
                    if rem1 and not rem2:
                        rem2 = sz - 1
                    elif not rem1:
                        rem1 = sz - 1
                splt = sz // 2
                for i in range(splt):
                    merged = merge_means(mu_tot[i, 0], mu_tot[i, 1], mu_tot[i + splt, 0], mu_tot[i + splt, 1])
                    for enum, m in enumerate(merged):
                        mu_tot[i, enum] = m
                if rem1 and rem2:
                    merged = merge_means(mu_tot[rem1, 0], mu_tot[rem1, 1], mu_tot[rem2, 0], mu_tot[rem2, 1])
                    for enum, m in enumerate(merged):
                        mu_tot[rem2, enum] = m
                    rem1 = rem2
                    rem2 = 0
                sz = splt
                if sz == 1 or sz == 0:
                    if rem1:
                        merged = merge_means(mu_tot[0, 0], mu_tot[0, 1], mu_tot[rem1, 0], mu_tot[rem1, 1])
                        for enum, m in enumerate(merged):
                            mu_tot[0, enum] = m
                    return mu_tot[0][0]
        else:
            # if x is not distributed do a torch.mean on x
            return local_op(torch.mean, x, out=None)
    else:
        output_shape = list(x.shape)
        if isinstance(axis, (list, tuple, tensor.tensor, torch.Tensor)):
            if any([not isinstance(j, int) for j in axis]):
                raise ValueError("items in axis itterable must be integers, axes: {}".format([type(q) for q in axis]))
            if any(d > len(x.shape) for d in axis):
                raise ValueError("axes (axis) must be < {}, currently are {}".format(len(x.shape), axis))
            if any(d < 0 for d in axis):
                axis = [j % len(x.shape) for j in axis]

            # multiple dimensions
            if x.split is None:
                return local_op(torch.mean, x, out=None, **{'dim': axis})
            output_shape = [output_shape[it] for it in range(len(output_shape)) if it not in axis]
            if x.split in axis:
                # merge in the direction of the split
                return reduce_means_elementwise(output_shape)

            else:
                # multiple dimensions which does *not* include the split axis
                # combine along the split axis
                return tensor.array(torch.mean(x._tensor__array, dim=axis, keepdim=True), split=x.split, device=x.device, comm=x.comm)
        elif isinstance(axis, int):
            if axis >= len(x.shape):
                raise ValueError("axis (axis) must be < {}, currently is {}".format(len(x.shape), axis))
            axis = axis if axis > 0 else axis % len(x.shape)

            # only one axis given
            output_shape = [output_shape[it] for it in range(len(output_shape)) if it != axis]

            if x.split is None:
                return local_op(torch.mean, x, out=None, **{'dim': axis})
            if axis == x.split:
                return reduce_means_elementwise(output_shape)
            else:
                # singular axis given (axis) not equal to split direction (x.split)
                # local operation followed by array creation to create the full tensor of the means
                return tensor.array(torch.mean(x._tensor__array, dim=axis, keepdim=True), split=x.split, device=x.device, comm=x.comm)
        else:
            raise TypeError("axis (axis) must be an int or a list, ht.tensor, torch.Tensor, or tuple, currently is {}".format(type(axis)))


def merge_vars(var1, mu1, n1, var2, mu2, n2, bessel=True):
    """
    Function to merge two variances by pairwise update
    **Note** this is a parallel of the merge_means function

    Parameters
    ----------
    var1 : 1D ht.tensor or 1D torch.tensor
        variance
    mu1 : 1D ht.tensor or 1D torch.tensor
        Calculated mean
    n1 : 1D ht.tensor or 1D torch.tensor
        number of elements used to calculate mu1
    var2 : 1D ht.tensor or 1D torch.tensor
        variance
    mu2 : 1D ht.tensor or 1D torch.tensor
        Calculated mean
    n2 : 1D ht.tensor or 1D torch.tensor
        number of elements used to calculate mu2
    bessel : Bool
        flag for the use of the bessel correction

    Returns
    -------
    mean of combined set
    number of elements in the combined set

    References
    ----------
    [1] J. Bennett, R. Grout, P. Pebay, D. Roe, D. Thompson, Numerically stable, single-pass, parallel statistics algorithms,
        IEEE International Conference on Cluster Computing and Workshops, 2009, Oct 2009, New Orleans, LA, USA.
    """
    n1 = n1.item()
    n2 = n2.item()
    n = n1 + n2
    delta = mu2.item() - mu1.item()
    if bessel:
        return (var1 * (n1 - 1) + var2 * (n2 - 1) + (delta ** 2) * n1 * n2 / n) / (n - 1), mu1 + n2 * (delta / (n1 + n2)), n
    else:
        return (var1 * n1 + var2 * n2 + (delta ** 2) * n1 * n2 / n) / n, mu1 + n2 * (delta / (n1 + n2)), n


def var(x, axis=None, bessel=True):
    """
    Calculates and returns the variance of a tensor.
    If a axis is given, the variance will be taken in that direction.

    Parameters
    ----------
    x : ht.tensor
        Values for which the variance is calculated for
    axis : None, Int
        axis which the variance is taken in.
        Default: None -> var of all data calculated
        NOTE -> if multidemensional var is implemented in pytorch, this can be an iterable. Only thing which muse be changed is the raise
    bessel : Bool
        Default: True
        use the bessel correction when calculating the varaince/std
        toggle between unbiased and biased calculation of the std

    Examples
    --------
    >>> a = ht.random.randn(1,3)
    >>> a
    tensor([[-1.9755,  0.3522,  0.4751]])
    >>> ht.var(a)
    tensor(1.9065)

    >>> a = ht.random.randn(4,4)
    >>> a
    tensor([[-0.8665, -2.6848, -0.0215, -1.7363],
            [ 0.5886,  0.5712,  0.4582,  0.5323],
            [ 1.9754,  1.2958,  0.5957,  0.0418],
            [ 0.8196, -1.2911, -0.2026,  0.6212]])
    >>> ht.var(a, 1)
    tensor([1.3092, 0.0034, 0.7061, 0.9217])
    >>> ht.var(a, 0)
    tensor([1.3624, 3.2563, 0.1447, 1.2042])
    >>> ht.var(a, 0, bessel=True)
    tensor([1.3624, 3.2563, 0.1447, 1.2042])
    >>> ht.var(a, 0, bessel=False)
    tensor([1.0218, 2.4422, 0.1085, 0.9032])

    Returns
    -------
    ht.tensor containing the var/s, if split, then split in the same direction as x.
    """
    if not isinstance(bessel, bool):
        raise TypeError("bessel must be a boolean, currently is {}".format(type(bessel)))

    def reduce_vars_elementwise(output_shape_i):
        """
        Function to combine the calculated vars together.
        This does an element-wise update of the calculated vars to merge them together using the merge_vars function.
        This function operates using x from the var function paramters

        Parameters
        ----------
        output_shape_i : iterable
                         iterable with the dimensions of the output of the var function

        Returns
        -------
        ht.tensor of the calculated vars
        """

        if x.lshape[x.split] != 0:
            mu = local_op(torch.mean, x, out=None, dim=axis)
            var = local_op(torch.var, x, out=None, dim=axis, unbiased=bessel)
        else:
            mu = tensor.zeros(output_shape_i)
            var = tensor.zeros(output_shape_i)

        n_for_merge = tensor.zeros(x.comm.size)
        n2 = tensor.zeros(x.comm.size)
        n2[x.comm.rank] = x.lshape[x.split]
        x.comm.Allreduce(n2, n_for_merge, MPI.SUM)

        sz = x.comm.size
        rem1, rem2 = 0, 0

        mu_reshape = tensor.zeros((x.comm.size, int(np.prod(mu.lshape))))
        mu_reshape[x.comm.rank] = local_op(torch.reshape, mu, out=None, shape=(1, int(mu.lnumel)))
        mu_reshape_combi = tensor.zeros((x.comm.size, int(np.prod(mu.lshape))))
        x.comm.Allreduce(mu_reshape, mu_reshape_combi, MPI.SUM)

        var_reshape = tensor.zeros((x.comm.size, int(np.prod(var.lshape))))
        var_reshape[x.comm.rank] = local_op(torch.reshape, var, out=None, shape=(1, int(var.lnumel)))
        var_reshape_combi = tensor.zeros((x.comm.size, int(np.prod(var.lshape))))
        x.comm.Allreduce(var_reshape, var_reshape_combi, MPI.SUM)

        # TODO: gpu init:
        # if x.device == gpu or if gpu is available:
        #   (if the device is not on the gpu need to copy/create reshape_compi there)
        #   create a gpu tensor for the reshape_combi ones
        #   do the loops

        while True:  # todo: multithread for GPU
            if sz % 2 != 0:
                if rem1 and not rem2:
                    rem2 = sz - 1
                elif not rem1:
                    rem1 = sz - 1
            splt = sz // 2
            for i in range(splt):

                for en, (mu1, var1, mu2, var2) in enumerate(zip(mu_reshape_combi[i], var_reshape_combi[i], mu_reshape_combi[i + splt], var_reshape_combi[i + splt])):
                    try:
                        var_reshape_combi[i, en], mu_reshape_combi[i, en], n = merge_vars(var1, mu1, n_for_merge[i], var2, mu2, n_for_merge[i+splt], bessel)
                    except ValueError:
                        var_reshape_combi, mu_reshape_combi, n = merge_vars(var1, mu1, n_for_merge[i], var2, mu2, n_for_merge[i + splt], bessel)

                n_for_merge[i] = n
            if rem1 and rem2:
                for en, (mu1, var1, mu2, var2) in enumerate(zip(mu_reshape_combi[rem1], var_reshape_combi[rem1], mu_reshape_combi[rem2], var_reshape_combi[rem2])):
                    var_reshape_combi[rem2], mu_reshape_combi[rem2], n = merge_vars(var1, mu1, n_for_merge[rem1], var2, mu2, n_for_merge[rem2], bessel)
                n_for_merge[rem2] = n

                rem1 = rem2
                rem2 = 0
            sz = splt
            if sz == 1 or sz == 0:
                if rem1:
                    for en, (mu1, var1, mu2, var2) in enumerate(zip(mu_reshape_combi[0], var_reshape_combi[0], mu_reshape_combi[rem1], var_reshape_combi[rem1])):
                        var_reshape_combi[0], mu_reshape_combi[0], n = merge_vars(var1, mu1, n_for_merge[0], var2, mu2, n_for_merge[rem1], bessel)
                ret = local_op(torch.reshape, var_reshape_combi[0], out=None, shape=output_shape_i)
                # TODO: this must return a split tensor with the same split dimension
                # what should the split dimension be?
                return ret
    # ----------------------------------------------------------------------------------------------------
    if axis is None:  # no axis given
        # case for full matrix calculation (axis is None)
        if x.is_distributed():
            if x.lshape[x.split] != 0:
                mu_in = local_op(torch.mean, x, out=None)
                var_in = local_op(torch.var, x, out=None, unbiased=bessel)
            else:
                mu_in = 0
                var_in = 0
            n = x.lnumel
            var_tot = tensor.zeros((x.comm.size, 3))
            var_proc = tensor.zeros((x.comm.size, 3))
            var_proc[x.comm.rank][0] = var_in
            var_proc[x.comm.rank][1] = mu_in
            var_proc[x.comm.rank][2] = float(n)
            x.comm.Allreduce(var_proc, var_tot, MPI.SUM)

            rem1 = 0
            rem2 = 0
            sz = var_tot.shape[0]
            while True:  # this loop will loop pairwise over the processes and do pairwise updates
                if sz % 2 != 0:
                    if rem1 and not rem2:
                        rem2 = sz - 1
                    elif not rem1:
                        rem1 = sz - 1
                splt = sz // 2
                for i in range(splt):
                    merged = merge_vars(var_tot[i, 0], var_tot[i, 1], var_tot[i, 2],
                                        var_tot[i + splt, 0], var_tot[i + splt, 1], var_tot[i + splt, 2], bessel)
                    for enum, m in enumerate(merged):
                        var_tot[i, enum] = m
                if rem1 and rem2:
                    merged = merge_vars(var_tot[rem1, 0], var_tot[rem1, 1], var_tot[rem1, 2],
                                        var_tot[rem2, 0], var_tot[rem2, 1], var_tot[rem2, 2], bessel)
                    for enum, m in enumerate(merged):
                        var_tot[rem2, enum] = m
                    rem1 = rem2
                    rem2 = 0
                sz = splt
                if sz == 1 or sz == 0:
                    if rem1:
                        merged = merge_vars(var_tot[0, 0], var_tot[0, 1], var_tot[0, 2],
                                            var_tot[rem1, 0], var_tot[rem1, 1], var_tot[rem1, 2], bessel)
                        for enum, m in enumerate(merged):
                            var_tot[0, enum] = m
                    # print(var_tot[0][0].item(), '\n')
                    return var_tot[0][0]
        else:  # not distributed (full tensor on one node)
            return local_op(torch.var, x, out=None, unbiased=bessel)
    else:  # axis is given
        # case for var in one dimension
        output_shape = list(x.shape)
        if isinstance(axis, int):
            if axis >= len(x.shape):
                raise ValueError("axis must be < {}, currently is {}".format(len(x.shape), axis))
            axis = axis if axis > 0 else axis % len(x.shape)
            # only one axis given
            output_shape = [output_shape[it] for it in range(len(output_shape)) if it != axis]

            if not x.is_distributed():  # x is *not* distributed -> no need to distributed
                return local_op(torch.var, x, out=None, dim=axis, unbiased=bessel)
            elif axis == x.split:  # x is distributed and axis chosen is == to split
                return reduce_vars_elementwise(output_shape)
            else:
                # singular axis given (axis) not equal to split direction (x.split)
                # local operation followed by array creation to create the full tensor of the vars on
                lcl = torch.var(x._tensor__array, dim=axis, keepdim=True)
                return tensor.array(lcl, split=x.split)
        else:
            raise TypeError("Axis (axis) must be an int, currently is {}. Check if multidim var is available in pyTorch".format(type(axis)))


def std(x, axis=None, bessel=True):
    """
    Calculates and returns the standard deviation of a tensor with the bessel correction
    If a axis is given, the variance will be taken in that direction.

    Parameters
    ----------
    x : ht.tensor
        Values for which the std is calculated for
    axis : None, Int
        axis which the mean is taken in.
        Default: None -> std of all data calculated
        NOTE -> if multidemensional var is implemented in pytorch, this can be an iterable. Only thing which muse be changed is the raise
    bessel : Bool
        Default: True
        use the bessel correction when calculating the varaince/std
        toggle between unbiased and biased calculation of the std

    Examples
    --------
    >>> a = ht.random.randn(1,3)
    >>> a
    tensor([[ 0.3421,  0.5736, -2.2377]])
    >>> ht.std(a)
    tensor(1.5606)
    >>> a = ht.random.randn(4,4)
    >>> a
    tensor([[-1.0206,  0.3229,  1.1800,  1.5471],
            [ 0.2732, -0.0965, -0.1087, -1.3805],
            [ 0.2647,  0.5998, -0.1635, -0.0848],
            [ 0.0343,  0.1618, -0.8064, -0.1031]])
    >>> ht.std(a, 0)
    tensor([0.6157, 0.2918, 0.8324, 1.1996])
    >>> ht.std(a, 1)
    tensor([1.1405, 0.7236, 0.3506, 0.4324])
    >>> ht.std(a, 1, bessel=False)
    tensor([0.9877, 0.6267, 0.3037, 0.3745])

    Returns
    -------
    ht.tensor containing the std/s, if split, then split in the same direction as x.
    """
    if not axis:
        return np.sqrt(var(x, axis, bessel))
    else:
        return exponential.sqrt(var(x, axis, bessel), out=None)


def sum(x, axis=None, out=None):
=======
def sum(x, axis=None, out=None, keepdim=None):
>>>>>>> f8d337b0
    """
    Sum of array elements over a given axis.

    Parameters
    ----------
    x : ht.tensor
        Input data.

    axis : None or int or tuple of ints, optional
        Axis along which a sum is performed. The default, axis=None, will sum
        all of the elements of the input array. If axis is negative it counts
        from the last to the first axis.

        If axis is a tuple of ints, a sum is performed on all of the axes specified 
        in the tuple instead of a single axis or all the axes as before.
    Returns
    -------
    sum_along_axis : ht.tensor
        An array with the same shape as self.__array except for the specified axis which
        becomes one, e.g. a.shape = (1, 2, 3) => ht.ones((1, 2, 3)).sum(axis=1).shape = (1, 1, 3)

    Examples
    --------
    >>> ht.sum(ht.ones(2))
    tensor([2.])

    >>> ht.sum(ht.ones((3,3)))
    tensor([9.])

    >>> ht.sum(ht.ones((3,3)).astype(ht.int))
    tensor([9])

    >>> ht.sum(ht.ones((3,2,1)), axis=-3)
    tensor([[[3.],
            [3.]]])
    """
    # TODO: make me more numpy API complete Issue #101
    return reduce_op(x, torch.sum, MPI.SUM, axis=axis, out=out, keepdim=keepdim)<|MERGE_RESOLUTION|>--- conflicted
+++ resolved
@@ -17,7 +17,6 @@
 ]
 
 
-<<<<<<< HEAD
 def merge_means(mu1, n1, mu2, n2):
     """
     Function to merge two means by pairwise update
@@ -538,9 +537,6 @@
 
 
 def sum(x, axis=None, out=None):
-=======
-def sum(x, axis=None, out=None, keepdim=None):
->>>>>>> f8d337b0
     """
     Sum of array elements over a given axis.
 
