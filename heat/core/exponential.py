--- conflicted
+++ resolved
@@ -13,13 +13,9 @@
 __all__ = [
     'exp',
     'log',
-<<<<<<< HEAD
     'log2',
-    'sqrt'
-=======
     'sqrt',
     'exp2'
->>>>>>> 0f386874
 ]
 
 
