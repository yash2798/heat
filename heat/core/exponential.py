"""
This module computes exponential and logarithmic operations.
"""

import torch
from typing import Optional

from . import _operations
from .dndarray import DNDarray

<<<<<<< HEAD
__all__ = [
    "exp",
    "expm1",
    "exp2",
    "log",
    "log2",
    "log10",
    "log1p",
    "logaddexp",
    "logaddexp2",
    "sqrt",
]
=======
__all__ = ["exp", "expm1", "exp2", "log", "log2", "log10", "log1p", "sqrt", "square"]
>>>>>>> 837dacf2


def exp(x: DNDarray, out: Optional[DNDarray] = None) -> DNDarray:
    """
    Calculate the exponential of all elements in the input array.
    Result is a :py:class:`~heat.core.dndarray.DNDarray` of the same shape as ``x``.

    Parameters
    ----------
    x : DNDarray
        The array for which to compute the exponential.
    out : DNDarray, optional
        A location in which to store the results. If provided, it must have a broadcastable shape. If not provided
        or set to :keyword:`None`, a fresh array is allocated.

    Examples
    --------
    >>> ht.exp(ht.arange(5))
    DNDarray([ 1.0000,  2.7183,  7.3891, 20.0855, 54.5981], dtype=ht.float32, device=cpu:0, split=None)
    """
    return _operations.__local_op(torch.exp, x, out)


DNDarray.exp = lambda self, out=None: exp(self, out)
DNDarray.exp.__doc__ = exp.__doc__


def expm1(x: DNDarray, out: Optional[DNDarray] = None) -> DNDarray:
    """
    Calculate :math:`exp(x) - 1` for all elements in the array.
    Result is a :py:class:`~heat.core.dndarray.DNDarray` of the same shape as ``x``.

    Parameters
    ----------
    x : DNDarray
        The array for which to compute the exponential.
    out : DNDarray, optional
        A location in which to store the results. If provided, it must have a broadcastable shape. If not provided
        or set to :keyword:`None`, a fresh array is allocated.

    Examples
    --------
    >>> ht.expm1(ht.arange(5)) + 1.
    DNDarray([ 1.0000,  2.7183,  7.3891, 20.0855, 54.5981], dtype=ht.float64, device=cpu:0, split=None)
    """
    return _operations.__local_op(torch.expm1, x, out)


DNDarray.expm1 = lambda self, out=None: expm1(self, out)
DNDarray.expm1.__doc__ = expm1.__doc__


def exp2(x: DNDarray, out: Optional[DNDarray] = None) -> DNDarray:
    """
    Calculate the exponential of two of all elements in the input array (:math:`2^x`).
    Result is a :py:class:`~heat.core.dndarray.DNDarray` of the same shape as ``x``.

    Parameters
    ----------
    x : DNDarray
        The array for which to compute the exponential of two.
    out : DNDarray, optional
        A location in which to store the results. If provided, it must have a broadcastable shape. If not provided
        or set to :keyword:`None`, a fresh array is allocated.

    Examples
    --------
    >>> ht.exp2(ht.arange(5))
    DNDarray([ 1.,  2.,  4.,  8., 16.], dtype=ht.float32, device=cpu:0, split=None)
    """

    def local_exp2(xl, outl=None):
        return torch.pow(2, xl, out=outl)

    return _operations.__local_op(local_exp2, x, out)


DNDarray.exp2 = lambda self, out=None: exp2(self, out)
DNDarray.exp2.__doc__ = exp2.__doc__


def log(x: DNDarray, out: Optional[DNDarray] = None) -> DNDarray:
    """
    Natural logarithm, element-wise.
    The natural logarithm is the inverse of the exponential function, so that :math:`log(exp(x)) = x`. The natural
    logarithm is logarithm in base e. Result is a :py:class:`~heat.core.dndarray.DNDarray` of the same shape as ``x``.
    Negative input elements are returned as :abbr:`NaN (Not a Number)`.

    Parameters
    ----------
    x : DNDarray
        The array for which to compute the logarithm.
    out : DNDarray, optional
        A location in which to store the results. If provided, it must have a broadcastable shape. If not provided
        or set to :keyword:`None`, a fresh array is allocated.

    Examples
    --------
    >>> ht.log(ht.arange(5))
    DNDarray([  -inf, 0.0000, 0.6931, 1.0986, 1.3863], dtype=ht.float32, device=cpu:0, split=None)
    """
    return _operations.__local_op(torch.log, x, out)


DNDarray.log = lambda self, out=None: log(self, out)
DNDarray.log.__doc__ = log.__doc__


def log2(x: DNDarray, out: Optional[DNDarray] = None) -> DNDarray:
    """
    Compute the logarithm to the base 2 (:math:`log_2(x)`), element-wise.
    Result is a :py:class:`~heat.core.dndarray.DNDarray` of the same shape as ``x``.
    Negative input elements are returned as :abbr:`NaN (Not a Number)`.

    Parameters
    ----------
    x : DNDarray
        The array for which to compute the logarithm.
    out : DNDarray, optional
        A location in which to store the results. If provided, it must have a broadcastable shape. If not provided
        or set to :keyword:`None`, a fresh array is allocated.

    Examples
    --------
    >>> ht.log2(ht.arange(5))
    DNDarray([  -inf, 0.0000, 1.0000, 1.5850, 2.0000], dtype=ht.float32, device=cpu:0, split=None)
    """
    return _operations.__local_op(torch.log2, x, out)


DNDarray.log2 = lambda self, out=None: log2(self, out)
DNDarray.log2.__doc__ = log2.__doc__


def log10(x: DNDarray, out: Optional[DNDarray] = None) -> DNDarray:
    """
    Compute the logarithm to the base 10 (:math:`log_{10}(x)`), element-wise.
    Result is a :py:class:`~heat.core.dndarray.DNDarray` of the same shape as ``x``.
    Negative input elements are returned as :abbr:`NaN (Not a Number)`.

    Parameters
    ----------
    x : DNDarray
        The array for which to compute the logarithm.
    out : DNDarray, optional
        A location in which to store the results. If provided, it must have a broadcastable shape. If not provided
        or set to :keyword:`None`, a fresh array is allocated.

    Examples
    --------
    >>> ht.log10(ht.arange(5))
    DNDarray([  -inf, 0.0000, 0.3010, 0.4771, 0.6021], dtype=ht.float32, device=cpu:0, split=None)
    """
    return _operations.__local_op(torch.log10, x, out)


DNDarray.log10 = lambda self, out=None: log10(self, out)
DNDarray.log10.__doc__ = log10.__doc__


def log1p(x: DNDarray, out: Optional[DNDarray] = None) -> DNDarray:
    """
    Return the natural logarithm of one plus the input array, element-wise.
    Result is a :class:`~heat.core.dndarray.DNDarray` of the same shape as ``x``.
    Negative input elements are returned as :abbr:`NaN (Not a Number)`.

    Parameters
    ----------
    x : DNDarray
        The array for which to compute the logarithm.
    out : DNDarray, optional
        A location in which to store the results. If provided, it must have a broadcastable shape. If not provided
        or set to :keyword:`None`, a fresh array is allocated.

    Examples
    --------
    >>> ht.log1p(ht.arange(5))
    DNDarray([0.0000, 0.6931, 1.0986, 1.3863, 1.6094], dtype=ht.float32, device=cpu:0, split=None)
    """
    return _operations.__local_op(torch.log1p, x, out)


DNDarray.log1p = lambda self, out=None: log1p(self, out)
DNDarray.log1p.__doc__ = log1p.__doc__


def logaddexp(x1: DNDarray, x2: DNDarray, out: Optional[DNDarray] = None) -> DNDarray:
    """
    Calculates the logarithm of the sum of exponentiations :math:`log(exp(x1) + exp(x2))` for each element :math:`{x1}_i` of
    the input array x1 with the respective element :math:`{x2}_i` of the input array x2.

    Parameters
    ----------
    x1 : DNDarray
        first input array. Should have a floating-point data type.
    x2 : DNDarray
        second input array. Must be compatible with x1. Should have a floating-point data type.
    out : DNDarray, optional
        A location in which to store the results. If provided, it must have a broadcastable shape. If not provided
        or set to :keyword:`None`, a fresh array is allocated.

    See Also
    --------
    :func:`logaddexp2`
        Logarithm of the sum of exponentiations of inputs in base-2.

    Examples
    --------
    >>> ht.logaddexp(ht.array([-1.0]), ht.array([-1.0, -2, -3]))
    DNDarray([-0.3069, -0.6867, -0.8731], dtype=ht.float32, device=cpu:0, split=None)
    """
    return _operations.__binary_op(torch.logaddexp, x1, x2, out)


def logaddexp2(x1: DNDarray, x2: DNDarray, out: Optional[DNDarray] = None) -> DNDarray:
    """
    Calculates the logarithm of the sum of exponentiations in base-2 :math:`log2(exp(x1) + exp(x2))` for each element :math:`{x1}_i` of
    the input array x1 with the respective element :math:`{x2}_i` of the input array x2.

    Parameters
    ----------
    x1 : DNDarray
        first input array. Should have a floating-point data type.
    x2 : DNDarray
        second input array. Must be compatible with x1. Should have a floating-point data type.
    out : DNDarray, optional
        A location in which to store the results. If provided, it must have a broadcastable shape. If not provided
        or set to :keyword:`None`, a fresh array is allocated.

    See Also
    --------
    :func:`logaddexp`
        Logarithm of the sum of exponentiations of inputs.

    Examples
    --------
    >>> ht.logaddexp2(ht.array([-1.0]), ht.array([-1.0, -2, -3]))
    DNDarray([ 0.0000, -0.4150, -0.6781], dtype=ht.float32, device=cpu:0, split=None)
    """
    return _operations.__binary_op(torch.logaddexp2, x1, x2, out)


def sqrt(x: DNDarray, out: Optional[DNDarray] = None) -> DNDarray:
    """
    Return the non-negative square-root of a tensor element-wise.
    Result is a :py:class:`~heat.core.dndarray.DNDarray` of the same shape as ``x``.
    Negative input elements are returned as :abbr:`NaN (Not a Number)`.

    Parameters
    ----------
    x : DNDarray
        The array for which to compute the square-roots.
    out : DNDarray, optional
        A location in which to store the results. If provided, it must have a broadcastable shape. If not provided
        or set to :keyword:`None`, a fresh array is allocated.

    Examples
    --------
    >>> ht.sqrt(ht.arange(5))
    DNDarray([0.0000, 1.0000, 1.4142, 1.7321, 2.0000], dtype=ht.float32, device=cpu:0, split=None)
    >>> ht.sqrt(ht.arange(-5, 0))
    DNDarray([nan, nan, nan, nan, nan], dtype=ht.float32, device=cpu:0, split=None)
    """
    return _operations.__local_op(torch.sqrt, x, out)


DNDarray.sqrt = lambda self, out=None: sqrt(self, out)
DNDarray.sqrt.__doc__ = sqrt.__doc__


def square(x: DNDarray, out: Optional[DNDarray] = None) -> DNDarray:
    """
    Return a new tensor with the squares of the elements of input.

    Parameters
    ----------
    x : DNDarray
        The array for which to compute the squares.
    out : DNDarray, optional
        A location in which to store the results. If provided, it must have a broadcastable shape. If not provided
        or set to :keyword:`None`, a fresh array is allocated.

    Examples:
    --------
    >>> a = ht.random.rand(4)
    >>> a
    DNDarray([0.8654, 0.1432, 0.9164, 0.6179], dtype=ht.float32, device=cpu:0, split=None)
    >>> ht.square(a)
    DNDarray([0.7488, 0.0205, 0.8397, 0.3818], dtype=ht.float32, device=cpu:0, split=None)
    """
    return _operations.__local_op(torch.square, x, out)


DNDarray.square = lambda self, out=None: square(self, out)
DNDarray.square.__doc__ = square.__doc__<|MERGE_RESOLUTION|>--- conflicted
+++ resolved
@@ -8,7 +8,6 @@
 from . import _operations
 from .dndarray import DNDarray
 
-<<<<<<< HEAD
 __all__ = [
     "exp",
     "expm1",
@@ -21,9 +20,6 @@
     "logaddexp2",
     "sqrt",
 ]
-=======
-__all__ = ["exp", "expm1", "exp2", "log", "log2", "log10", "log1p", "sqrt", "square"]
->>>>>>> 837dacf2
 
 
 def exp(x: DNDarray, out: Optional[DNDarray] = None) -> DNDarray:
