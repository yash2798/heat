import torch

from .communication import Communication, MPI, MPI_WORLD
from .stride_tricks import *
from . import types
from . import devices
from . import operations
from . import io
from . import arithmetics
from . import relations
from . import trigonometrics
from . import exponential
from . import rounding
from . import reductions


class tensor:
    def __init__(self, array, gshape, dtype, split, device, comm):
        self.__array = array
        self.__gshape = gshape
        self.__dtype = dtype
        self.__split = split
        self.__device = device
        self.__comm = comm

    @property
    def comm(self):
        return self.__comm

    @property
    def device(self):
        return self.__device

    @property
    def dtype(self):
        return self.__dtype

    @property
    def gshape(self):
        return self.__gshape

    @property
    def lshape(self):
        return tuple(self.__array.shape)

    @property
    def shape(self):
        return self.__gshape

    @property
    def split(self):
        return self.__split

    @property
    def T(self, axes=None):
        return operations.transpose(self, axes)

    def abs(self, out=None, dtype=None):
        """
        Calculate the absolute value element-wise.

        Parameters
        ----------
        out : ht.tensor, optional
            A location into which the result is stored. If provided, it must have a shape that the inputs broadcast to.
            If not provided or None, a freshly-allocated array is returned.
        dtype : ht.type, optional
            Determines the data type of the output array. The values are cast to this type with potential loss of
            precision.

        Returns
        -------
        absolute_values : ht.tensor
            A tensor containing the absolute value of each element in x.
        """
        return rounding.abs(self, out, dtype)

    def absolute(self, out=None, dtype=None):
        """
        Calculate the absolute value element-wise.

        ht.abs is a shorthand for this function.

        Parameters
        ----------
        out : ht.tensor, optional
            A location into which the result is stored. If provided, it must have a shape that the inputs broadcast to.
            If not provided or None, a freshly-allocated array is returned.
        dtype : ht.type, optional
            Determines the data type of the output array. The values are cast to this type with potential loss of
            precision.

        Returns
        -------
        absolute_values : ht.tensor
            A tensor containing the absolute value of each element in x.

        """
        return self.abs(out, dtype)

    def __add__(self, other):
        """
        Element-wise addition of another tensor or a scalar to the tensor.
        Takes the second operand (scalar or tensor) whose elements are to be added as argument.

        Parameters
        ----------
        other: tensor or scalar
            The value(s) to be added element-wise to the tensor
<<<<<<< HEAD

        Returns
        -------
        result: ht.tensor
            A tensor containing the results of element-wise addition.

        Examples:
        ---------
        >>> import heat as ht
        >>> T1 = ht.float32([[1, 2], [3, 4]])
        >>> T1.__add__(2.0)
        tensor([[3., 4.],
            [5., 6.]])

        >>> T2 = ht.float32([[2, 2], [2, 2]])
        >>> T1.__add__(T2)
        tensor([[3., 4.],
             [5., 6.]])
=======

        Returns
        -------
        result: ht.tensor
            A tensor containing the results of element-wise addition.

        Examples:
        ---------
        >>> import heat as ht
        >>> T1 = ht.float32([[1, 2], [3, 4]])
        >>> T1.__add__(2.0)
        tensor([[3., 4.],
               [5., 6.]])

        >>> T2 = ht.float32([[2, 2], [2, 2]])
        >>> T1.__add__(T2)
        tensor([[3., 4.],
                [5., 6.]])

>>>>>>> 377bc0f1
        """
        return arithmetics.add(self, other)

    def all(self, axis=None, out=None):
        """
        Test whether all array elements along a given axis evaluate to True.

        Parameters:
        -----------
        axis : None or int, optional #TODO: tuple of ints
            Axis or along which a logical AND reduction is performed. The default (axis = None) is to perform a
            logical AND over all the dimensions of the input array. axis may be negative, in which case it counts
            from the last to the first axis.

        out : ht.tensor, optional
            Alternate output array in which to place the result. It must have the same shape as the expected output
            and its type is preserved.

        Returns:
        --------
        all : ht.tensor, bool
            A new boolean or ht.tensor is returned unless out is specified, in which case a reference to out is returned.

        Examples:
        ---------
        >>> import heat as ht
        >>> a = ht.random.randn(4,5)
        >>> a
        tensor([[ 0.5370, -0.4117, -3.1062,  0.4897, -0.3231],
                [-0.5005, -1.7746,  0.8515, -0.9494, -0.2238],
                [-0.0444,  0.3388,  0.6805, -1.3856,  0.5422],
                [ 0.3184,  0.0185,  0.5256, -1.1653, -0.1665]])
        >>> x = a < 0.5
        >>> x
        tensor([[0, 1, 1, 1, 1],
                [1, 1, 0, 1, 1],
                [1, 1, 0, 1, 0],
                [1,1, 0, 1, 1]], dtype=torch.uint8)
        >>> x.all()
        tensor([0], dtype=torch.uint8)
        >>> x.all(axis=0)
        tensor([[0, 1, 0, 1, 0]], dtype=torch.uint8)
        >>> x.all(axis=1)
        tensor([[0],
                [0],
                [0],
                [0]], dtype=torch.uint8)

        Write out to predefined buffer:
        >>> out = ht.zeros((1,5))
        >>> x.all(axis=0, out=out)
        >>> out
        tensor([[0, 1, 0, 1, 0]], dtype=torch.uint8)
        """
        return operations.all(self, axis, out)

    def allclose(self, other, rtol=1e-05, atol=1e-08, equal_nan=False):
        """
        Test whether self and other are element-wise equal within a tolerance. Returns True if |self - other| <= atol +
        rtol * |other| for all elements, False otherwise.

        Parameters:
        -----------
        other : ht.tensor
            Input tensor to compare to

        atol: float, optional
            Absolute tolerance. Default is 1e-08

        rtol: float, optional
            Relative tolerance (with respect to y). Default is 1e-05

        equal_nan: bool, optional
            Whether to compare NaN’s as equal. If True, NaN’s in a will be considered equal to NaN’s in b in the output array.

        Returns:
        --------
        allclose : bool
            True if the two tensors are equal within the given tolerance; False otherwise.

        Examples:
        ---------
        >>> a = ht.float32([[2, 2], [2, 2]])
        >>> a.allclose(a)
        True

        >>> b = ht.float32([[2.00005,2.00005],[2.00005,2.00005]])
        >>> a.allclose(b)
        False
        >>> a.allclose(b, atol=1e-04)
        True
        """
        return operations.allclose(self, other, rtol, atol, equal_nan)

    def argmin(self, axis=None):
        """
        Returns the indices of the minimum values along an axis.

        Parameters:	
        ----------
        x : ht.tensor
            Input array.
        axis : int, optional
            By default, the index is into the flattened tensor, otherwise along the specified axis.
        #TODO out : array, optional
            If provided, the result will be inserted into this tensor. It should be of the appropriate shape and dtype.

        Returns:
        -------	
        index_tensor : ht.tensor of ints
            Array of indices into the array. It has the same shape as x.shape with the dimension along axis removed.

        Examples
        --------
        >>> a = ht.randn(3,3)
        >>> a
        tensor([[-1.7297,  0.2541, -0.1044],
                [ 1.0865, -0.4415,  1.3716],
                [-0.0827,  1.0215, -2.0176]])
        >>> a.argmin()
        tensor([8])
        >>> a.argmin(axis=0)
        tensor([[0, 1, 2]])
        >>> a.argmin(axis=1)
        tensor([[0],
                [1],
                [2]])
        """
        return operations.argmin(self, axis)

    def astype(self, dtype, copy=True):
        """
        Returns a casted version of this array.

        Parameters
        ----------
        dtype : ht.dtype
            HeAT type to which the array is cast
        copy : bool, optional
            By default the operation returns a copy of this array. If copy is set to false the cast is performed
            in-place and this tensor is returned

        Returns
        -------
        casted_tensor : ht.tensor
            casted_tensor is a new tensor of the same shape but with given type of this tensor. If copy is True, the
            same tensor is returned instead.
        """
        dtype = types.canonical_heat_type(dtype)
        casted_array = self.__array.type(dtype.torch_type())
        if copy:
            return tensor(casted_array, self.shape, dtype, self.split, self.device, self.comm)

        self.__array = casted_array
        self.__dtype = dtype

        return self

    def clip(self, a_min, a_max, out=None):
        """
        Parameters
        ----------
        a_min : scalar or None
            Minimum value. If None, clipping is not performed on lower interval edge. Not more than one of a_min and
            a_max may be None.
        a_max : scalar or None
            Maximum value. If None, clipping is not performed on upper interval edge. Not more than one of a_min and
            a_max may be None.
        out : ht.tensor, optional
            The results will be placed in this array. It may be the input array for in-place clipping. out must be of
            the right shape to hold the output. Its type is preserved.

        Returns
        -------
        clipped_values : ht.tensor
            A tensor with the elements of this tensor, but where values < a_min are replaced with a_min, and those >
            a_max with a_max.
        """
        return operations.clip(self, a_min, a_max, out)

    def copy(self):
        """
        Return an array copy of the given object.

        Returns
        -------
        copied : ht.tensor
            A copy of the original
        """
        return operations.copy(self)

    def cos(self, out=None):
        """
        Return the trigonometric cosine, element-wise.

        Parameters
        ----------
        out : ht.tensor or None, optional
            A location in which to store the results. If provided, it must have a broadcastable shape. If not provided
            or set to None, a fresh tensor is allocated.

        Returns
        -------
        cosine : ht.tensor
            A tensor of the same shape as x, containing the trigonometric cosine of each element in this tensor.
            Negative input elements are returned as nan. If out was provided, square_roots is a reference to it.

        Examples
        --------
        >>> ht.arange(-6, 7, 2).cos()
        tensor([ 0.9602, -0.6536, -0.4161,  1.0000, -0.4161, -0.6536,  0.9602])
        """
        return trigonometrics.cos(self, out)

    def cosh(self, out=None):
        """
        Return the hyperbolic cosine, element-wise.

        Parameters
        ----------
        x : ht.tensor
            The value for which to compute the hyperbolic cosine.
        out : ht.tensor or None, optional
            A location in which to store the results. If provided, it must have a broadcastable shape. If not provided
            or set to None, a fresh tensor is allocated.

        Returns
        -------
        hyperbolic cosine : ht.tensor
            A tensor of the same shape as x, containing the hyperbolic cosine of each element in this tensor.
            Negative input elements are returned as nan. If out was provided, square_roots is a reference to it.

        Examples
        --------
        >>> ht.cosh(ht.arange(-6, 7, 2))
        tensor([201.7156,  27.3082,   3.7622,   1.0000,   3.7622,  27.3082, 201.7156])
        """
        return trigonometrics.cosh(self, out)

    def cpu(self):
        """
        Returns a copy of this object in main memory. If this object is already in main memory, then no copy is
        performed and the original object is returned.

        Returns
        -------
        tensor_on_device : ht.tensor
            A copy of this object on the CPU.
        """
        self.__array = self.__array.cpu()
        return self

    def __truediv__(self, other):
        """
        Element-wise true division (i.e. result is floating point value rather than rounded int (floor))
        of the tensor by another tensor or scalar. Takes the second operand (scalar or tensor) by which to divide
        as argument.

        Parameters
        ----------
        other: tensor or scalar
<<<<<<< HEAD
            The value(s) by which to divide the tensor (element-wise)

        Returns
        -------
        result: ht.tensor
            A tensor containing the results of element-wise division.

        Examples:
        ---------
        >>> import heat as ht
        >>> ht.div(2.0, 2.0)
        tensor([1.])

        >>> T1 = ht.float32([[1, 2],[3, 4]])
        >>> T2 = ht.float32([[2, 2], [2, 2]])
        >>> T1.__div__(T2)
        tensor([[0.5000, 1.0000],
             [1.5000, 2.0000]])

        >>> s = 2.0
        >>> T1.__div__(s)
        tensor([[0.5000, 1.0000],
             [1.5, 2.0000]])
=======
           The value(s) by which to divide the tensor (element-wise)

        Returns
        -------
        result: ht.tensor
           A tensor containing the results of element-wise division.

        Examples:
        ---------
        >>> import heat as ht
        >>> ht.div(2.0, 2.0)
        tensor([1.])

        >>> T1 = ht.float32([[1, 2],[3, 4]])
        >>> T2 = ht.float32([[2, 2], [2, 2]])
        >>> T1.__div__(T2)
        tensor([[0.5000, 1.0000],
                [1.5000, 2.0000]])

        >>> s = 2.0
        >>> T1.__div__(s)
        tensor([[0.5000, 1.0000],
                [1.5, 2.0000]])

>>>>>>> 377bc0f1
        """
        return arithmetics.div(self, other)

    def __eq__(self, other):
        """
        Element-wise rich comparison of equality with values from second operand (scalar or tensor)
        Takes the second operand (scalar or tensor) to which to compare the first tensor as argument.

        Parameters
        ----------
        other: tensor or scalar
            The value(s) to which to compare equality

        Returns
        -------
        result: ht.tensor
            Tensor holding 1 for all elements in which values of self are equal to values of other, 0 for all other
            elements

        Examples:
        ---------
        >>> import heat as ht
        >>> T1 = ht.float32([[1, 2],[3, 4]])
        >>> T1.__eq__(3.0)
        tensor([[0, 0],
                [1, 0]])

        >>> T2 = ht.float32([[2, 2], [2, 2]])
        >>> T1.__eq__(T2)
        tensor([[0, 1],
                [0, 0]])
        """
        return relations.eq(self, other)

    def __ge__(self, other):
        """
        Element-wise rich comparison of relation "greater than or equal" with values from second operand (scalar or
        tensor).
        Takes the second operand (scalar or tensor) to which to compare the first tensor as argument.

        Parameters
        ----------
        other: tensor or scalar
            The value(s) to which to compare elements from tensor

        Returns
        -------
        result: ht.tensor
            Tensor holding 1 for all elements in which values in self are greater than or equal to values of other
            (x1 >= x2), 0 for all other elements

        Examples
        -------
        >>> import heat as ht
        >>> T1 = ht.float32([[1, 2],[3, 4]])
        >>> T1.__ge__(3.0)
        tensor([[0, 0],
                [1, 1]], dtype=torch.uint8)
        >>> T2 = ht.float32([[2, 2], [2, 2]])
        >>> T1.__ge__(T2)
        tensor([[0, 1],
                [1, 1]], dtype=torch.uint8)
        """
        return relations.ge(self, other)

    if torch.cuda.device_count() > 0:
        def gpu(self):
            """
            Returns a copy of this object in GPU memory. If this object is already in GPU memory, then no copy is
            performed and the original object is returned.

            Returns
            -------
            tensor_on_device : ht.tensor
                A copy of this object on the GPU.
            """
            self.__array = self.__array.cuda(devices.gpu_index())
            return self

    def __gt__(self, other):
        """
        Element-wise rich comparison of relation "greater than" with values from second operand (scalar or tensor)
        Takes the second operand (scalar or tensor) to which to compare the first tensor as argument.

        Parameters
        ----------
        other: tensor or scalar
            The value(s) to which to compare elements from tensor

        Returns
        -------
        result: ht.tensor
            Tensor holding 1 for all elements in which values in self are greater than values of other (x1 > x2),
            0 for all other elements

         Examples
         -------
         >>> import heat as ht
         >>> T1 = ht.float32([[1, 2],[3, 4]])
         >>> T1.__gt__(3.0)
         tensor([[0, 0],
                 [0, 1]], dtype=torch.uint8)

         >>> T2 = ht.float32([[2, 2], [2, 2]])
         >>> T1.__gt__(T2)
         tensor([[0, 0],
                [1, 1]], dtype=torch.uint8)

        """
        return relations.gt(self, other)

    def is_distributed(self):
        """
        Determines whether the data of this tensor is distributed across multiple processes.

        Returns
        -------
        is_distributed : bool
            Whether the data of the tensor is distributed across multiple processes
        """
        return self.split is not None and self.comm.is_distributed()

    def max(self, axis=None, out=None):
        """
        Return the maximum of an array or maximum along an axis.

        Parameters
        ----------
<<<<<<< HEAD
        a : ht.tensor
            Input data.
        axis : None or int  
            Axis or axes along which to operate. By default, flattened input is used.
=======
        self : ht.tensor
            Input data.

        axis : None or int  
            Axis or axes along which to operate. By default, flattened input is used.

>>>>>>> 377bc0f1
        #TODO: out : ht.tensor, optional
            Alternative output array in which to place the result. Must be of the same shape and buffer length as the
            expected output.
        #TODO: initial : scalar, optional   
            The minimum value of an output element. Must be present to allow computation on empty slice.
        """
        return relations.max(self, axis, out)

    def mean(self, axis):
        # TODO: document me
        # TODO: test me
        # TODO: sanitize input
        # TODO: make me more numpy API complete
        return self.sum(axis) / self.shape[axis]

    def min(self, axis=None, out=None):
        """
        Return the minimum of an array or minimum along an axis.

        Parameters
        ----------
<<<<<<< HEAD
        a : ht.tensor
            Input data.
        axis : None or int
            Axis or axes along which to operate. By default, flattened input is used.
=======
        self : ht.tensor
            Input data.

        axis : None or int
            Axis or axes along which to operate. By default, flattened input is used.

>>>>>>> 377bc0f1
        #TODO: out : ht.tensor, optional
            Alternative output array in which to place the result. Must be of the same shape and buffer length as the
            expected output.
        #TODO: initial : scalar, optional   
            The maximum value of an output element. Must be present to allow computation on empty slice.
        """
        return relations.min(self, axis, out)

    def expand_dims(self, axis):
        # TODO: document me
        # TODO: test me
        # TODO: sanitize input
        # TODO: make me more numpy API complete
        # TODO: fix negative axis
        return tensor(
            self.__array.unsqueeze(dim=axis),
            self.shape[:axis] + (1,) + self.shape[axis:],
            self.dtype,
            self.split if self.split is None or self.split < axis else self.split + 1,
            _copy(self.__comm)
        )

    def exp(self, out=None):
        """
        Calculate the exponential of all elements in the input array.

        Parameters
        ----------
        out : ht.tensor or None, optional
            A location in which to store the results. If provided, it must have a broadcastable shape. If not provided
            or set to None, a fresh tensor is allocated.

        Returns
        -------
        exponentials : ht.tensor
            A tensor of the same shape as x, containing the positive exponentials of each element in this tensor. If out
            was provided, logarithms is a reference to it.

        Examples
        --------
        >>> ht.arange(5).exp()
        tensor([ 1.0000,  2.7183,  7.3891, 20.0855, 54.5981])
        """
        return exponential.exp(self, out)

    def exp2(self, out=None):
        """
        Calculate the exponential of all elements in the input array.

        Parameters
        ----------
        out : ht.tensor or None, optional
            A location in which to store the results. If provided, it must have a broadcastable shape. If not provided
            or set to None, a fresh tensor is allocated.

        Returns
        -------
        exponentials : ht.tensor
            A tensor of the same shape as x, containing the positive exponentials of each element in this tensor. If out
            was provided, logarithms is a reference to it.

        Examples
        --------
        >>> ht.exp2(ht.arange(5))
        tensor([ 1.,  2.,  4.,  8., 16.], dtype=torch.float64)
        """
        return exponential.exp2(self, out)

    def expand_dims(self, axis):
        # TODO: document me
        # TODO: test me
        # TODO: sanitize input
        # TODO: make me more numpy API complete
        # TODO: fix negative axis
        return tensor(
            self.__array.unsqueeze(dim=axis),
            self.shape[:axis] + (1,) + self.shape[axis:],
            self.dtype,
            self.split if self.split is None or self.split < axis else self.split + 1,
            self.device,
            self.comm
        )

    def ceil(self, out=None):
        """
        Return the ceil of the input, element-wise.

        The ceil of the scalar x is the largest integer i, such that i <= x. It is often denoted as \lceil x \rceil.

        Parameters
        ----------
        out : ht.tensor or None, optional
            A location in which to store the results. If provided, it must have a broadcastable shape. If not provided
            or set to None, a fresh tensor is allocated.

        Returns
        -------
        ceiled : ht.tensor
            A tensor of the same shape as x, containing the ceiled valued of each element in this tensor. If out was
            provided, ceiled is a reference to it.

        Returns
        -------
        ceiled : ht.tensor
            A tensor of the same shape as x, containing the floored valued of each element in this tensor. If out was
            provided, ceiled is a reference to it.

        Examples
        --------
        >>> ht.arange(-2.0, 2.0, 0.4).ceil()
        tensor([-2., -1., -1., -0., -0., -0.,  1.,  1.,  2.,  2.])
        """
        return rounding.ceil(self, out)

    def floor(self, out=None):
        """
        Return the floor of the input, element-wise.

        The floor of the scalar x is the largest integer i, such that i <= x. It is often denoted as :math:`\lfloor x
        \rfloor`.

        Parameters
        ----------
        out : ht.tensor or None, optional
            A location in which to store the results. If provided, it must have a broadcastable shape. If not provided
            or set to None, a fresh tensor is allocated.

        Returns
        -------
        floored : ht.tensor
            A tensor of the same shape as x, containing the floored valued of each element in this tensor. If out was
            provided, floored is a reference to it.

        Examples
        --------
        >>> ht.floor(ht.arange(-2.0, 2.0, 0.4))
        tensor([-2., -2., -2., -1., -1.,  0.,  0.,  0.,  1.,  1.])
        """
        return rounding.floor(self, out)

    def __le__(self, other):
        """
        Element-wise rich comparison of relation "less than or equal" with values from second operand (scalar or tensor)
        Takes the second operand (scalar or tensor) to which to compare the first tensor as argument.

        Parameters
        ----------
        other: tensor or scalar
            The value(s) to which to compare elements from tensor

        Returns
        -------
        result: ht.tensor
<<<<<<< HEAD
            Tensor holding 1 for all elements in which values in self are less than or equal to values of other
            (x1 <= x2), 0 for all other elements
=======
            Tensor holding 1 for all elements in which values in self are less than or equal to values of other (x1 <= x2),
            0 for all other elements
>>>>>>> 377bc0f1

        Examples
        -------
        >>> import heat as ht
        >>> T1 = ht.float32([[1, 2],[3, 4]])
        >>> T1.__le__(3.0)
        tensor([[1, 1],
                [1, 0]], dtype=torch.uint8)

        >>> T2 = ht.float32([[2, 2], [2, 2]])
        >>> T1.__le__(T2)
        tensor([[1, 1],
                [0, 0]], dtype=torch.uint8)

        """
        return relations.le(self, other)

    def log(self, out=None):
        """
        Natural logarithm, element-wise.

        The natural logarithm log is the inverse of the exponential function, so that log(exp(x)) = x. The natural
        logarithm is logarithm in base e.

        Parameters
        ----------
        out : ht.tensor or None, optional
            A location in which to store the results. If provided, it must have a broadcastable shape. If not provided
            or set to None, a fresh tensor is allocated.

        Returns
        -------
        logarithms : ht.tensor
            A tensor of the same shape as x, containing the positive logarithms of each element in this tensor.
            Negative input elements are returned as nan. If out was provided, logarithms is a reference to it.

        Examples
        --------
        >>> ht.arange(5).log()
        tensor([  -inf, 0.0000, 0.6931, 1.0986, 1.3863])
        """
        return exponential.log(self, out)

    def log2(self, out=None):
        """
        log base 2, element-wise.

        Parameters
        ----------
        x : ht.tensor
            The value for which to compute the logarithm.
        out : ht.tensor or None, optional
            A location in which to store the results. If provided, it must have a broadcastable shape. If not provided
            or set to None, a fresh tensor is allocated.

        Returns
        -------
        logarithms : ht.tensor
            A tensor of the same shape as x, containing the positive logarithms of each element in this tensor.
            Negative input elements are returned as nan. If out was provided, logarithms is a reference to it.

        Examples
        --------
        >>> ht.log2(ht.arange(5))
        tensor([  -inf, 0.0000, 1.0000, 1.5850, 2.0000])
        """
        return exponential.log2(self, out)

    def log10(self, out=None):
        """
        log base 10, element-wise.

        Parameters
        ----------
        x : ht.tensor
            The value for which to compute the logarithm.
        out : ht.tensor or None, optional
            A location in which to store the results. If provided, it must have a broadcastable shape. If not provided
            or set to None, a fresh tensor is allocated.

        Returns
        -------
        logarithms : ht.tensor
            A tensor of the same shape as x, containing the positive logarithms of each element in this tensor.
            Negative input elements are returned as nan. If out was provided, logarithms is a reference to it.

        Examples
        --------
        >>> ht.log10(ht.arange(5))
        tensor([-inf, 0.0000, 1.0000, 1.5850, 2.0000])
        """
        return exponential.log10(self, out)

    def __lt__(self, other):
        """
        Element-wise rich comparison of relation "less than" with values from second operand (scalar or tensor)
        Takes the second operand (scalar or tensor) to which to compare the first tensor as argument.

        Parameters
        ----------
        other: tensor or scalar
            The value(s) to which to compare elements from tensor

        Returns
        -------
        result: ht.tensor
<<<<<<< HEAD
            Tensor holding 1 for all elements in which values in self are less than values of other (x1 < x2), 0 for
            all other elements
=======
            Tensor holding 1 for all elements in which values in self are less than values of other (x1 < x2),
            0 for all other elements
>>>>>>> 377bc0f1

        Examples
        -------
        >>> import heat as ht
        >>> T1 = ht.float32([[1, 2],[3, 4]])
        >>> T1.__lt__(3.0)
        tensor([[1, 1],
               [0, 0]], dtype=torch.uint8)

        >>> T2 = ht.float32([[2, 2], [2, 2]])
        >>> T1.__lt__(T2)
        tensor([[1, 0],
               [0, 0]], dtype=torch.uint8)

        """
        return relations.lt(self, other)

    def __mul__(self, other):
        """
        Element-wise multiplication (not matrix multiplication) with values from second operand (scalar or tensor)
        Takes the second operand (scalar or tensor) whose values to multiply to the first tensor as argument.

        Parameters
        ----------
        other: tensor or scalar
<<<<<<< HEAD
            The value(s) to multiply to the tensor (element-wise)
=======
           The value(s) to multiply to the tensor (element-wise)
>>>>>>> 377bc0f1

        Returns
        -------
        result: ht.tensor
<<<<<<< HEAD
            A tensor containing the results of element-wise multiplication.
=======
           A tensor containing the results of element-wise multiplication.
>>>>>>> 377bc0f1

        Examples:
        ---------
        >>> import heat as ht
        >>> T1 = ht.float32([[1, 2], [3, 4]])
        >>> T1.__mul__(3.0)
        tensor([[3., 6.],
            [9., 12.]])

        >>> T2 = ht.float32([[2, 2], [2, 2]])
        >>> T1.__mul__(T2)
        tensor([[2., 4.],
            [6., 8.]])

        """
        return arithmetics.mul(self, other)

    def __ne__(self, other):
        """
        Element-wise rich comparison of non-equality with values from second operand (scalar or tensor)
        Takes the second operand (scalar or tensor) to which to compare the first tensor as argument.

        Parameters
        ----------
        other: tensor or scalar
            The value(s) to which to compare equality

        Returns
        -------
        result: ht.tensor
<<<<<<< HEAD
            Tensor holding 1 for all elements in which values of self are equal to values of other, 0 for all other
            elements
=======
            Tensor holding 1 for all elements in which values of self are equal to values of other,
            0 for all other elements
>>>>>>> 377bc0f1

        Examples:
        ---------
        >>> import heat as ht
        >>> T1 = ht.float32([[1, 2],[3, 4]])
        >>> T1.__ne__(3.0)
        tensor([[1, 1],
                [0, 1]])

        >>> T2 = ht.float32([[2, 2], [2, 2]])
        >>> T1.__ne__(T2)
        tensor([[1, 0],
                [1, 1]])

        """
        return relations.ne(self, other)

    def __pow__(self, other):
        """
        Element-wise exponential function with values from second operand (scalar or tensor)
        Takes the second operand (scalar or tensor) whose values are the exponent to be applied to the first
        tensor as argument.
<<<<<<< HEAD

        Parameters
        ----------
        other: tensor or scalar
            The value(s) in the exponent (element-wise)

        Returns
        -------
        result: ht.tensor
            A tensor containing the results of element-wise exponential operation.

        Examples:
        ---------
        >>> import heat as ht

        >>> T1 = ht.float32([[1, 2], [3, 4]])
        >>> T1.__pow__(3.0)
        tensor([[1., 8.],
             [27., 64.]])

        >>> T2 = ht.float32([[3, 3], [2, 2]])
        >>> T1.__pow__(T2)
        tensor([[1., 8.],
             [9., 16.]])
=======

        Parameters
        ----------
        other: tensor or scalar
           The value(s) in the exponent (element-wise)

        Returns
        -------
        result: ht.tensor
           A tensor containing the results of element-wise exponential operation.

        Examples:
        ---------
        >>> import heat as ht

        >>> T1 = ht.float32([[1, 2], [3, 4]])
        >>> T1.__pow__(3.0)
        tensor([[1., 8.],
                [27., 64.]])

        >>> T2 = ht.float32([[3, 3], [2, 2]])
        >>> T1.__pow__(T2)
        tensor([[1., 8.],
                [9., 16.]])

        """
>>>>>>> 377bc0f1

        """
        return arithmetics.pow(self, other)

<<<<<<< HEAD
    def resplit(self, axis=None):
        """
        In-place redistribution of the content of the tensor. Allows to "unsplit" (i.e. gather) all values from all
        nodes as well as the definition of new axis along which the tensor is split without changes to the values.

        WARNING: this operation might involve a significant communication overhead. Use it sparingly and preferably for
        small tensors.

        Parameters
        ----------
        axis : int
            The new split axis, None denotes gathering, an int will set the new split axis

        Returns
        -------
        resplit: ht.tensor
            The redistributed tensor

        Examples
        --------
        a = ht.zeros((4, 5,), split=0)
        a.lshape
        (0/2) >>> (2, 5)
        (1/2) >>> (2, 5)
        a.resplit(None)
        a.split
        >>> None
        a.lshape
        (0/2) >>> (4, 5)
        (1/2) >>> (4, 5)

        a = ht.zeros((4, 5,), split=0)
        a.lshape
        (0/2) >>> (2, 5)
        (1/2) >>> (2, 5)
        a.resplit(1)
        a.split
        >>> 1
        a.lshape
        (0/2) >>> (4, 3)
        (1/2) >>> (4, 2)
        """
        # sanitize the axis to check whether it is in range
        axis = sanitize_axis(self.shape, axis)

        # early out for unchanged content
        if axis == self.split:
            return self

        # unsplit the tensor
        if axis is None:
            gathered = torch.empty(self.shape)

            recv_counts, recv_displs, _ = self.comm.counts_displs_shape(self.shape, self.split)
            self.comm.Allgatherv(self.__array, (gathered, recv_counts, recv_displs,), recv_axis=axis)

            self.__array = gathered
            self.__split = None

        # tensor needs be split/sliced locally
        elif self.split is None:
            _, _, slices = self.comm.chunk(self.shape, axis)
            self.__array = self.__array[slices]
            self.__split = axis

        # entirely new split axis, need to redistribute
        else:
            _, output_shape, _ = self.comm.chunk(self.shape, axis)
            redistributed = torch.empty(output_shape)

            send_counts, send_displs, _ = self.comm.counts_displs_shape(self.lshape, axis)
            recv_counts, recv_displs, _ = self.comm.counts_displs_shape(self.shape, self.split)

            self.comm.Alltoallv(
                (self.__array, send_counts, send_displs,),
                (redistributed, recv_counts, recv_displs,),
                axis=axis, recv_axis=self.split
            )

            self.__array = redistributed
            self.__split = axis

        return self

=======
>>>>>>> 377bc0f1
    def save(self, path, *args, **kwargs):
        """
        Save the tensor's data to disk. Attempts to auto-detect the file format by determining the extension.

        Parameters
        ----------
        self : ht.tensor
            The tensor holding the data to be stored
        path : str
            Path to the file to be stored.
        args/kwargs : list/dict
            additional options passed to the particular functions.

        Raises
        -------
        ValueError
            If the file extension is not understood or known.

        Examples
        --------
        >>> a = ht.arange(100, split=0)
        >>> a.save('data.h5', 'DATA', mode='a')
        >>> a.save('data.nc', 'DATA', mode='w')
        """
        return io.save(self, path, *args, **kwargs)

    if io.supports_hdf5():
        def save_hdf5(self, path, dataset, mode='w', **kwargs):
            """
            Saves data to an HDF5 file. Attempts to utilize parallel I/O if possible.

            Parameters
            ----------
            path : str
                Path to the HDF5 file to be written.
            dataset : str
                Name of the dataset the data is saved to.
            mode : str, one of 'w', 'a', 'r+'
                File access mode
            kwargs : dict
                additional arguments passed to the created dataset.

            Raises
            -------
            TypeError
                If any of the input parameters are not of correct type.
            ValueError
                If the access mode is not understood.

            Examples
            --------
            >>> ht.arange(100, split=0).save_hdf5('data.h5', dataset='DATA')
            """
            return io.save_hdf5(self, path, dataset, mode, **kwargs)

    if io.supports_netcdf():
        def save_netcdf(self, path, variable, mode='w', **kwargs):
            """
            Saves data to a netCDF4 file. Attempts to utilize parallel I/O if possible.

            Parameters
            ----------
            path : str
                Path to the netCDF4 file to be written.
            variable : str
                Name of the variable the data is saved to.
            mode : str, one of 'w', 'a', 'r+'
                File access mode
            kwargs : dict
                additional arguments passed to the created dataset.

            Raises
            -------
            TypeError
                If any of the input parameters are not of correct type.
            ValueError
                If the access mode is not understood.

            Examples
            --------
            >>> ht.arange(100, split=0).save_netcdf('data.nc', dataset='DATA')
            """
            return io.save_netcdf(self, path, variable, mode, **kwargs)

    def sin(self, out=None):
        """
        Return the trigonometric sine, element-wise.

        Parameters
        ----------
        out : ht.tensor or None, optional
            A location in which to store the results. If provided, it must have a broadcastable shape. If not provided
            or set to None, a fresh tensor is allocated.

        Returns
        -------
        sine : ht.tensor
            A tensor of the same shape as x, containing the trigonometric sine of each element in this tensor.
            Negative input elements are returned as nan. If out was provided, square_roots is a reference to it.

        Examples
        --------
        >>> ht.arange(-6, 7, 2).sin()
        tensor([ 0.2794,  0.7568, -0.9093,  0.0000,  0.9093, -0.7568, -0.2794])
        """
        return trigonometrics.sin(self, out)

    def sinh(self, out=None):
        """
        Return the hyperbolic sine, element-wise.

        Parameters
        ----------
        x : ht.tensor
            The value for which to compute the hyperbolic sine.
        out : ht.tensor or None, optional
            A location in which to store the results. If provided, it must have a broadcastable shape. If not provided
            or set to None, a fresh tensor is allocated.

        Returns
        -------
        hyperbolic sine : ht.tensor
            A tensor of the same shape as x, containing the trigonometric sine of each element in this tensor.
            Negative input elements are returned as nan. If out was provided, square_roots is a reference to it.

        Examples
        --------
        >>> ht.sinh(ht.arange(-6, 7, 2))
        tensor([[-201.7132,  -27.2899,   -3.6269,    0.0000,    3.6269,   27.2899,  201.7132])
        """
        return trigonometrics.sinh(self, out)

    def sqrt(self, out=None):
        """
        Return the non-negative square-root of the tensor element-wise.

        Parameters
        ----------
        out : ht.tensor or None, optional
            A location in which to store the results. If provided, it must have a broadcastable shape. If not provided
            or set to None, a fresh tensor is allocated.

        Returns
        -------
        square_roots : ht.tensor
            A tensor of the same shape as x, containing the positive square-root of each element in this tensor.
            Negative input elements are returned as nan. If out was provided, square_roots is a reference to it.

        Examples
        --------
        >>> ht.arange(5).sqrt()
        tensor([0.0000, 1.0000, 1.4142, 1.7321, 2.0000])
        >>> ht.arange(-5, 0).sqrt()
        tensor([nan, nan, nan, nan, nan])
        """
        return exponential.sqrt(self, out)

    def __sub__(self, other):
        """
        Element-wise subtraction of another tensor or a scalar from the tensor.
        Takes the second operand (scalar or tensor) whose elements are to be subtracted  as argument.

        Parameters
        ----------
        other: tensor or scalar
            The value(s) to be subtracted element-wise from the tensor

        Returns
        -------
        result: ht.tensor
            A tensor containing the results of element-wise subtraction.

        Examples:
        ---------
        >>> import heat as ht
        >>> T1 = ht.float32([[1, 2], [3, 4]])
        >>> T1.__sub__(2.0)
        tensor([[ 1.,  0.],
<<<<<<< HEAD
             [-1., -2.]])
=======
                [-1., -2.]])
>>>>>>> 377bc0f1

        >>> T2 = ht.float32([[2, 2], [2, 2]])
        >>> T1.__sub__(T2)
        tensor([[-1., 0.],
<<<<<<< HEAD
             [1., 2.]])
=======
                [1., 2.]])
>>>>>>> 377bc0f1

        """
        return arithmetics.sub(self, other)

    def sum(self, axis=None, out=None):
        # TODO: Allow also list of axes
        """
        Sum of array elements over a given axis.

        Parameters
        ----------
        axis : None or int, optional
            Axis along which a sum is performed. The default, axis=None, will sum
            all of the elements of the input array. If axis is negative it counts
            from the last to the first axis.

         Returns
         -------
         sum_along_axis : ht.tensor
             An array with the same shape as self.__array except for the specified axis which
             becomes one, e.g. a.shape = (1,2,3) => ht.ones((1,2,3)).sum(axis=1).shape = (1,1,3)

        Examples
        --------
        >>> ht.ones(2).sum()
        tensor([2.])

        >>> ht.ones((3,3)).sum()
        tensor([9.])

        >>> ht.ones((3,3)).astype(ht.int).sum()
        tensor([9])

        >>> ht.ones((3,2,1)).sum(axis=-3)
        tensor([[[3.],
                 [3.]]])
        """
        return reductions.sum(self, axis, out)

    def tan(self, out=None):
        """
        Compute tangent element-wise.

        Equivalent to ht.sin(x) / ht.cos(x) element-wise.

        Parameters
        ----------
        x : ht.tensor
            The value for which to compute the trigonometric tangent.
        out : ht.tensor or None, optional
            A location in which to store the results. If provided, it must have a broadcastable shape. If not provided
            or set to None, a fresh tensor is allocated.

        Returns
        -------
        tangent : ht.tensor
            A tensor of the same shape as x, containing the trigonometric tangent of each element in this tensor.

        Examples
        --------
        >>> ht.arange(-6, 7, 2).tan()
        tensor([ 0.29100619, -1.15782128,  2.18503986,  0., -2.18503986, 1.15782128, -0.29100619])
        """
        return trigonometrics.tan(self, out)

    def tanh(self, out=None):
        """
        Return the hyperbolic tangent, element-wise.

        Parameters
        ----------
        x : ht.tensor
            The value for which to compute the hyperbolic tangent.
        out : ht.tensor or None, optional
            A location in which to store the results. If provided, it must have a broadcastable shape. If not provided
            or set to None, a fresh tensor is allocated.

        Returns
        -------
        hyperbolic tangent : ht.tensor
            A tensor of the same shape as x, containing the hyperbolic tangent of each element in this tensor.

        Examples
        --------
        >>> ht.tanh(ht.arange(-6, 7, 2))
        tensor([-1.0000, -0.9993, -0.9640,  0.0000,  0.9640,  0.9993,  1.0000])
        """
        return trigonometrics.tanh(self, out)

    def transpose(self, axes=None):
        """
        Permute the dimensions of an array.

        Parameters
        ----------
        axes : None or list of ints, optional
            By default, reverse the dimensions, otherwise permute the axes according to the values given.

        Returns
        -------
        p : ht.tensor
            a with its axes permuted.

        Examples
        --------
        >>> a = ht.array([[1, 2], [3, 4]])
        >>> a
        tensor([[1, 2],
                [3, 4]])
        >>> a.transpose()
        tensor([[1, 3],
                [2, 4]])
        >>> a.transpose((1, 0))
        tensor([[1, 3],
                [2, 4]])
        >>> a.transpose(1, 0)
        tensor([[1, 3],
                [2, 4]])
                
        >>> x = ht.ones((1, 2, 3))
        >>> ht.transpose(x, (1, 0, 2)).shape
        (2, 1, 3)
        """
        return operations.transpose(self, axes)

    def tril(self, k=0):
        """
        Returns the lower triangular part of the tensor, the other elements of the result tensor are set to 0.

        The lower triangular part of the tensor is defined as the elements on and below the diagonal.

        The argument k controls which diagonal to consider. If k=0, all elements on and below the main diagonal are
        retained. A positive value includes just as many diagonals above the main diagonal, and similarly a negative
        value excludes just as many diagonals below the main diagonal.

        Parameters
        ----------
        k : int, optional
            Diagonal above which to zero elements. k=0 (default) is the main diagonal, k<0 is below and k>0 is above.

        Returns
        -------
        lower_triangle : ht.tensor
            Lower triangle of the input tensor.
        """
        return operations.tril(self, k)

    def triu(self, k=0):
        """
        Returns the upper triangular part of the tensor, the other elements of the result tensor are set to 0.

        The upper triangular part of the tensor is defined as the elements on and below the diagonal.

        The argument k controls which diagonal to consider. If k=0, all elements on and below the main diagonal are
        retained. A positive value includes just as many diagonals above the main diagonal, and similarly a negative
        value excludes just as many diagonals below the main diagonal.

        Parameters
        ----------
        k : int, optional
            Diagonal above which to zero elements. k=0 (default) is the main diagonal, k<0 is below and k>0 is above.

        Returns
        -------
        upper_triangle : ht.tensor
            Upper triangle of the input tensor.
        """
        return operations.triu(self, k)

    def __str__(self, *args):
        # TODO: document me
        # TODO: generate none-PyTorch str
        return self.__array.__str__(*args)

    def __repr__(self, *args):
        # TODO: document me
        # TODO: generate none-PyTorch repr
        return self.__array.__repr__(*args)

    def __getitem__(self, key):
        # TODO: document me
        # TODO: test me
        # TODO: sanitize input
        # TODO: make me more numpy API complete
        return tensor(self.__array[key], self.shape, self.split, self.device, self.comm)

    def __setitem__(self, key, value):
        # TODO: document me
        # TODO: test me
        # TODO: sanitize input
        # TODO: make me more numpy API complete
        if self.__split is not None:
            raise NotImplementedError(
                'Slicing not supported for __split != None')

        if np.isscalar(value):
            self.__array.__setitem__(key, value)
        elif isinstance(value, tensor):
            self.__array.__setitem__(key, value.__array)
        else:
            raise NotImplementedError(
                'Not implemented for {}'.format(value.__class__.__name__))


def __factory(shape, dtype, split, local_factory, device, comm):
    """
    Abstracted factory function for HeAT tensor initialization.

    Parameters
    ----------
    shape : int or sequence of ints
        Desired shape of the output array, e.g. 1 or (1, 2, 3,).
    dtype : ht.dtype
        The desired HeAT data type for the array, defaults to ht.float32.
    split : int
        The axis along which the array is split and distributed.
    local_factory : function
        Function that creates the local PyTorch tensor for the HeAT tensor.
    device : str or None
        Specifies the device the tensor shall be allocated on, defaults to None (i.e. globally set default device).
    comm: Communication, optional
        Handle to the nodes holding distributed parts or copies of this tensor.

    Returns
    -------
    out : ht.tensor
        Array of ones with given shape, data type and node distribution.
    """
    # clean the user input
    shape = sanitize_shape(shape)
    dtype = types.canonical_heat_type(dtype)
    split = sanitize_axis(shape, split)
    device = devices.sanitize_device(device)

    # chunk the shape if necessary
    _, local_shape, _ = comm.chunk(shape, split)
    # create the torch data using the factory function
    data = local_factory(local_shape, dtype=dtype.torch_type(), device=device.torch_device)

    return tensor(data, shape, dtype, split, device, comm)


def __factory_like(a, dtype, split, factory, device, comm, **kwargs):
    """
    Abstracted '...-like' factory function for HeAT tensor initialization

    Parameters
    ----------
    a : object
        The shape and data-type of 'a' define these same attributes of the returned array.
    dtype : ht.dtype
        The desired HeAT data type for the array, defaults to ht.float32.
    split: int, optional
        The axis along which the array is split and distributed, defaults to None (no distribution).
    factory : function
        Function that creates a HeAT tensor.
    device : str or None
        Specifies the device the tensor shall be allocated on, defaults to None (i.e. globally set default device).
    comm: Communication, optional
        Handle to the nodes holding distributed parts or copies of this tensor.

    Returns
    -------
    out : ht.tensor
        Array of ones with given shape, data type and node distribution that is like a
    """
    # determine the global shape of the object to create
    # attempt in this order: shape property, length of object or default shape (1,)
    try:
        shape = a.shape
    except AttributeError:
        try:
            shape = (len(a),)
        except TypeError:
            shape = (1,)

    # infer the data type, otherwise default to float32
    if dtype is None:
        try:
            dtype = types.heat_type_of(a)
        except TypeError:
            dtype = types.float32

    # infer split axis
    if split is None:
        try:
            split = a.split if not isinstance(a, str) else None
        except AttributeError:
            # do not split at all
            pass

    return factory(shape, dtype=dtype, split=split, device=device, comm=comm, **kwargs)


def arange(*args, dtype=None, split=None, device=None, comm=MPI_WORLD):
    """
    Return evenly spaced values within a given interval.

    Values are generated within the half-open interval ``[start, stop)`` (in other words, the interval including `start`
    but excluding `stop`). For integer arguments the function is equivalent to the Python built-in `range
    <http://docs.python.org/lib/built-in-funcs.html>`_ function, but returns a tensor rather than a list.

    When using a non-integer step, such as 0.1, the results will often not be consistent. It is better to use
    ``linspace`` for these cases.

    Parameters
    ----------
    start : number, optional
        Start of interval.  The interval includes this value.  The default start value is 0.
    stop : number
        End of interval.  The interval does not include this value, except in some cases where `step` is not an integer
        and floating point round-off affects the length of `out`.
    step : number, optional
        Spacing between values.  For any output `out`, this is the distance between two adjacent values, ``out[i+1] -
        out[i]``. The default step size is 1. If `step` is specified as a position argument, `start` must also be given.
    dtype : dtype
        The type of the output array.  If `dtype` is not given, infer the data type from the other input arguments.
    split: int, optional
        The axis along which the array is split and distributed, defaults to None (no distribution).
    device : str or None, optional
        Specifies the device the tensor shall be allocated on, defaults to None (i.e. globally set default device).
    comm: Communication, optional
        Handle to the nodes holding distributed parts or copies of this tensor.

    Returns
    -------
    arange : 1D heat tensor
        1D heat tensor of evenly spaced values.

        For floating point arguments, the length of the result is ``ceil((stop - start)/step)``. Because of floating
        point overflow, this rule may result in the last element of `out` being greater than `stop`.

    See Also
    --------
    linspace : Evenly spaced numbers with careful handling of endpoints.

    Examples
    --------
    >>> ht.arange(3)
    tensor([0, 1, 2])
    >>> ht.arange(3.0)
    tensor([ 0.,  1.,  2.])
    >>> ht.arange(3, 7)
    tensor([3, 4, 5, 6])
    >>> ht.arange(3, 7, 2)
    tensor([3, 5])
    """
    num_of_param = len(args)

    # check if all positional arguments are integers
    all_ints = all([isinstance(_, int) for _ in args])

    # set start, stop, step, num according to *args
    if num_of_param == 1:
        if dtype is None:
            # use int32 as default instead of int64 used in numpy
            dtype = types.int32
        start = 0
        stop = int(np.ceil(args[0]))
        step = 1
        num = stop
    elif num_of_param == 2:
        if dtype is None:
            dtype = types.int32 if all_ints else types.float32
        start = args[0]
        stop = args[1]
        step = 1
        num = int(np.ceil(stop - start))
    elif num_of_param == 3:
        if dtype is None:
            dtype = types.int32 if all_ints else types.float32
        start = args[0]
        stop = args[1]
        step = args[2]
        num = int(np.ceil((stop - start) / step))
    else:
        raise TypeError(
            'function takes minimum one and at most 3 positional arguments ({} given)'.format(num_of_param))

    gshape = (num,)
    split = sanitize_axis(gshape, split)
    offset, lshape, _ = comm.chunk(gshape, split)

    # compose the local tensor
    start += offset * step
    stop = start + lshape[0] * step
    device = devices.sanitize_device(device)
    data = torch.arange(
        start, stop, step,
        dtype=types.canonical_heat_type(dtype).torch_type(),
        device=device.torch_device
    )

    return tensor(data, gshape, types.canonical_heat_type(data.dtype), split, device, comm)


def array(obj, dtype=None, copy=True, ndmin=0, split=None, device=None, comm=MPI_WORLD):
    """
    Create a tensor.

    Parameters
    ----------
    obj : array_like
        A tensor or array, any object exposing the array interface, an object whose __array__ method returns an array,
        or any (nested) sequence.
    dtype : dtype, optional
        The desired data-type for the array. If not given, then the type will be determined as the minimum type required
        to hold the objects in the sequence. This argument can only be used to ‘upcast’ the array. For downcasting, use
        the .astype(t) method.
    copy : bool, optional
        If true (default), then the object is copied. Otherwise, a copy will only be made if obj is a nested sequence or
        if a copy is needed to satisfy any of the other requirements, e.g. dtype.
    ndmin : int, optional
        Specifies the minimum number of dimensions that the resulting array should have. Ones will be pre-pended to the
        shape as needed to meet this requirement.
    split : None or int, optional
        The axis along which the array is split and distributed in memory. If not None (default) the shape of the global
        tensor is automatically inferred.
    device : str, ht.Device or None, optional
        Specifies the device the tensor shall be allocated on, defaults to None (i.e. globally set default device).
    comm: Communication, optional
        Handle to the nodes holding distributed tensor chunks.

    Returns
    -------
    out : ht.tensor
        A tensor object satisfying the specified requirements.

    Raises
    ------

    Examples
    --------
    >>> ht.array([1, 2, 3])
    tensor([1, 2, 3])

    Upcasting:
    >>> ht.array([1, 2, 3.0])
    tensor([ 1.,  2.,  3.])

    More than one dimension:
    >>> ht.array([[1, 2], [3, 4]])
    tensor([[1, 2],
           [3, 4]])

    Minimum dimensions given:
    >>> ht.array([1, 2, 3], ndmin=2)
    tensor([[1, 2, 3]])

    Type provided:
    >>> ht.array([1, 2, 3], dtype=float)
    tensor([ 1.0, 2.0, 3.0])

    Pre-split data:
    (0/2) >>> ht.array([1, 2], split=0)
    (1/2) >>> ht.array([3, 4], split=0)
    (0/2) tensor([1, 2, 3, 4])
    (1/2) tensor([1, 2, 3, 4])
    """
    # extract the internal tensor in case of a heat tensor
    if isinstance(obj, tensor):
        obj = obj._tensor__array

    # sanitize the data type
    if dtype is not None:
        dtype = types.canonical_heat_type(dtype)

    # initialize the array
    if bool(copy):
        if isinstance(obj, torch.Tensor):
            obj = obj.clone().detach()
        else:
            try:
                obj = torch.tensor(obj, dtype=dtype.torch_type() if dtype is not None else None)
            except RuntimeError:
                raise TypeError('invalid data of type {}'.format(type(obj)))

    # infer dtype from obj if not explicitly given
    if dtype is None:
        dtype = types.canonical_heat_type(obj.dtype)

    # sanitize minimum number of dimensions
    if not isinstance(ndmin, int):
        raise TypeError('expected ndmin to be int, but was {}'.format(type(ndmin)))

    # reshape the object to encompass additional dimensions
    ndmin -= len(obj.shape)
    if ndmin > 0:
        obj = obj.reshape(obj.shape + ndmin * (1,))

    # sanitize split axis
    split = sanitize_axis(obj.shape, split)

    # sanitize communication object
    if not isinstance(comm, Communication):
        raise TypeError('expected communication object, but got {}'.format(type(comm)))

    # determine the local and the global shape, if not split is given, they are identical
    lshape = np.array(obj.shape)
    gshape = lshape.copy()

    # check with the neighboring rank whether the local shape would fit into a global shape
    if split is not None:
        if comm.rank < comm.size - 1:
            comm.Isend(lshape, dest=comm.rank + 1)
        if comm.rank != 0:
            # look into the message of the neighbor to see whether the shape length fits
            status = MPI.Status()
            comm.Probe(source=comm.rank - 1, status=status)
            length = status.Get_count() // lshape.dtype.itemsize

            # the number of shape elements does not match with the 'left' rank
            if length != len(lshape):
                gshape[split] = np.iinfo(gshape.dtype).min
            else:
                # check whether the individual shape elements match
                comm.Recv(gshape, source=comm.rank - 1)
                for i in range(length):
                    if i == split:
                        continue
                    elif lshape[i] != gshape[i] and lshape[i] - 1 != gshape[i]:
                        gshape[split] = np.iinfo(gshape.dtype).min

        # sum up the elements along the split dimension
        reduction_buffer = np.array(gshape[split])
        comm.Allreduce(MPI.IN_PLACE, reduction_buffer, MPI.SUM)
        if reduction_buffer < 0:
            raise ValueError('unable to construct tensor, shape of local data chunk does not match')
        gshape[split] = reduction_buffer

    return tensor(obj, tuple(int(ele) for ele in gshape), dtype, split, device, comm)


def empty(shape, dtype=types.float32, split=None, device=None, comm=MPI_WORLD):
    """
    Returns a new uninitialized array of given shape and data type. May be allocated split up across multiple
    nodes along the specified axis.

    Parameters
    ----------
    shape : int or sequence of ints
        Desired shape of the output array, e.g. 1 or (1, 2, 3,).
    dtype : ht.dtype
        The desired HeAT data type for the array, defaults to ht.float32.
    split: int, optional
        The axis along which the array is split and distributed, defaults to None (no distribution).
    device : str, ht.Device or None, optional
        Specifies the device the tensor shall be allocated on, defaults to None (i.e. globally set default device).
    comm: Communication, optional
        Handle to the nodes holding distributed parts or copies of this tensor.

    Returns
    -------
    out : ht.tensor
        Array of zeros with given shape, data type and node distribution.

    Examples
    --------
    >>> ht.empty(3)
    tensor([ 0.0000e+00, -2.0000e+00,  3.3113e+35])

    >>> ht.empty(3, dtype=ht.int)
    tensor([ 0.0000e+00, -2.0000e+00,  3.3113e+35])

    >>> ht.empty((2, 3,))
    tensor([[ 0.0000e+00, -2.0000e+00,  3.3113e+35],
            [ 3.6902e+19,  1.2096e+04,  7.1846e+22]])
    """
    return __factory(shape, dtype, split, torch.empty, device, comm)


def empty_like(a, dtype=None, split=None, device=None, comm=MPI_WORLD):
    """
    Returns a new uninitialized array with the same type, shape and data distribution of given object. Data type and
    data distribution strategy can be explicitly overriden.

    Parameters
    ----------
    a : object
        The shape and data-type of 'a' define these same attributes of the returned array.
        Uninitialized tensor with the same shape, type and split axis as 'a' unless overriden.
    dtype : ht.dtype, optional
        Overrides the data type of the result.
    split: int, optional
        The axis along which the array is split and distributed, defaults to None (no distribution).
    device : str, ht.Device or None, optional
        Specifies the device the tensor shall be allocated on, defaults to None (i.e. globally set default device).
    comm: Communication, optional
        Handle to the nodes holding distributed parts or copies of this tensor.

    Examples
    --------
    >>> x = ht.ones((2, 3,))
    >>> x
    tensor([[1., 1., 1.],
            [1., 1., 1.]])

    >>> ht.empty_like(x)
    tensor([[ 0.0000e+00, -2.0000e+00,  3.3113e+35],
            [ 3.6902e+19,  1.2096e+04,  7.1846e+22]])
    """
    return __factory_like(a, dtype, split, empty, device, comm)


def full(shape, fill_value, dtype=types.float32, split=None, device=None, comm=MPI_WORLD):
    """
    Return a new array of given shape and type, filled with fill_value.

    Parameters
    ----------
    shape : int or sequence of ints
        Shape of the new array, e.g., (2, 3) or 2.
    fill_value : scalar
        Fill value.
    dtype : data-type, optional
        The desired data-type for the array
    split: int, optional
        The axis along which the array is split and distributed, defaults to None (no distribution).
    device : str, ht.Device or None, optional
        Specifies the device the tensor shall be allocated on, defaults to None (i.e. globally set default device).
    comm: Communication, optional
        Handle to the nodes holding distributed parts or copies of this tensor.

    Returns
    -------
    out : ht.tensor
        Array of fill_value with the given shape, dtype and split.

    Examples
    --------
    >>> ht.full((2, 2), np.inf)
    tensor([[ inf,  inf],
            [ inf,  inf]])
    >>> ht.full((2, 2), 10)
    tensor([[10, 10],
            [10, 10]])
    """
    def local_factory(*args, **kwargs):
        return torch.full(*args, fill_value=fill_value, **kwargs)

    return __factory(shape, dtype, split, local_factory, device, comm)


def full_like(a, fill_value, dtype=types.float32, split=None, device=None, comm=MPI_WORLD):
    """
    Return a full array with the same shape and type as a given array.

    Parameters
    ----------
    a : object
        The shape and data-type of 'a' define these same attributes of the returned array.
    fill_value : scalar
        Fill value.
    dtype : ht.dtype, optional
        Overrides the data type of the result.
    split: int, optional
        The axis along which the array is split and distributed, defaults to None (no distribution).
    device : str, ht.Device or None, optional
        Specifies the device the tensor shall be allocated on, defaults to None (i.e. globally set default device).
    comm: Communication, optional
        Handle to the nodes holding distributed parts or copies of this tensor.

    Returns
    -------
    out : ht.tensor
        Array of fill_value with the same shape and type as a.


    Examples
    --------
    >>> x = ht.zeros((2, 3,))
    >>> x
    tensor([[0., 0., 0.],
            [0., 0., 0.]])

    >>> ht.full_like(a, 1.0)
    tensor([[1., 1., 1.],
            [1., 1., 1.]])
    """
    return __factory_like(a, dtype, split, full, device, comm, fill_value=fill_value)


def linspace(start, stop, num=50, endpoint=True, retstep=False, dtype=None, split=None, device=None, comm=MPI_WORLD):
    """
    Returns num evenly spaced samples, calculated over the interval [start, stop]. The endpoint of the interval can
    optionally be excluded.

    Parameters
    ----------
    start: scalar, scalar-convertible
        The starting value of the sample interval, maybe a sequence if convertible to scalar
    end: scalar, scalar-convertible
        The end value of the sample interval, unless is set to False. In that case, the sequence consists of all but the
        last of num + 1 evenly spaced samples, so that stop is excluded. Note that the step size changes when endpoint
        is False.
    num: int, optional
        Number of samples to generate, defaults to 50. Must be non-negative.
    endpoint: bool, optional
        If True, stop is the last sample, otherwise, it is not included. Defaults to True.
    retstep: bool, optional
        If True, return (samples, step), where step is the spacing between samples.
    dtype: dtype, optional
        The type of the output array.
    split: int, optional
        The axis along which the array is split and distributed, defaults to None (no distribution).
    device : str, ht.Device or None, optional
        Specifies the device the tensor shall be allocated on, defaults to None (i.e. globally set default device).
    comm: Communication, optional
        Handle to the nodes holding distributed parts or copies of this tensor.

    Returns
    -------
    samples: ht.tensor
        There are num equally spaced samples in the closed interval [start, stop] or the half-open interval
        [start, stop) (depending on whether endpoint is True or False).
    step: float, optional
        Size of spacing between samples, only returned if retstep is True.

    Examples
    --------
    >>> ht.linspace(2.0, 3.0, num=5)
    tensor([ 2.  ,  2.25,  2.5 ,  2.75,  3.  ])
    >>> ht.linspace(2.0, 3.0, num=5, endpoint=False)
    tensor([ 2. ,  2.2,  2.4,  2.6,  2.8])
    >>> ht.linspace(2.0, 3.0, num=5, retstep=True)
    (array([ 2.  ,  2.25,  2.5 ,  2.75,  3.  ]), 0.25)
    """
    # sanitize input parameters
    start = float(start)
    stop = float(stop)
    num = int(num)
    if num <= 0:
        raise ValueError(
            'number of samples \'num\' must be non-negative integer, but was {}'.format(num))
    step = (stop - start) / max(1, num - 1 if endpoint else num)

    # infer local and global shapes
    gshape = (num,)
    split = sanitize_axis(gshape, split)
    offset, lshape, _ = comm.chunk(gshape, split)

    # compose the local tensor
    start += offset * step
    stop = start + lshape[0] * step - step
    device = devices.sanitize_device(device)
    data = torch.linspace(start, stop, lshape[0], device=device.torch_device)
    if dtype is not None:
        data = data.type(types.canonical_heat_type(dtype).torch_type())

    # construct the resulting global tensor
    ht_tensor = tensor(data, gshape, types.canonical_heat_type(data.dtype), split, device, comm)

    if retstep:
        return ht_tensor, step
    return ht_tensor


def ones(shape, dtype=types.float32, split=None, device=None, comm=MPI_WORLD):
    """
    Returns a new array of given shape and data type filled with one values. May be allocated split up across multiple
    nodes along the specified axis.

    Parameters
    ----------
    shape : int or sequence of ints
        Desired shape of the output array, e.g. 1 or (1, 2, 3,).
    dtype : ht.dtype
        The desired HeAT data type for the array, defaults to ht.float32.
    split : int, optional
        The axis along which the array is split and distributed, defaults to None (no distribution).
    device : str, ht.Device or None, optional
        Specifies the device the tensor shall be allocated on, defaults to None (i.e. globally set default device).
    comm : Communication, optional
        Handle to the nodes holding distributed parts or copies of this tensor.

    Returns
    -------
    out : ht.tensor
        Array of ones with given shape, data type and node distribution.

    Examples
    --------
    >>> ht.ones(3)
    tensor([1., 1., 1.])

    >>> ht.ones(3, dtype=ht.int)
    tensor([1, 1, 1])

    >>> ht.ones((2, 3,))
    tensor([[1., 1., 1.],
            [1., 1., 1.]])
    """
    return __factory(shape, dtype, split, torch.ones, device, comm)


def ones_like(a, dtype=None, split=None, device=None, comm=MPI_WORLD):
    """
    Returns a new array filled with ones with the same type, shape and data distribution of given object. Data type and
    data distribution strategy can be explicitly overriden.

    Parameters
    ----------
    a : object
        The shape and data-type of 'a' define these same attributes of the returned array.
    dtype : ht.dtype, optional
        Overrides the data type of the result.
    split: int, optional
        The axis along which the array is split and distributed, defaults to None (no distribution).
    device : str, ht.Device or None, optional
        Specifies the device the tensor shall be allocated on, defaults to None (i.e. globally set default device).
    comm: Communication, optional
        Handle to the nodes holding distributed parts or copies of this tensor.

    Returns
    -------
    out : ht.tensor
        Array of ones with the same shape, type and split axis as 'a' unless overriden.

    Examples
    --------
    >>> x = ht.zeros((2, 3,))
    >>> x
    tensor([[0., 0., 0.],
            [0., 0., 0.]])

    >>> ht.ones_like(a)
    tensor([[1., 1., 1.],
            [1., 1., 1.]])
    """
    return __factory_like(a, dtype, split, ones, device, comm)


def zeros(shape, dtype=types.float32, split=None, device=None, comm=MPI_WORLD):
    """
    Returns a new array of given shape and data type filled with zero values. May be allocated split up across multiple
    nodes along the specified axis.

    Parameters
    ----------
    shape : int or sequence of ints
        Desired shape of the output array, e.g. 1 or (1, 2, 3,).
    dtype : ht.dtype
        The desired HeAT data type for the array, defaults to ht.float32.
    split: int, optional
        The axis along which the array is split and distributed, defaults to None (no distribution).
    device : str, ht.Device or None, optional
        Specifies the device the tensor shall be allocated on, defaults to None (i.e. globally set default device).
    comm: Communication, optional
        Handle to the nodes holding distributed parts or copies of this tensor.

    Returns
    -------
    out : ht.tensor
        Array of zeros with given shape, data type and node distribution.

    Examples
    --------
    >>> ht.zeros(3)
    tensor([0., 0., 0.])

    >>> ht.zeros(3, dtype=ht.int)
    tensor([0, 0, 0])

    >>> ht.zeros((2, 3,))
    tensor([[0., 0., 0.],
            [0., 0., 0.]])
    """
    return __factory(shape, dtype, split, torch.zeros, device, comm)


def zeros_like(a, dtype=None, split=None, device=None, comm=MPI_WORLD):
    """
    Returns a new array filled with zeros with the same type, shape and data distribution of given object. Data type and
    data distribution strategy can be explicitly overriden.

    Parameters
    ----------
    a : object
        The shape and data-type of 'a' define these same attributes of the returned array.
    dtype : ht.dtype, optional
        Overrides the data type of the result.
    split: int, optional
        The axis along which the array is split and distributed, defaults to None (no distribution).
    device : str, ht.Device or None, optional
        Specifies the device the tensor shall be allocated on, defaults to None (i.e. globally set default device).
    comm: Communication, optional
        Handle to the nodes holding distributed parts or copies of this tensor.

    Returns
    -------
    out : ht.tensor
        Array of zeros with the same shape, type and split axis as 'a' unless overriden.

    Examples
    --------
    >>> x = ht.ones((2, 3,))
    >>> x
    tensor([[1., 1., 1.],
            [1., 1., 1.]])

    >>> ht.zeros_like(x)
    tensor([[0., 0., 0.],
            [0., 0., 0.]])
    """
    return __factory_like(a, dtype, split, zeros, device, comm)
<|MERGE_RESOLUTION|>--- conflicted
+++ resolved
@@ -107,26 +107,6 @@
         ----------
         other: tensor or scalar
             The value(s) to be added element-wise to the tensor
-<<<<<<< HEAD
-
-        Returns
-        -------
-        result: ht.tensor
-            A tensor containing the results of element-wise addition.
-
-        Examples:
-        ---------
-        >>> import heat as ht
-        >>> T1 = ht.float32([[1, 2], [3, 4]])
-        >>> T1.__add__(2.0)
-        tensor([[3., 4.],
-            [5., 6.]])
-
-        >>> T2 = ht.float32([[2, 2], [2, 2]])
-        >>> T1.__add__(T2)
-        tensor([[3., 4.],
-             [5., 6.]])
-=======
 
         Returns
         -------
@@ -145,8 +125,6 @@
         >>> T1.__add__(T2)
         tensor([[3., 4.],
                 [5., 6.]])
-
->>>>>>> 377bc0f1
         """
         return arithmetics.add(self, other)
 
@@ -408,13 +386,12 @@
         Parameters
         ----------
         other: tensor or scalar
-<<<<<<< HEAD
-            The value(s) by which to divide the tensor (element-wise)
+           The value(s) by which to divide the tensor (element-wise)
 
         Returns
         -------
         result: ht.tensor
-            A tensor containing the results of element-wise division.
+           A tensor containing the results of element-wise division.
 
         Examples:
         ---------
@@ -426,38 +403,12 @@
         >>> T2 = ht.float32([[2, 2], [2, 2]])
         >>> T1.__div__(T2)
         tensor([[0.5000, 1.0000],
-             [1.5000, 2.0000]])
-
-        >>> s = 2.0
-        >>> T1.__div__(s)
-        tensor([[0.5000, 1.0000],
-             [1.5, 2.0000]])
-=======
-           The value(s) by which to divide the tensor (element-wise)
-
-        Returns
-        -------
-        result: ht.tensor
-           A tensor containing the results of element-wise division.
-
-        Examples:
-        ---------
-        >>> import heat as ht
-        >>> ht.div(2.0, 2.0)
-        tensor([1.])
-
-        >>> T1 = ht.float32([[1, 2],[3, 4]])
-        >>> T2 = ht.float32([[2, 2], [2, 2]])
-        >>> T1.__div__(T2)
-        tensor([[0.5000, 1.0000],
                 [1.5000, 2.0000]])
 
         >>> s = 2.0
         >>> T1.__div__(s)
         tensor([[0.5000, 1.0000],
                 [1.5, 2.0000]])
-
->>>>>>> 377bc0f1
         """
         return arithmetics.div(self, other)
 
@@ -586,19 +537,11 @@
 
         Parameters
         ----------
-<<<<<<< HEAD
-        a : ht.tensor
+        self : ht.tensor
             Input data.
+
         axis : None or int  
             Axis or axes along which to operate. By default, flattened input is used.
-=======
-        self : ht.tensor
-            Input data.
-
-        axis : None or int  
-            Axis or axes along which to operate. By default, flattened input is used.
-
->>>>>>> 377bc0f1
         #TODO: out : ht.tensor, optional
             Alternative output array in which to place the result. Must be of the same shape and buffer length as the
             expected output.
@@ -620,19 +563,10 @@
 
         Parameters
         ----------
-<<<<<<< HEAD
-        a : ht.tensor
+        self : ht.tensor
             Input data.
         axis : None or int
             Axis or axes along which to operate. By default, flattened input is used.
-=======
-        self : ht.tensor
-            Input data.
-
-        axis : None or int
-            Axis or axes along which to operate. By default, flattened input is used.
-
->>>>>>> 377bc0f1
         #TODO: out : ht.tensor, optional
             Alternative output array in which to place the result. Must be of the same shape and buffer length as the
             expected output.
@@ -786,13 +720,8 @@
         Returns
         -------
         result: ht.tensor
-<<<<<<< HEAD
-            Tensor holding 1 for all elements in which values in self are less than or equal to values of other
-            (x1 <= x2), 0 for all other elements
-=======
             Tensor holding 1 for all elements in which values in self are less than or equal to values of other (x1 <= x2),
             0 for all other elements
->>>>>>> 377bc0f1
 
         Examples
         -------
@@ -899,13 +828,8 @@
         Returns
         -------
         result: ht.tensor
-<<<<<<< HEAD
-            Tensor holding 1 for all elements in which values in self are less than values of other (x1 < x2), 0 for
-            all other elements
-=======
             Tensor holding 1 for all elements in which values in self are less than values of other (x1 < x2),
             0 for all other elements
->>>>>>> 377bc0f1
 
         Examples
         -------
@@ -931,20 +855,12 @@
         Parameters
         ----------
         other: tensor or scalar
-<<<<<<< HEAD
-            The value(s) to multiply to the tensor (element-wise)
-=======
            The value(s) to multiply to the tensor (element-wise)
->>>>>>> 377bc0f1
 
         Returns
         -------
         result: ht.tensor
-<<<<<<< HEAD
-            A tensor containing the results of element-wise multiplication.
-=======
            A tensor containing the results of element-wise multiplication.
->>>>>>> 377bc0f1
 
         Examples:
         ---------
@@ -958,7 +874,6 @@
         >>> T1.__mul__(T2)
         tensor([[2., 4.],
             [6., 8.]])
-
         """
         return arithmetics.mul(self, other)
 
@@ -975,13 +890,8 @@
         Returns
         -------
         result: ht.tensor
-<<<<<<< HEAD
-            Tensor holding 1 for all elements in which values of self are equal to values of other, 0 for all other
-            elements
-=======
             Tensor holding 1 for all elements in which values of self are equal to values of other,
             0 for all other elements
->>>>>>> 377bc0f1
 
         Examples:
         ---------
@@ -995,7 +905,6 @@
         >>> T1.__ne__(T2)
         tensor([[1, 0],
                 [1, 1]])
-
         """
         return relations.ne(self, other)
 
@@ -1004,32 +913,6 @@
         Element-wise exponential function with values from second operand (scalar or tensor)
         Takes the second operand (scalar or tensor) whose values are the exponent to be applied to the first
         tensor as argument.
-<<<<<<< HEAD
-
-        Parameters
-        ----------
-        other: tensor or scalar
-            The value(s) in the exponent (element-wise)
-
-        Returns
-        -------
-        result: ht.tensor
-            A tensor containing the results of element-wise exponential operation.
-
-        Examples:
-        ---------
-        >>> import heat as ht
-
-        >>> T1 = ht.float32([[1, 2], [3, 4]])
-        >>> T1.__pow__(3.0)
-        tensor([[1., 8.],
-             [27., 64.]])
-
-        >>> T2 = ht.float32([[3, 3], [2, 2]])
-        >>> T1.__pow__(T2)
-        tensor([[1., 8.],
-             [9., 16.]])
-=======
 
         Parameters
         ----------
@@ -1054,14 +937,9 @@
         >>> T1.__pow__(T2)
         tensor([[1., 8.],
                 [9., 16.]])
-
-        """
->>>>>>> 377bc0f1
-
         """
         return arithmetics.pow(self, other)
 
-<<<<<<< HEAD
     def resplit(self, axis=None):
         """
         In-place redistribution of the content of the tensor. Allows to "unsplit" (i.e. gather) all values from all
@@ -1146,8 +1024,6 @@
 
         return self
 
-=======
->>>>>>> 377bc0f1
     def save(self, path, *args, **kwargs):
         """
         Save the tensor's data to disk. Attempts to auto-detect the file format by determining the extension.
@@ -1326,21 +1202,12 @@
         >>> T1 = ht.float32([[1, 2], [3, 4]])
         >>> T1.__sub__(2.0)
         tensor([[ 1.,  0.],
-<<<<<<< HEAD
-             [-1., -2.]])
-=======
                 [-1., -2.]])
->>>>>>> 377bc0f1
 
         >>> T2 = ht.float32([[2, 2], [2, 2]])
         >>> T1.__sub__(T2)
         tensor([[-1., 0.],
-<<<<<<< HEAD
-             [1., 2.]])
-=======
                 [1., 2.]])
->>>>>>> 377bc0f1
-
         """
         return arithmetics.sub(self, other)
 
@@ -2244,4 +2111,4 @@
     tensor([[0., 0., 0.],
             [0., 0., 0.]])
     """
-    return __factory_like(a, dtype, split, zeros, device, comm)
+    return __factory_like(a, dtype, split, zeros, device, comm)