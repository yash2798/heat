import operator
import numpy as np
import torch

<<<<<<< HEAD
from .communication import MPI_WORLD
=======
from .communication import Communication, MPI, MPI_WORLD
>>>>>>> 05ec724e
from .stride_tricks import *
from . import types
from . import devices
from . import operations
from . import io


class tensor:
    def __init__(self, array, gshape, dtype, split, comm):
        self.__array = array
        self.__gshape = gshape
        self.__dtype = dtype
        self.__split = split
        self.__comm = comm

    @property
    def comm(self):
        return self.__comm

    @property
    def device(self):
        return self.__array.device

    @property
    def dtype(self):
        return self.__dtype

    @property
    def gshape(self):
        return self.__gshape

    @property
    def lshape(self):
        if len(self.__array.shape) == len(self.__gshape):
            return tuple(self.__array.shape)
        # edge case when the local data tensor receives no elements after chunking
        return self.__gshape[:self.__split] + (0,) + self.__gshape[self.split + 1:]

    @property
    def shape(self):
        return self.__gshape

    @property
    def split(self):
        return self.__split

    @property
    def T(self, axes=None):
        return operations.transpose(self, axes)

    def abs(self, out=None, dtype=None):
        """
        Calculate the absolute value element-wise.

        Parameters
        ----------
        out : ht.tensor, optional
            A location into which the result is stored. If provided, it must have a shape that the inputs broadcast to.
            If not provided or None, a freshly-allocated array is returned.
        dtype : ht.type, optional
            Determines the data type of the output array. The values are cast to this type with potential loss of
            precision.

        Returns
        -------
        absolute_values : ht.tensor
            A tensor containing the absolute value of each element in x.
        """
        return operations.abs(self, out, dtype)

    def absolute(self, out=None, dtype=None):
        """
        Calculate the absolute value element-wise.

        np.abs is a shorthand for this function.

        Parameters
        ----------
        out : ht.tensor, optional
            A location into which the result is stored. If provided, it must have a shape that the inputs broadcast to.
            If not provided or None, a freshly-allocated array is returned.
        dtype : ht.type, optional
            Determines the data type of the output array. The values are cast to this type with potential loss of
            precision.

        Returns
        -------
        absolute_values : ht.tensor
            A tensor containing the absolute value of each element in x.
        """

        return self.abs(out, dtype)
      
    def argmin(self, axis=None):
        '''
        Returns the indices of the minimum values along an axis.

        Parameters:	
        ----------
        x : ht.tensor
        Input array.

        axis : int, optional
        By default, the index is into the flattened tensor, otherwise along the specified axis.

        #TODO out : array, optional
        If provided, the result will be inserted into this tensor. It should be of the appropriate shape and dtype.

        Returns:
        -------	

<<<<<<< HEAD
        index_tensor : ht.tensor of ints
        Array of indices into the array. It has the same shape as x.shape with the dimension along axis removed.

        Examples
        --------
        >>> a = ht.randn(3,3)
        >>> a
        tensor([[-1.7297,  0.2541, -0.1044],
                [ 1.0865, -0.4415,  1.3716],
                [-0.0827,  1.0215, -2.0176]])
        >>> a.argmin()
        tensor([8])
        >>> a.argmin(axis=0)
        tensor([[0, 1, 2]])
        >>> a.argmin(axis=1)
        tensor([[0],
                [1],
                [2]])
        '''
=======
    def all(self, axis=None, out=None):
        """
        Test whether all array elements along a given axis evaluate to True.

        Parameters:
        -----------

        axis : None or int, optional #TODO: tuple of ints
            Axis or along which a logical AND reduction is performed. The default (axis = None) is to perform a 
            logical AND over all the dimensions of the input array. axis may be negative, in which case it counts 
            from the last to the first axis.

        out : ht.tensor, optional
            Alternate output array in which to place the result. It must have the same shape as the expected output 
            and its type is preserved.

        Returns:	
        --------
        all : ht.tensor, bool

        A new boolean or ht.tensor is returned unless out is specified, in which case a reference to out is returned.

       Examples:
        ---------
        >>> import heat as ht
        >>> a = ht.random.randn(4,5)
        >>> a
        tensor([[ 0.5370, -0.4117, -3.1062,  0.4897, -0.3231],
                [-0.5005, -1.7746,  0.8515, -0.9494, -0.2238],
                [-0.0444,  0.3388,  0.6805, -1.3856,  0.5422],
                [ 0.3184,  0.0185,  0.5256, -1.1653, -0.1665]])
        >>> x = a<0.5
        >>> x
        tensor([[0, 1, 1, 1, 1],
                [1, 1, 0, 1, 1],
                [1, 1, 0, 1, 0],
                [1,1, 0, 1, 1]], dtype=torch.uint8)
        >>> x.all()
        tensor([0], dtype=torch.uint8)
        >>> x.all(axis=0)
        tensor([[0, 1, 0, 1, 0]], dtype=torch.uint8)
        >>> x.all(axis=1)
        tensor([[0],
                [0],
                [0],
                [0]], dtype=torch.uint8)

        Write out to predefined buffer:
        >>> out = ht.zeros((1,5))
        >>> x.all(axis=0, out=out)
        >>> out
        tensor([[0, 1, 0, 1, 0]], dtype=torch.uint8)

        """
        return operations.all(self, axis, out)

    def argmin(self, axis):
>>>>>>> 05ec724e
        return operations.argmin(self, axis)

    def astype(self, dtype, copy=True):
        """
        Returns a casted version of this array.

        Parameters
        ----------
        dtype : ht.dtype
            HeAT type to which the array is cast
        copy : bool, optional
            By default the operation returns a copy of this array. If copy is set to false the cast is performed
            in-place and this tensor is returned

        Returns
        -------
        casted_tensor : ht.tensor
            casted_tensor is a new tensor of the same shape but with given type of this tensor. If copy is True, the
            same tensor is returned instead.
        """
        dtype = types.canonical_heat_type(dtype)
        casted_array = self.__array.type(dtype.torch_type())
        if copy:
            return tensor(casted_array, self.shape, dtype, self.split, self.__comm)

        self.__array = casted_array
        self.__dtype = dtype

        return self

    def clip(self, a_min, a_max, out=None):
        """
        Parameters
        ----------
        a_min : scalar or None
            Minimum value. If None, clipping is not performed on lower interval edge. Not more than one of a_min and
            a_max may be None.
        a_max : scalar or None
            Maximum value. If None, clipping is not performed on upper interval edge. Not more than one of a_min and
            a_max may be None.
        out : ht.tensor, optional
            The results will be placed in this array. It may be the input array for in-place clipping. out must be of
            the right shape to hold the output. Its type is preserved.

        Returns
        -------
        clipped_values : ht.tensor
            A tensor with the elements of this tensor, but where values < a_min are replaced with a_min, and those >
            a_max with a_max.
        """
        return operations.clip(self, a_min, a_max, out)

    def copy(self):
        """
        Return an array copy of the given object.

        Returns
        -------
        copied : ht.tensor
            A copy of the original
        """
        return operations.copy(self)

    def cpu(self):
        """
        Returns a copy of this object in main memory. If this object is already in main memory, then no copy is
        performed and the original object is returned.

        Returns
        -------
        tensor_on_device : ht.tensor
            A copy of this object on the CPU.
        """
        self.__array = self.__array.cpu()
        return self

    def gpu(self):
        """
        Returns a copy of this object in GPU memory. If this object is already in GPU memory, then no copy is performed
        and the original object is returned.

        Returns
        -------
        tensor_on_device : ht.tensor
            A copy of this object on the GPU.
        """
        self.__array = self.__array.cuda(devices.gpu_index())
        return self

    def max(self, axis=None, out=None):
        """"
        Return the maximum of an array or maximum along an axis.

        Parameters
        ----------
        a : ht.tensor
        Input data.

        axis : None or int  
        Axis or axes along which to operate. By default, flattened input is used.   

        #TODO: out : ht.tensor, optional
        Alternative output array in which to place the result. Must be of the same shape and buffer length as the expected output. 

        #TODO: initial : scalar, optional   
        The minimum value of an output element. Must be present to allow computation on empty slice.
        """

        return operations.max(self, axis, out)

    def mean(self, axis):
        # TODO: document me
        # TODO: test me
        # TODO: sanitize input
        # TODO: make me more numpy API complete
        return self.sum(axis) / self.shape[axis]

    def min(self, axis=None, out=None):
        """"
        Return the minimum of an array or minimum along an axis.

        Parameters
        ----------
        a : ht.tensor
        Input data.

        axis : None or int
        Axis or axes along which to operate. By default, flattened input is used.   

        #TODO: out : ht.tensor, optional
        Alternative output array in which to place the result. Must be of the same shape and buffer length as the expected output. 

        #TODO: initial : scalar, optional   
        The maximum value of an output element. Must be present to allow computation on empty slice.
        """

<<<<<<< HEAD
        return operations.min(self, axis)
=======
        return operations.min(self, axis, out)
>>>>>>> 05ec724e

    def expand_dims(self, axis):
        # TODO: document me
        # TODO: test me
        # TODO: sanitize input
        # TODO: make me more numpy API complete
        # TODO: fix negative axis
        return tensor(
            self.__array.unsqueeze(dim=axis),
            self.shape[:axis] + (1,) + self.shape[axis:],
            self.dtype,
            self.split if self.split is None or self.split < axis else self.split + 1,
            _copy(self.__comm)
        )

    def exp(self, out=None):
        """
        Calculate the exponential of all elements in the input array.

        Parameters
        ----------
        out : ht.tensor or None, optional
            A location in which to store the results. If provided, it must have a broadcastable shape. If not provided
            or set to None, a fresh tensor is allocated.

        Returns
        -------
        exponentials : ht.tensor
            A tensor of the same shape as x, containing the positive exponentials of each element in this tensor. If out
            was provided, logarithms is a reference to it.

        Examples
        --------
        >>> ht.arange(5).exp()
        tensor([ 1.0000,  2.7183,  7.3891, 20.0855, 54.5981])
        """
        return operations.exp(self, out)

    def expand_dims(self, axis):
        # TODO: document me
        # TODO: test me
        # TODO: sanitize input
        # TODO: make me more numpy API complete
        # TODO: fix negative axis
        return tensor(
            self.__array.unsqueeze(dim=axis),
            self.shape[:axis] + (1,) + self.shape[axis:],
            self.dtype,
            self.split if self.split is None or self.split < axis else self.split + 1,
            self.__comm
        )

    def floor(self, out=None):
        r"""
        Return the floor of the input, element-wise.

        The floor of the scalar x is the largest integer i, such that i <= x. It is often denoted as :math:`\lfloor x
        \rfloor`.

        Parameters
        ----------
        out : ht.tensor or None, optional
            A location in which to store the results. If provided, it must have a broadcastable shape. If not provided
            or set to None, a fresh tensor is allocated.

        Returns
        -------
        floored : ht.tensor
            A tensor of the same shape as x, containing the floored valued of each element in this tensor. If out was
            provided, logarithms is a reference to it.

        Examples
        --------
        >>> ht.floor(ht.arange(-2.0, 2.0, 0.4))
        tensor([-2., -2., -2., -1., -1.,  0.,  0.,  0.,  1.,  1.])
        """
        return operations.floor(self, out)

    def log(self, out=None):
        """
        Natural logarithm, element-wise.

        The natural logarithm log is the inverse of the exponential function, so that log(exp(x)) = x. The natural
        logarithm is logarithm in base e.

        Parameters
        ----------
        out : ht.tensor or None, optional
            A location in which to store the results. If provided, it must have a broadcastable shape. If not provided
            or set to None, a fresh tensor is allocated.

        Returns
        -------
        logarithms : ht.tensor
            A tensor of the same shape as x, containing the positive logarithms of each element in this tensor.
            Negative input elements are returned as nan. If out was provided, logarithms is a reference to it.

        Examples
        --------
        >>> ht.arange(5).log()
        tensor([  -inf, 0.0000, 0.6931, 1.0986, 1.3863])
        """
        return operations.log(self, out)

    def save(self, path, *args, **kwargs):
        """
        Save the tensor's data to disk. Attempts to auto-detect the file format by determining the extension.

        Parameters
        ----------
        data : ht.tensor
            The tensor holding the data to be stored
        path : str
            Path to the file to be stored.
        args/kwargs : list/dict
            additional options passed to the particular functions.

        Raises
        -------
        ValueError
            If the file extension is not understood or known.

        Examples
        --------
        >>> a = ht.arange(100, split=0)
        >>> a.save('data.h5', 'DATA', mode='a')
        >>> a.save('data.nc', 'DATA', mode='w')
        """
        return io.save(self, path, *args, **kwargs)

    if io.supports_hdf5():
        def save_hdf5(self, path, dataset, mode='w', **kwargs):
            """
            Saves data to an HDF5 file. Attempts to utilize parallel I/O if possible.

            Parameters
            ----------
            path : str
                Path to the HDF5 file to be written.
            dataset : str
                Name of the dataset the data is saved to.
            mode : str, one of 'w', 'a', 'r+'
                File access mode
            kwargs : dict
                additional arguments passed to the created dataset.

            Raises
            -------
            TypeError
                If any of the input parameters are not of correct type.
            ValueError
                If the access mode is not understood.

            Examples
            --------
            >>> ht.arange(100, split=0).save_hdf5('data.h5', dataset='DATA')
            """
            return io.save_hdf5(self, path, dataset, mode, **kwargs)

    if io.supports_netcdf():
        def save_netcdf(self, path, variable, mode='w', **kwargs):
            """
            Saves data to a netCDF4 file. Attempts to utilize parallel I/O if possible.

            Parameters
            ----------
            path : str
                Path to the netCDF4 file to be written.
            variable : str
                Name of the variable the data is saved to.
            mode : str, one of 'w', 'a', 'r+'
                File access mode
            kwargs : dict
                additional arguments passed to the created dataset.

            Raises
            -------
            TypeError
                If any of the input parameters are not of correct type.
            ValueError
                If the access mode is not understood.

            Examples
            --------
            >>> ht.arange(100, split=0).save_netcdf('data.nc', dataset='DATA')
            """
            return io.save_netcdf(self, path, variable, mode, **kwargs)

    def sin(self, out=None):
        """
        Return the trigonometric sine, element-wise.

        Parameters
        ----------
        out : ht.tensor or None, optional
            A location in which to store the results. If provided, it must have a broadcastable shape. If not provided
            or set to None, a fresh tensor is allocated.

        Returns
        -------
        sine : ht.tensor
            A tensor of the same shape as x, containing the trigonometric sine of each element in this tensor.
            Negative input elements are returned as nan. If out was provided, square_roots is a reference to it.

        Examples
        --------
        >>> ht.arange(-6, 7, 2).sin()
        tensor([ 0.2794,  0.7568, -0.9093,  0.0000,  0.9093, -0.7568, -0.2794])
        """
        return operations.sin(self, out)

    def sqrt(self, out=None):
        """
        Return the non-negative square-root of the tensor element-wise.

        Parameters
        ----------
        out : ht.tensor or None, optional
            A location in which to store the results. If provided, it must have a broadcastable shape. If not provided
            or set to None, a fresh tensor is allocated.

        Returns
        -------
        square_roots : ht.tensor
            A tensor of the same shape as x, containing the positive square-root of each element in this tensor.
            Negative input elements are returned as nan. If out was provided, square_roots is a reference to it.

        Examples
        --------
        >>> ht.arange(5).sqrt()
        tensor([0.0000, 1.0000, 1.4142, 1.7321, 2.0000])
        >>> ht.arange(-5, 0).sqrt()
        tensor([nan, nan, nan, nan, nan])
        """
        return operations.sqrt(self, out)

    def sum(self, axis=None, out=None):
        # TODO: Allow also list of axes
        """
        Sum of array elements over a given axis.

        Parameters
        ----------
        axis : None or int, optional
            Axis along which a sum is performed. The default, axis=None, will sum
            all of the elements of the input array. If axis is negative it counts
            from the last to the first axis.

         Returns
         -------
         sum_along_axis : ht.tensor
             An array with the same shape as self.__array except for the specified axis which
             becomes one, e.g. a.shape = (1,2,3) => ht.ones((1,2,3)).sum(axis=1).shape = (1,1,3)

        Examples
        --------
        >>> ht.ones(2).sum()
        tensor([2.])

        >>> ht.ones((3,3)).sum()
        tensor([9.])

        >>> ht.ones((3,3)).astype(ht.int).sum()
        tensor([9])

        >>> ht.ones((3,2,1)).sum(axis=-3)
        tensor([[[3.],
                 [3.]]])
        """
        return operations.sum(self, axis, out)

    def transpose(self, axes=None):
        """
        Permute the dimensions of an array.

        Parameters
        ----------
        axes : None or list of ints, optional
            By default, reverse the dimensions, otherwise permute the axes according to the values given.

        Returns
        -------
        p : ht.tensor
            a with its axes permuted.

        Examples
        --------
        >>> a = ht.array([[1, 2], [3, 4]])
        >>> a
        tensor([[1, 2],
                [3, 4]])
        >>> a.transpose()
        tensor([[1, 3],
                [2, 4]])
        >>> a.transpose((1, 0))
        tensor([[1, 3],
                [2, 4]])
        >>> a.transpose(1, 0)
        tensor([[1, 3],
                [2, 4]])
                
        >>> x = ht.ones((1, 2, 3))
        >>> ht.transpose(x, (1, 0, 2)).shape
        (2, 1, 3)
        """
        return operations.transpose(self, axes)

    def tril(self, k=0):
        """
        Returns the lower triangular part of the tensor, the other elements of the result tensor are set to 0.

        The lower triangular part of the tensor is defined as the elements on and below the diagonal.

        The argument k controls which diagonal to consider. If k=0, all elements on and below the main diagonal are
        retained. A positive value includes just as many diagonals above the main diagonal, and similarly a negative
        value excludes just as many diagonals below the main diagonal.

        Parameters
        ----------
        k : int, optional
            Diagonal above which to zero elements. k=0 (default) is the main diagonal, k<0 is below and k>0 is above.

        Returns
        -------
        lower_triangle : ht.tensor
            Lower triangle of the input tensor.
        """
        return operations.tril(self, k)

    def triu(self, k=0):
        """
        Returns the upper triangular part of the tensor, the other elements of the result tensor are set to 0.

        The upper triangular part of the tensor is defined as the elements on and below the diagonal.

        The argument k controls which diagonal to consider. If k=0, all elements on and below the main diagonal are
        retained. A positive value includes just as many diagonals above the main diagonal, and similarly a negative
        value excludes just as many diagonals below the main diagonal.

        Parameters
        ----------
        k : int, optional
            Diagonal above which to zero elements. k=0 (default) is the main diagonal, k<0 is below and k>0 is above.

        Returns
        -------
        upper_triangle : ht.tensor
            Upper triangle of the input tensor.
        """
        return operations.triu(self, k)

    def __binop(self, op, other):
        # TODO: document me
        # TODO: test me
        # TODO: sanitize input
        # TODO: make me more numpy API complete
        # TODO: ... including the actual binops
        if np.isscalar(other):
            return tensor(op(self.__array, other), self.shape, self.dtype, self.split, self.__comm)

        elif isinstance(other, tensor):
            output_shape = broadcast_shape(self.shape, other.shape)

            # TODO: implement complex NUMPY rules
            if other.dtype != self.dtype:
                other = other.astype(self.dtype)

            if other.split is None or other.split == self.split:
                return tensor(op(self.__array, other.__array), output_shape, self.dtype, self.split, self.__comm)
            else:
                raise NotImplementedError(
                    'Not implemented for other splittings')
        else:
            raise NotImplementedError('Not implemented for non scalar')

    def __add__(self, other):
        return self.__binop(operator.add, other)

    def __sub__(self, other):
        return self.__binop(operator.sub, other)

    def __truediv__(self, other):
        return self.__binop(operator.truediv, other)

    def __mul__(self, other):
        return self.__binop(operator.mul, other)

    def __pow__(self, other):
        return self.__binop(operator.pow, other)

    def __eq__(self, other):
        return self.__binop(operator.eq, other)

    def __ne__(self, other):
        return self.__binop(operator.ne, other)

    def __lt__(self, other):
        return self.__binop(operator.lt, other)

    def __le__(self, other):
        return self.__binop(operator.le, other)

    def __gt__(self, other):
        return self.__binop(operator.gt, other)

    def __ge__(self, other):
        return self.__binop(operator.ge, other)

    def __str__(self, *args):
        # TODO: document me
        # TODO: generate none-PyTorch str
        return self.__array.__str__(*args)

    def __repr__(self, *args):
        # TODO: document me
        # TODO: generate none-PyTorch repr
        return self.__array.__repr__(*args)

    def __getitem__(self, key):
        # TODO: document me
        # TODO: test me
        # TODO: sanitize input
        # TODO: make me more numpy API complete
        return tensor(self.__array[key], self.shape, self.split, self.__comm)

    def __setitem__(self, key, value):
        # TODO: document me
        # TODO: test me
        # TODO: sanitize input
        # TODO: make me more numpy API complete
        if self.__split is not None:
            raise NotImplementedError(
                'Slicing not supported for __split != None')

        if np.isscalar(value):
            self.__array.__setitem__(key, value)
        elif isinstance(value, tensor):
            self.__array.__setitem__(key, value.__array)
        else:
            raise NotImplementedError(
                'Not implemented for {}'.format(value.__class__.__name__))


def __factory(shape, dtype, split, local_factory, comm, device):
    """
    Abstracted factory function for HeAT tensor initialization.

    Parameters
    ----------
    shape : int or sequence of ints
        Desired shape of the output array, e.g. 1 or (1, 2, 3,).
    dtype : ht.dtype
        The desired HeAT data type for the array, defaults to ht.float32.
    split : int
        The axis along which the array is split and distributed.
    local_factory : function
        Function that creates the local PyTorch tensor for the HeAT tensor.
    comm: Communication, optional
        Handle to the nodes holding distributed parts or copies of this tensor.
    device : str or None
        Specifies the device the tensor shall be allocated on, defaults to None (i.e. globally set default device).

    Returns
    -------
    out : ht.tensor
        Array of ones with given shape, data type and node distribution.
    """
    # clean the user input
    shape = sanitize_shape(shape)
    dtype = types.canonical_heat_type(dtype)
    split = sanitize_axis(shape, split)
    device = devices.sanitize_device(device)

    # chunk the shape if necessary
    _, local_shape, _ = comm.chunk(shape, split)

    return tensor(local_factory(local_shape, dtype=dtype.torch_type(), device=device), shape, dtype, split, comm)


def __factory_like(a, dtype, split, factory, comm, device):
    """
    Abstracted '...-like' factory function for HeAT tensor initialization

    Parameters
    ----------
    a : object
        The shape and data-type of 'a' define these same attributes of the returned array.
    dtype : ht.dtype
        The desired HeAT data type for the array, defaults to ht.float32.
    split: int, optional
        The axis along which the array is split and distributed, defaults to None (no distribution).
    factory : function
        Function that creates a HeAT tensor.
    comm: Communication, optional
        Handle to the nodes holding distributed parts or copies of this tensor.
    device : str or None
        Specifies the device the tensor shall be allocated on, defaults to None (i.e. globally set default device).

    Returns
    -------
    out : ht.tensor
        Array of ones with given shape, data type and node distribution that is like a
    """
    # determine the global shape of the object to create
    # attempt in this order: shape property, length of object or default shape (1,)
    try:
        shape = a.shape
    except AttributeError:
        try:
            shape = (len(a),)
        except TypeError:
            shape = (1,)

    # infer the data type, otherwise default to float32
    if dtype is None:
        try:
            dtype = types.heat_type_of(a)
        except TypeError:
            dtype = types.float32

    # infer split axis
    if split is None:
        try:
            split = a.split if not isinstance(a, str) else None
        except AttributeError:
            # do not split at all
            pass

    return factory(shape, dtype, split, comm, device)


def arange(*args, dtype=None, split=None, comm=MPI_WORLD, device=None):
    """
    Return evenly spaced values within a given interval.

    Values are generated within the half-open interval ``[start, stop)`` (in other words, the interval including `start`
    but excluding `stop`). For integer arguments the function is equivalent to the Python built-in `range
    <http://docs.python.org/lib/built-in-funcs.html>`_ function, but returns a tensor rather than a list.

    When using a non-integer step, such as 0.1, the results will often not be consistent. It is better to use
    ``linspace`` for these cases.

    Parameters
    ----------
    start : number, optional
        Start of interval.  The interval includes this value.  The default start value is 0.
    stop : number
        End of interval.  The interval does not include this value, except in some cases where `step` is not an integer
        and floating point round-off affects the length of `out`.
    step : number, optional
        Spacing between values.  For any output `out`, this is the distance between two adjacent values, ``out[i+1] -
        out[i]``. The default step size is 1. If `step` is specified as a position argument, `start` must also be given.
    dtype : dtype
        The type of the output array.  If `dtype` is not given, infer the data type from the other input arguments.
    split: int, optional
        The axis along which the array is split and distributed, defaults to None (no distribution).
    comm: Communication, optional
        Handle to the nodes holding distributed parts or copies of this tensor.
    device : str or None, optional
        Specifies the device the tensor shall be allocated on, defaults to None (i.e. globally set default device).

    Returns
    -------
    arange : 1D heat tensor
        1D heat tensor of evenly spaced values.

        For floating point arguments, the length of the result is ``ceil((stop - start)/step)``. Because of floating
        point overflow, this rule may result in the last element of `out` being greater than `stop`.

    See Also
    --------
    linspace : Evenly spaced numbers with careful handling of endpoints.

    Examples
    --------
    >>> ht.arange(3)
    tensor([0, 1, 2])
    >>> ht.arange(3.0)
    tensor([ 0.,  1.,  2.])
    >>> ht.arange(3, 7)
    tensor([3, 4, 5, 6])
    >>> ht.arange(3, 7, 2)
    tensor([3, 5])
    """
    num_of_param = len(args)

    # check if all positional arguments are integers
    all_ints = all([isinstance(_, int) for _ in args])

    # set start, stop, step, num according to *args
    if num_of_param == 1:
        if dtype is None:
            # use int32 as default instead of int64 used in numpy
            dtype = types.int32
        start = 0
        stop = int(np.ceil(args[0]))
        step = 1
        num = stop
    elif num_of_param == 2:
        if dtype is None:
            dtype = types.int32 if all_ints else types.float32
        start = args[0]
        stop = args[1]
        step = 1
        num = int(np.ceil(stop - start))
    elif num_of_param == 3:
        if dtype is None:
            dtype = types.int32 if all_ints else types.float32
        start = args[0]
        stop = args[1]
        step = args[2]
        num = int(np.ceil((stop - start) / step))
    else:
        raise TypeError(
            'function takes minimum one and at most 3 positional arguments ({} given)'.format(num_of_param))

    gshape = (num,)
    split = sanitize_axis(gshape, split)
    offset, lshape, _ = comm.chunk(gshape, split)

    # compose the local tensor
    start += offset * step
    stop = start + lshape[0] * step
    device = devices.sanitize_device(device)
    data = torch.arange(start, stop, step, dtype=types.canonical_heat_type(dtype).torch_type(), device=device)

    return tensor(data, gshape, types.canonical_heat_type(data.dtype), split, comm)


<<<<<<< HEAD
def linspace(start, stop, num=50, endpoint=True, retstep=False, dtype=None, split=None, comm=MPI_WORLD, device=None):
=======
def array(obj, dtype=None, copy=True, ndmin=0, split=None, comm=MPI_WORLD):
    """
    Create a tensor.

    Parameters
    ----------
    obj : array_like
        A tensor or array, any object exposing the array interface, an object whose __array__ method returns an array,
        or any (nested) sequence.
    dtype : dtype, optional
        The desired data-type for the array. If not given, then the type will be determined as the minimum type required
        to hold the objects in the sequence. This argument can only be used to ‘upcast’ the array. For downcasting, use
        the .astype(t) method.
    copy : bool, optional
        If true (default), then the object is copied. Otherwise, a copy will only be made if obj is a nested sequence or
        if a copy is needed to satisfy any of the other requirements, e.g. dtype.
    ndmin : int, optional
        Specifies the minimum number of dimensions that the resulting array should have. Ones will be pre-pended to the
        shape as needed to meet this requirement.
    split : None or int, optional
        The axis along which the array is split and distributed in memory. If not None (default) the shape of the global
        tensor is automatically inferred.
    comm: Communication, optional
        Handle to the nodes holding distributed tensor chunks.

    Returns
    -------
    out : ht.tensor
        A tensor object satisfying the specified requirements.

    Raises
    ------

    Examples
    --------
    >>> ht.array([1, 2, 3])
    tensor([1, 2, 3])

    Upcasting:
    >>> ht.array([1, 2, 3.0])
    tensor([ 1.,  2.,  3.])

    More than one dimension:
    >>> ht.array([[1, 2], [3, 4]])
    tensor([[1, 2],
           [3, 4]])

    Minimum dimensions given:
    >>> ht.array([1, 2, 3], ndmin=2)
    tensor([[1, 2, 3]])

    Type provided:
    >>> ht.array([1, 2, 3], dtype=float)
    tensor([ 1.0, 2.0, 3.0])

    Pre-split data:
    (0/2) >>> ht.array([1, 2], split=0)
    (1/2) >>> ht.array([3, 4], split=0)
    (0/2) tensor([1, 2, 3, 4])
    (1/2) tensor([1, 2, 3, 4])
    """
    # extract the internal tensor in case of a heat tensor
    if isinstance(obj, tensor):
        obj = obj._tensor__array

    # sanitize the data type
    if dtype is not None:
        dtype = types.canonical_heat_type(dtype)

    # initialize the array
    if bool(copy) or not isinstance(obj, torch.Tensor):
        try:
            obj = torch.tensor(obj, dtype=dtype.torch_type()
                               if dtype is not None else None)
        except RuntimeError:
            raise TypeError('invalid data of type {}'.format(type(obj)))

    # infer dtype from obj if not explicitly given
    if dtype is None:
        dtype = types.canonical_heat_type(obj.dtype)

    # sanitize minimum number of dimensions
    if not isinstance(ndmin, int):
        raise TypeError(
            'expected ndmin to be int, but was {}'.format(type(ndmin)))

    # reshape the object to encompass additional dimensions
    ndmin -= len(obj.shape)
    if ndmin > 0:
        obj = obj.reshape(obj.shape + ndmin * (1,))

    # sanitize split axis
    split = sanitize_axis(obj.shape, split)

    # sanitize communication object
    if not isinstance(comm, Communication):
        raise TypeError(
            'expected communication object, but got {}'.format(type(comm)))

    # determine the local and the global shape, if not split is given, they are identical
    lshape = np.array(obj.shape)
    gshape = lshape.copy()

    # check with the neighboring rank whether the local shape would fit into a global shape
    if split is not None:
        if comm.rank < comm.size - 1:
            comm.Isend(lshape, dest=comm.rank + 1)
        if comm.rank != 0:
            # look into the message of the neighbor to see whether the shape length fits
            status = MPI.Status()
            comm.Probe(source=comm.rank - 1, status=status)
            length = status.Get_count() // lshape.dtype.itemsize

            # the number of shape elements does not match with the 'left' rank
            if length != len(lshape):
                gshape[split] = np.iinfo(gshape.dtype).min
            else:
                # check whether the individual shape elements match
                comm.Recv(gshape, source=comm.rank - 1)
                for i in range(length):
                    if i == split:
                        continue
                    elif lshape[i] != gshape[i] and lshape[i] - 1 != gshape[i]:
                        gshape[split] = np.iinfo(gshape.dtype).min

        # sum up the elements along the split dimension
        reduction_buffer = np.array(gshape[split])
        comm.Allreduce(MPI.IN_PLACE, reduction_buffer, MPI.SUM)
        if reduction_buffer < 0:
            raise ValueError(
                'unable to construct tensor, shape of local data chunk does not match')
        gshape[split] = reduction_buffer

    return tensor(obj, tuple(gshape), dtype, split, comm)


def linspace(start, stop, num=50, endpoint=True, retstep=False, dtype=None, split=None, comm=MPI_WORLD):
>>>>>>> 05ec724e
    """
    Returns num evenly spaced samples, calculated over the interval [start, stop]. The endpoint of the interval can
    optionally be excluded.

    Parameters
    ----------
    start: scalar, scalar-convertible
        The starting value of the sample interval, maybe a sequence if convertible to scalar
    end: scalar, scalar-convertible
        The end value of the sample interval, unless is set to False. In that case, the sequence consists of all but the
        last of num + 1 evenly spaced samples, so that stop is excluded. Note that the step size changes when endpoint
        is False.
    num: int, optional
        Number of samples to generate, defaults to 50. Must be non-negative.
    endpoint: bool, optional
        If True, stop is the last sample, otherwise, it is not included. Defaults to True.
    retstep: bool, optional
        If True, return (samples, step), where step is the spacing between samples.
    dtype: dtype, optional
        The type of the output array.
    split: int, optional
        The axis along which the array is split and distributed, defaults to None (no distribution).
    comm: Communication, optional
        Handle to the nodes holding distributed parts or copies of this tensor.
    device : str or None, optional
        Specifies the device the tensor shall be allocated on, defaults to None (i.e. globally set default device).

    Returns
    -------
    samples: ht.tensor
        There are num equally spaced samples in the closed interval [start, stop] or the half-open interval
        [start, stop) (depending on whether endpoint is True or False).
    step: float, optional
        Size of spacing between samples, only returned if retstep is True.

    Examples
    --------
    >>> np.linspace(2.0, 3.0, num=5)
    tensor([ 2.  ,  2.25,  2.5 ,  2.75,  3.  ])
    >>> np.linspace(2.0, 3.0, num=5, endpoint=False)
    tensor([ 2. ,  2.2,  2.4,  2.6,  2.8])
    >>> np.linspace(2.0, 3.0, num=5, retstep=True)
    (array([ 2.  ,  2.25,  2.5 ,  2.75,  3.  ]), 0.25)
    """
    # sanitize input parameters
    start = float(start)
    stop = float(stop)
    num = int(num)
    if num <= 0:
        raise ValueError(
            'number of samples \'num\' must be non-negative integer, but was {}'.format(num))
    step = (stop - start) / max(1, num - 1 if endpoint else num)

    # infer local and global shapes
    gshape = (num,)
    split = sanitize_axis(gshape, split)
    offset, lshape, _ = comm.chunk(gshape, split)

    # compose the local tensor
    start += offset * step
    stop = start + lshape[0] * step - step
    device = devices.sanitize_device(device)
    data = torch.linspace(start, stop, lshape[0], device=device)
    if dtype is not None:
        data = data.type(types.canonical_heat_type(dtype).torch_type())

    # construct the resulting global tensor
    ht_tensor = tensor(
        data, gshape, types.canonical_heat_type(data.dtype), split, comm)

    if retstep:
        return ht_tensor, step
    return ht_tensor


def ones(shape, dtype=types.float32, split=None, comm=MPI_WORLD, device=None):
    """
    Returns a new array of given shape and data type filled with one values. May be allocated split up across multiple
    nodes along the specified axis.

    Parameters
    ----------
    shape : int or sequence of ints
        Desired shape of the output array, e.g. 1 or (1, 2, 3,).
    dtype : ht.dtype
        The desired HeAT data type for the array, defaults to ht.float32.
    split : int, optional
        The axis along which the array is split and distributed, defaults to None (no distribution).
    comm : Communication, optional
        Handle to the nodes holding distributed parts or copies of this tensor.
    device : str or None, optional
        Specifies the device the tensor shall be allocated on, defaults to None (i.e. globally set default device).

    Returns
    -------
    out : ht.tensor
        Array of ones with given shape, data type and node distribution.

    Examples
    --------
    >>> ht.ones(3)
    tensor([1., 1., 1.])

    >>> ht.ones(3, dtype=ht.int)
    tensor([1, 1, 1])

    >>> ht.ones((2, 3,))
    tensor([[1., 1., 1.],
            [1., 1., 1.]])
    """
    return __factory(shape, dtype, split, torch.ones, comm, device)


def ones_like(a, dtype=None, split=None, comm=MPI_WORLD, device=None):
    """
    Returns a new array filled with ones with the same type, shape and data distribution of given object. Data type and
    data distribution strategy can be explicitly overriden.

    Parameters
    ----------
    a : object
        The shape and data-type of 'a' define these same attributes of the returned array.
    dtype : ht.dtype, optional
        Overrides the data type of the result.
    split: int, optional
        The axis along which the array is split and distributed, defaults to None (no distribution).
    comm: Communication, optional
        Handle to the nodes holding distributed parts or copies of this tensor.
    device : str or None, optional
        Specifies the device the tensor shall be allocated on, defaults to None (i.e. globally set default device).

    Returns
    -------
    out : ht.tensor
        Array of ones with the same shape, type and split axis as 'a' unless overriden.

    Examples
    --------
    >>> x = ht.zeros((2, 3,))
    >>> x
    tensor([[0., 0., 0.],
            [0., 0., 0.]])

    >>> ht.ones_like(a)
    tensor([[1., 1., 1.],
            [1., 1., 1.]])
    """
    return __factory_like(a, dtype, split, ones, comm, device)

def zeros(shape, dtype=types.float32, split=None, comm=MPI_WORLD, device=None):
    """
    Returns a new array of given shape and data type filled with zero values. May be allocated split up across multiple
    nodes along the specified axis.

    Parameters
    ----------
    shape : int or sequence of ints
        Desired shape of the output array, e.g. 1 or (1, 2, 3,).
    dtype : ht.dtype
        The desired HeAT data type for the array, defaults to ht.float32.
    split: int, optional
        The axis along which the array is split and distributed, defaults to None (no distribution).
    comm: Communication, optional
        Handle to the nodes holding distributed parts or copies of this tensor.
    device : str or None, optional
        Specifies the device the tensor shall be allocated on, defaults to None (i.e. globally set default device).

    Returns
    -------
    out : ht.tensor
        Array of zeros with given shape, data type and node distribution.

    Examples
    --------
    >>> ht.zeros(3)
    tensor([0., 0., 0.])

    >>> ht.zeros(3, dtype=ht.int)
    tensor([0, 0, 0])

    >>> ht.zeros((2, 3,))
    tensor([[0., 0., 0.],
            [0., 0., 0.]])
    """
    return __factory(shape, dtype, split, torch.zeros, comm, device)


def zeros_like(a, dtype=None, split=None, comm=MPI_WORLD, device=None):
    """
    Returns a new array filled with zeros with the same type, shape and data distribution of given object. Data type and
    data distribution strategy can be explicitly overriden.

    Parameters
    ----------
    a : object
        The shape and data-type of 'a' define these same attributes of the returned array.
    dtype : ht.dtype, optional
        Overrides the data type of the result.
    split: int, optional
        The axis along which the array is split and distributed, defaults to None (no distribution).
    device : str or None, optional
        Specifies the device the tensor shall be allocated on, defaults to None (i.e. globally set default device).

    Returns
    -------
    out : ht.tensor
        Array of zeros with the same shape, type and split axis as 'a' unless overriden.

    Examples
    --------
    >>> x = ht.ones((2, 3,))
    >>> x
    tensor([[1., 1., 1.],
            [1., 1., 1.]])

    >>> ht.zeros_like(x)
    tensor([[0., 0., 0.],
            [0., 0., 0.]])
    """
    return __factory_like(a, dtype, split, zeros, comm, device)<|MERGE_RESOLUTION|>--- conflicted
+++ resolved
@@ -2,11 +2,7 @@
 import numpy as np
 import torch
 
-<<<<<<< HEAD
-from .communication import MPI_WORLD
-=======
 from .communication import Communication, MPI, MPI_WORLD
->>>>>>> 05ec724e
 from .stride_tricks import *
 from . import types
 from . import devices
@@ -99,46 +95,7 @@
         """
 
         return self.abs(out, dtype)
-      
-    def argmin(self, axis=None):
-        '''
-        Returns the indices of the minimum values along an axis.
-
-        Parameters:	
-        ----------
-        x : ht.tensor
-        Input array.
-
-        axis : int, optional
-        By default, the index is into the flattened tensor, otherwise along the specified axis.
-
-        #TODO out : array, optional
-        If provided, the result will be inserted into this tensor. It should be of the appropriate shape and dtype.
-
-        Returns:
-        -------	
-
-<<<<<<< HEAD
-        index_tensor : ht.tensor of ints
-        Array of indices into the array. It has the same shape as x.shape with the dimension along axis removed.
-
-        Examples
-        --------
-        >>> a = ht.randn(3,3)
-        >>> a
-        tensor([[-1.7297,  0.2541, -0.1044],
-                [ 1.0865, -0.4415,  1.3716],
-                [-0.0827,  1.0215, -2.0176]])
-        >>> a.argmin()
-        tensor([8])
-        >>> a.argmin(axis=0)
-        tensor([[0, 1, 2]])
-        >>> a.argmin(axis=1)
-        tensor([[0],
-                [1],
-                [2]])
-        '''
-=======
+
     def all(self, axis=None, out=None):
         """
         Test whether all array elements along a given axis evaluate to True.
@@ -196,7 +153,41 @@
         return operations.all(self, axis, out)
 
     def argmin(self, axis):
->>>>>>> 05ec724e
+        """
+        Returns the indices of the minimum values along an axis.
+
+        Parameters:	
+        ----------
+        x : ht.tensor
+        Input array.
+
+        axis : int, optional
+        By default, the index is into the flattened tensor, otherwise along the specified axis.
+
+        #TODO out : array, optional
+        If provided, the result will be inserted into this tensor. It should be of the appropriate shape and dtype.
+
+        Returns:
+        -------	
+        index_tensor : ht.tensor of ints
+        Array of indices into the array. It has the same shape as x.shape with the dimension along axis removed.
+
+        Examples
+        --------
+        >>> a = ht.randn(3,3)
+        >>> a
+        tensor([[-1.7297,  0.2541, -0.1044],
+                [ 1.0865, -0.4415,  1.3716],
+                [-0.0827,  1.0215, -2.0176]])
+        >>> a.argmin()
+        tensor([8])
+        >>> a.argmin(axis=0)
+        tensor([[0, 1, 2]])
+        >>> a.argmin(axis=1)
+        tensor([[0],
+                [1],
+                [2]])
+        """
         return operations.argmin(self, axis)
 
     def astype(self, dtype, copy=True):
@@ -332,12 +323,7 @@
         #TODO: initial : scalar, optional   
         The maximum value of an output element. Must be present to allow computation on empty slice.
         """
-
-<<<<<<< HEAD
-        return operations.min(self, axis)
-=======
         return operations.min(self, axis, out)
->>>>>>> 05ec724e
 
     def expand_dims(self, axis):
         # TODO: document me
@@ -967,9 +953,6 @@
     return tensor(data, gshape, types.canonical_heat_type(data.dtype), split, comm)
 
 
-<<<<<<< HEAD
-def linspace(start, stop, num=50, endpoint=True, retstep=False, dtype=None, split=None, comm=MPI_WORLD, device=None):
-=======
 def array(obj, dtype=None, copy=True, ndmin=0, split=None, comm=MPI_WORLD):
     """
     Create a tensor.
@@ -1107,7 +1090,6 @@
 
 
 def linspace(start, stop, num=50, endpoint=True, retstep=False, dtype=None, split=None, comm=MPI_WORLD):
->>>>>>> 05ec724e
     """
     Returns num evenly spaced samples, calculated over the interval [start, stop]. The endpoint of the interval can
     optionally be excluded.
