import operator
import numpy as np
import torch

from .communication import Communication, MPI, MPI_WORLD
from .stride_tricks import *
from . import types
from . import devices
from . import operations
from . import io


class tensor:
    def __init__(self, array, gshape, dtype, split, device, comm):
        self.__array = array
        self.__gshape = gshape
        self.__dtype = dtype
        self.__split = split
        self.__device = device
        self.__comm = comm

    @property
    def comm(self):
        return self.__comm

    @property
    def device(self):
        return self.__device

    @property
    def dtype(self):
        return self.__dtype

    @property
    def gshape(self):
        return self.__gshape

    @property
    def size(self):
        try:
            return np.prod(self.__gshape)
        except TypeError:
            # todo: throw a soft warning about taking the number of elements of a single element tensor
            return 1

    @property
    def gnumel(self):
        return self.size

    @property
    def lnumel(self):
        return np.prod(self.__array.shape)

    @property
    def lshape(self):
        return tuple(self.__array.shape)

    @property
    def shape(self):
        return self.__gshape

    @property
    def split(self):
        return self.__split

    @property
    def T(self, axes=None):
        return operations.transpose(self, axes)

    def abs(self, out=None, dtype=None):
        """
        Calculate the absolute value element-wise.

        Parameters
        ----------
        out : ht.tensor, optional
            A location into which the result is stored. If provided, it must have a shape that the inputs broadcast to.
            If not provided or None, a freshly-allocated array is returned.
        dtype : ht.type, optional
            Determines the data type of the output array. The values are cast to this type with potential loss of
            precision.

        Returns
        -------
        absolute_values : ht.tensor
            A tensor containing the absolute value of each element in x.
        """
        return operations.abs(self, out, dtype)

    def absolute(self, out=None, dtype=None):
        """
        Calculate the absolute value element-wise.

        ht.abs is a shorthand for this function.

        Parameters
        ----------
        out : ht.tensor, optional
            A location into which the result is stored. If provided, it must have a shape that the inputs broadcast to.
            If not provided or None, a freshly-allocated array is returned.
        dtype : ht.type, optional
            Determines the data type of the output array. The values are cast to this type with potential loss of
            precision.

        Returns
        -------
        absolute_values : ht.tensor
            A tensor containing the absolute value of each element in x.
        """

        return self.abs(out, dtype)

    def all(self, axis=None, out=None):
        """
        Test whether all array elements along a given axis evaluate to True.

        Parameters:
        -----------

        axis : None or int, optional #TODO: tuple of ints
            Axis or along which a logical AND reduction is performed. The default (axis = None) is to perform a 
            logical AND over all the dimensions of the input array. axis may be negative, in which case it counts 
            from the last to the first axis.

        out : ht.tensor, optional
            Alternate output array in which to place the result. It must have the same shape as the expected output 
            and its type is preserved.

        Returns:	
        --------
        all : ht.tensor, bool

        A new boolean or ht.tensor is returned unless out is specified, in which case a reference to out is returned.

       Examples:
        ---------
        >>> import heat as ht
        >>> a = ht.random.randn(4,5)
        >>> a
        tensor([[ 0.5370, -0.4117, -3.1062,  0.4897, -0.3231],
                [-0.5005, -1.7746,  0.8515, -0.9494, -0.2238],
                [-0.0444,  0.3388,  0.6805, -1.3856,  0.5422],
                [ 0.3184,  0.0185,  0.5256, -1.1653, -0.1665]])
        >>> x = a<0.5
        >>> x
        tensor([[0, 1, 1, 1, 1],
                [1, 1, 0, 1, 1],
                [1, 1, 0, 1, 0],
                [1,1, 0, 1, 1]], dtype=torch.uint8)
        >>> x.all()
        tensor([0], dtype=torch.uint8)
        >>> x.all(axis=0)
        tensor([[0, 1, 0, 1, 0]], dtype=torch.uint8)
        >>> x.all(axis=1)
        tensor([[0],
                [0],
                [0],
                [0]], dtype=torch.uint8)

        Write out to predefined buffer:
        >>> out = ht.zeros((1,5))
        >>> x.all(axis=0, out=out)
        >>> out
        tensor([[0, 1, 0, 1, 0]], dtype=torch.uint8)

        """
        return operations.all(self, axis, out)

    def argmin(self, axis=None):
        """
        Returns the indices of the minimum values along an axis.

        Parameters:	
        ----------
        x : ht.tensor
        Input array.

        axis : int, optional
        By default, the index is into the flattened tensor, otherwise along the specified axis.

        #TODO out : array, optional
        If provided, the result will be inserted into this tensor. It should be of the appropriate shape and dtype.

        Returns:
        -------	
        index_tensor : ht.tensor of ints
        Array of indices into the array. It has the same shape as x.shape with the dimension along axis removed.

        Examples
        --------
        >>> a = ht.randn(3,3)
        >>> a
        tensor([[-1.7297,  0.2541, -0.1044],
                [ 1.0865, -0.4415,  1.3716],
                [-0.0827,  1.0215, -2.0176]])
        >>> a.argmin()
        tensor([8])
        >>> a.argmin(axis=0)
        tensor([[0, 1, 2]])
        >>> a.argmin(axis=1)
        tensor([[0],
                [1],
                [2]])
        """
        return operations.argmin(self, axis)

    def astype(self, dtype, copy=True):
        """
        Returns a casted version of this array.

        Parameters
        ----------
        dtype : ht.dtype
            HeAT type to which the array is cast
        copy : bool, optional
            By default the operation returns a copy of this array. If copy is set to false the cast is performed
            in-place and this tensor is returned

        Returns
        -------
        casted_tensor : ht.tensor
            casted_tensor is a new tensor of the same shape but with given type of this tensor. If copy is True, the
            same tensor is returned instead.
        """
        dtype = types.canonical_heat_type(dtype)
        casted_array = self.__array.type(dtype.torch_type())
        if copy:
            return tensor(casted_array, self.shape, dtype, self.split, self.device, self.comm)

        self.__array = casted_array
        self.__dtype = dtype

        return self

    def clip(self, a_min, a_max, out=None):
        """
        Parameters
        ----------
        a_min : scalar or None
            Minimum value. If None, clipping is not performed on lower interval edge. Not more than one of a_min and
            a_max may be None.
        a_max : scalar or None
            Maximum value. If None, clipping is not performed on upper interval edge. Not more than one of a_min and
            a_max may be None.
        out : ht.tensor, optional
            The results will be placed in this array. It may be the input array for in-place clipping. out must be of
            the right shape to hold the output. Its type is preserved.

        Returns
        -------
        clipped_values : ht.tensor
            A tensor with the elements of this tensor, but where values < a_min are replaced with a_min, and those >
            a_max with a_max.
        """
        return operations.clip(self, a_min, a_max, out)

    def copy(self):
        """
        Return an array copy of the given object.

        Returns
        -------
        copied : ht.tensor
            A copy of the original
        """
        return operations.copy(self)

    def cpu(self):
        """
        Returns a copy of this object in main memory. If this object is already in main memory, then no copy is
        performed and the original object is returned.

        Returns
        -------
        tensor_on_device : ht.tensor
            A copy of this object on the CPU.
        """
        self.__array = self.__array.cpu()
        return self

    if torch.cuda.device_count() > 0:
        def gpu(self):
            """
            Returns a copy of this object in GPU memory. If this object is already in GPU memory, then no copy is performed
            and the original object is returned.

            Returns
            -------
            tensor_on_device : ht.tensor
                A copy of this object on the GPU.
            """
            self.__array = self.__array.cuda(devices.gpu_index())
            return self

    def max(self, axis=None, out=None):
        """"
        Return the maximum of an array or maximum along an axis.

        Parameters
        ----------
        a : ht.tensor
        Input data.

        axis : None or int  
        Axis or axes along which to operate. By default, flattened input is used.   

        #TODO: out : ht.tensor, optional
        Alternative output array in which to place the result. Must be of the same shape and buffer length as the expected output. 

        #TODO: initial : scalar, optional   
        The minimum value of an output element. Must be present to allow computation on empty slice.
        """

        return operations.max(self, axis, out)

    def mean(self, axis=None):
        """
        Calculates and returns the mean of a tensor.
        If a dimension is given, the mean will be taken in that direction.

        Parameters
        ----------
        self : ht.tensor
            Values for which the mean is calculated for
        axis : None, Int, iterable
                Dimension which the mean is taken in.
                Default: None -> mean of all data calculated
        all_procs : Bool
                    Flag to distribute the data to all processes
                    If True: will split the result in the same direction as x
                    Default: False (mean of the whole dataset still calculated but not on every node)

        Returns
        -------
        ht.tensor containing the mean/s, if split, then split in the same direction as x.
        """
        return operations.mean(self, axis)

    def var(self, axis=None, bessel=True):
        """
        Calculates and returns the variance of a tensor.
        If a dimension is given, the variance will be taken in that direction.

        Parameters
        ----------
        self : ht.tensor
            Values for which the mean is calculated for
        axis : None, Int
                Dimension which the mean is taken in.
                Default: None -> var of all data calculated
                NOTE -> if multidemensional var is implemented in pytorch, this can be an iterable. Only thing which muse be changed is the raise
        all_procs : Bool
                    Flag to distribute the data to all processes
                    If True: will split the result in the same direction as x
                    Default: False (var of the whole dataset still calculated but not available on every node)
        bessel : Bool
                 Default: True
                 use the bessel correction when calculating the varaince/std
                 toggle between unbiased and biased calculation of the var

        Returns
        -------
        ht.tensor containing the var/s, if split, then split in the same direction as x.
        """
        return operations.var(self, axis, bessel=bessel)

    def std(self, axis=None, bessel=True):
        """
        Calculates and returns the standard deviation of a tensor with the bessel correction
        If a dimension is given, the variance will be taken in that direction.

        Parameters
        ----------
        self : ht.tensor
            Values for which the mean is calculated for
        dimen : None, Int
                Dimension which the mean is taken in.
                Default: None -> var of all data calculated
                NOTE -> if multidemensional var is implemented in pytorch, this can be an iterable. Only thing which muse be changed is the raise
        all_procs : Bool
                    Flag to distribute the data to all processes
                    If True: will split the result in the same direction as x
                    Default: False (var of the whole dataset still calculated but not available on every node)
        bessel : Bool
                 Default: True
                 use the bessel correction when calculating the varaince/std
                 toggle between unbiased and biased calculation of the std

        Returns
        -------
        ht.tensor containing the std/s, if split, then split in the same direction as x.
        """
        return operations.std(self, axis, bessel=bessel)

    def min(self, axis=None, out=None):
        """"
        Return the minimum of an array or minimum along an axis.

        Parameters
        ----------
        a : ht.tensor
        Input data.

        axis : None or int
        Axis or axes along which to operate. By default, flattened input is used.   

        #TODO: out : ht.tensor, optional
        Alternative output array in which to place the result. Must be of the same shape and buffer length as the expected output. 

        #TODO: initial : scalar, optional   
        The maximum value of an output element. Must be present to allow computation on empty slice.
        """
        return operations.min(self, axis, out)

    def sum(self, axis=None, out=None):
        # TODO: Allow also list of axes
        """
        Sum of array elements over a given axis.

        Parameters
        ----------   
        axis : None or int, optional
            Axis along which a sum is performed. The default, axis=None, will sum
            all of the elements of the input array. If axis is negative it counts 
            from the last to the first axis.

         Returns
         -------
         sum_along_axis : ht.tensor
             An array with the same shape as self.__array except for the specified axis which 
             becomes one, e.g. a.shape = (1,2,3) => ht.ones((1,2,3)).sum(axis=1).shape = (1,1,3)

        Examples
        --------
        >>> ht.ones(2).sum()
        tensor([2.])

        >>> ht.ones((3,3)).sum()
        tensor([9.])

        >>> ht.ones((3,3)).astype(ht.int).sum()
        tensor([9])

        >>> ht.ones((3,2,1)).sum(axis=-3)
        tensor([[[3.],
                 [3.]]])
        """
        return operations.sum(self, axis, out)

    def expand_dims(self, axis):
        # TODO: document me
        # TODO: test me
        # TODO: sanitize input
        # TODO: make me more numpy API complete
        # TODO: fix negative axis
        return tensor(
            self.__array.unsqueeze(dim=axis),
            self.shape[:axis] + (1,) + self.shape[axis:],
            self.dtype,
            self.split if self.split is None or self.split < axis else self.split + 1,
            _copy(self.__comm)
        )

    def exp(self, out=None):
        """
        Calculate the exponential of all elements in the input array.

        Parameters
        ----------
        out : ht.tensor or None, optional
            A location in which to store the results. If provided, it must have a broadcastable shape. If not provided
            or set to None, a fresh tensor is allocated.

        Returns
        -------
        exponentials : ht.tensor
            A tensor of the same shape as x, containing the positive exponentials of each element in this tensor. If out
            was provided, logarithms is a reference to it.

        Examples
        --------
        >>> ht.arange(5).exp()
        tensor([ 1.0000,  2.7183,  7.3891, 20.0855, 54.5981])
        """
        return operations.exp(self, out)

    def expand_dims(self, axis):
        # TODO: document me
        # TODO: test me
        # TODO: sanitize input
        # TODO: make me more numpy API complete
        # TODO: fix negative axis
        return tensor(
            self.__array.unsqueeze(dim=axis),
            self.shape[:axis] + (1,) + self.shape[axis:],
            self.dtype,
            self.split if self.split is None or self.split < axis else self.split + 1,
            self.device,
            self.comm
        )

    def floor(self, out=None):
        r"""
        Return the floor of the input, element-wise.

        The floor of the scalar x is the largest integer i, such that i <= x. It is often denoted as :math:`\lfloor x
        \rfloor`.

        Parameters
        ----------
        out : ht.tensor or None, optional
            A location in which to store the results. If provided, it must have a broadcastable shape. If not provided
            or set to None, a fresh tensor is allocated.

        Returns
        -------
        floored : ht.tensor
            A tensor of the same shape as x, containing the floored valued of each element in this tensor. If out was
            provided, logarithms is a reference to it.

        Examples
        --------
        >>> ht.floor(ht.arange(-2.0, 2.0, 0.4))
        tensor([-2., -2., -2., -1., -1.,  0.,  0.,  0.,  1.,  1.])
        """
        return operations.floor(self, out)

    def log(self, out=None):
        """
        Natural logarithm, element-wise.

        The natural logarithm log is the inverse of the exponential function, so that log(exp(x)) = x. The natural
        logarithm is logarithm in base e.

        Parameters
        ----------
        out : ht.tensor or None, optional
            A location in which to store the results. If provided, it must have a broadcastable shape. If not provided
            or set to None, a fresh tensor is allocated.

        Returns
        -------
        logarithms : ht.tensor
            A tensor of the same shape as x, containing the positive logarithms of each element in this tensor.
            Negative input elements are returned as nan. If out was provided, logarithms is a reference to it.

        Examples
        --------
        >>> ht.arange(5).log()
        tensor([  -inf, 0.0000, 0.6931, 1.0986, 1.3863])
        """
        return operations.log(self, out)

    def save(self, path, *args, **kwargs):
        """
        Save the tensor's data to disk. Attempts to auto-detect the file format by determining the extension.

        Parameters
        ----------
        data : ht.tensor
            The tensor holding the data to be stored
        path : str
            Path to the file to be stored.
        args/kwargs : list/dict
            additional options passed to the particular functions.

        Raises
        -------
        ValueError
            If the file extension is not understood or known.

        Examples
        --------
        >>> a = ht.arange(100, split=0)
        >>> a.save('data.h5', 'DATA', mode='a')
        >>> a.save('data.nc', 'DATA', mode='w')
        """
        return io.save(self, path, *args, **kwargs)

    if io.supports_hdf5():
        def save_hdf5(self, path, dataset, mode='w', **kwargs):
            """
            Saves data to an HDF5 file. Attempts to utilize parallel I/O if possible.

            Parameters
            ----------
            path : str
                Path to the HDF5 file to be written.
            dataset : str
                Name of the dataset the data is saved to.
            mode : str, one of 'w', 'a', 'r+'
                File access mode
            kwargs : dict
                additional arguments passed to the created dataset.

            Raises
            -------
            TypeError
                If any of the input parameters are not of correct type.
            ValueError
                If the access mode is not understood.

            Examples
            --------
            >>> ht.arange(100, split=0).save_hdf5('data.h5', dataset='DATA')
            """
            return io.save_hdf5(self, path, dataset, mode, **kwargs)

    if io.supports_netcdf():
        def save_netcdf(self, path, variable, mode='w', **kwargs):
            """
            Saves data to a netCDF4 file. Attempts to utilize parallel I/O if possible.

            Parameters
            ----------
            path : str
                Path to the netCDF4 file to be written.
            variable : str
                Name of the variable the data is saved to.
            mode : str, one of 'w', 'a', 'r+'
                File access mode
            kwargs : dict
                additional arguments passed to the created dataset.

            Raises
            -------
            TypeError
                If any of the input parameters are not of correct type.
            ValueError
                If the access mode is not understood.

            Examples
            --------
            >>> ht.arange(100, split=0).save_netcdf('data.nc', dataset='DATA')
            """
            return io.save_netcdf(self, path, variable, mode, **kwargs)

    def sin(self, out=None):
        """
        Return the trigonometric sine, element-wise.

        Parameters
        ----------
        out : ht.tensor or None, optional
            A location in which to store the results. If provided, it must have a broadcastable shape. If not provided
            or set to None, a fresh tensor is allocated.

        Returns
        -------
        sine : ht.tensor
            A tensor of the same shape as x, containing the trigonometric sine of each element in this tensor.
            Negative input elements are returned as nan. If out was provided, square_roots is a reference to it.

        Examples
        --------
        >>> ht.arange(-6, 7, 2).sin()
        tensor([ 0.2794,  0.7568, -0.9093,  0.0000,  0.9093, -0.7568, -0.2794])
        """
        return operations.sin(self, out)

    def sqrt(self, out=None):
        """
        Return the non-negative square-root of the tensor element-wise.

        Parameters
        ----------
        out : ht.tensor or None, optional
            A location in which to store the results. If provided, it must have a broadcastable shape. If not provided
            or set to None, a fresh tensor is allocated.

        Returns
        -------
        square_roots : ht.tensor
            A tensor of the same shape as x, containing the positive square-root of each element in this tensor.
            Negative input elements are returned as nan. If out was provided, square_roots is a reference to it.

        Examples
        --------
        >>> ht.arange(5).sqrt()
        tensor([0.0000, 1.0000, 1.4142, 1.7321, 2.0000])
        >>> ht.arange(-5, 0).sqrt()
        tensor([nan, nan, nan, nan, nan])
        """
        return operations.sqrt(self, out)

    def sum(self, axis=None, out=None):
        # TODO: Allow also list of axes
        """
        Sum of array elements over a given axis.

        Parameters
        ----------
        axis : None or int, optional
            Axis along which a sum is performed. The default, axis=None, will sum
            all of the elements of the input array. If axis is negative it counts
            from the last to the first axis.

         Returns
         -------
         sum_along_axis : ht.tensor
             An array with the same shape as self.__array except for the specified axis which
             becomes one, e.g. a.shape = (1,2,3) => ht.ones((1,2,3)).sum(axis=1).shape = (1,1,3)

        Examples
        --------
        >>> ht.ones(2).sum()
        tensor([2.])

        >>> ht.ones((3,3)).sum()
        tensor([9.])

        >>> ht.ones((3,3)).astype(ht.int).sum()
        tensor([9])

        >>> ht.ones((3,2,1)).sum(axis=-3)
        tensor([[[3.],
                 [3.]]])
        """
        return operations.sum(self, axis, out)

    def transpose(self, axes=None):
        """
        Permute the dimensions of an array.

        Parameters
        ----------
        axes : None or list of ints, optional
            By default, reverse the dimensions, otherwise permute the axes according to the values given.

        Returns
        -------
        p : ht.tensor
            a with its axes permuted.

        Examples
        --------
        >>> a = ht.array([[1, 2], [3, 4]])
        >>> a
        tensor([[1, 2],
                [3, 4]])
        >>> a.transpose()
        tensor([[1, 3],
                [2, 4]])
        >>> a.transpose((1, 0))
        tensor([[1, 3],
                [2, 4]])
        >>> a.transpose(1, 0)
        tensor([[1, 3],
                [2, 4]])
                
        >>> x = ht.ones((1, 2, 3))
        >>> ht.transpose(x, (1, 0, 2)).shape
        (2, 1, 3)
        """
        return operations.transpose(self, axes)

    def tril(self, k=0):
        """
        Returns the lower triangular part of the tensor, the other elements of the result tensor are set to 0.

        The lower triangular part of the tensor is defined as the elements on and below the diagonal.

        The argument k controls which diagonal to consider. If k=0, all elements on and below the main diagonal are
        retained. A positive value includes just as many diagonals above the main diagonal, and similarly a negative
        value excludes just as many diagonals below the main diagonal.

        Parameters
        ----------
        k : int, optional
            Diagonal above which to zero elements. k=0 (default) is the main diagonal, k<0 is below and k>0 is above.

        Returns
        -------
        lower_triangle : ht.tensor
            Lower triangle of the input tensor.
        """
        return operations.tril(self, k)

    def triu(self, k=0):
        """
        Returns the upper triangular part of the tensor, the other elements of the result tensor are set to 0.

        The upper triangular part of the tensor is defined as the elements on and below the diagonal.

        The argument k controls which diagonal to consider. If k=0, all elements on and below the main diagonal are
        retained. A positive value includes just as many diagonals above the main diagonal, and similarly a negative
        value excludes just as many diagonals below the main diagonal.

        Parameters
        ----------
        k : int, optional
            Diagonal above which to zero elements. k=0 (default) is the main diagonal, k<0 is below and k>0 is above.

        Returns
        -------
        upper_triangle : ht.tensor
            Upper triangle of the input tensor.
        """
        return operations.triu(self, k)

    def item(self):
        """
        Returns the only element of a 1-element tensor. Mirror of the pytorch command by the same name
        """
        return self.__array.item()

    def __binop(self, op, other):
        # TODO: document me
        # TODO: test me
        # TODO: sanitize input
        # TODO: make me more numpy API complete
        # TODO: ... including the actual binops
        if np.isscalar(other):
            return tensor(op(self.__array, other), self.shape, self.dtype, self.split, self.device, self.comm)

        elif isinstance(other, tensor):
            output_shape = broadcast_shape(self.shape, other.shape)

            # TODO: implement complex NUMPY rules
            if other.dtype != self.dtype:
                other = other.astype(self.dtype)

            if other.split is None or other.split == self.split:
                result = op(self.__array, other.__array)
                return tensor(result, output_shape, self.dtype, self.split, self.device, self.comm)
            else:
                raise NotImplementedError(
                    'Not implemented for other splittings')
        else:
            raise NotImplementedError('Not implemented for non scalar')

    def __add__(self, other):
        return self.__binop(operator.add, other)

    def __sub__(self, other):
        return self.__binop(operator.sub, other)

    def __truediv__(self, other):
        return self.__binop(operator.truediv, other)

    def __mul__(self, other):
        return self.__binop(operator.mul, other)

    def __pow__(self, other):
        return self.__binop(operator.pow, other)

    def __eq__(self, other):
        return self.__binop(operator.eq, other)

    def __ne__(self, other):
        return self.__binop(operator.ne, other)

    def __lt__(self, other):
        return self.__binop(operator.lt, other)

    def __le__(self, other):
        return self.__binop(operator.le, other)

    def __gt__(self, other):
        return self.__binop(operator.gt, other)

    def __ge__(self, other):
        return self.__binop(operator.ge, other)

    def __str__(self, *args):
        # TODO: document me
        # TODO: generate none-PyTorch str
        return self.__array.__str__(*args)

    def __repr__(self, *args):
        # TODO: document me
        # TODO: generate none-PyTorch repr
        return self.__array.__repr__(*args)

    def __getitem__(self, key):
        # TODO: document me
        # TODO: test me
        # TODO: sanitize input
        # TODO: make me more numpy API complete
<<<<<<< HEAD
        return tensor(self.__array[key], self.shape, self.dtype, self.split, self.__comm)
=======
        return tensor(self.__array[key], self.shape, self.split, self.device, self.comm)
>>>>>>> c684e209

    def __setitem__(self, key, value):
        # TODO: document me
        # TODO: test me
        # TODO: sanitize input
        # TODO: make me more numpy API complete
        if self.__split is not None:
            raise NotImplementedError(
                'Slicing not supported for __split != None')

        if np.isscalar(value):
            self.__array.__setitem__(key, value)
        elif isinstance(value, tensor):
            self.__array.__setitem__(key, value.__array)
        else:
            raise NotImplementedError(
                'Not implemented for {}'.format(value.__class__.__name__))


def __factory(shape, dtype, split, local_factory, device, comm):
    """
    Abstracted factory function for HeAT tensor initialization.

    Parameters
    ----------
    shape : int or sequence of ints
        Desired shape of the output array, e.g. 1 or (1, 2, 3,).
    dtype : ht.dtype
        The desired HeAT data type for the array, defaults to ht.float32.
    split : int
        The axis along which the array is split and distributed.
    local_factory : function
        Function that creates the local PyTorch tensor for the HeAT tensor.
    device : str or None
        Specifies the device the tensor shall be allocated on, defaults to None (i.e. globally set default device).
    comm: Communication, optional
        Handle to the nodes holding distributed parts or copies of this tensor.

    Returns
    -------
    out : ht.tensor
        Array of ones with given shape, data type and node distribution.
    """
    # clean the user input
    shape = sanitize_shape(shape)
    dtype = types.canonical_heat_type(dtype)
    split = sanitize_axis(shape, split)
    device = devices.sanitize_device(device)

    # chunk the shape if necessary
    _, local_shape, _ = comm.chunk(shape, split)
    # create the torch data using the factory function
    data = local_factory(local_shape, dtype=dtype.torch_type(), device=device.torch_device)

    return tensor(data, shape, dtype, split, device, comm)


def __factory_like(a, dtype, split, factory, device, comm):
    """
    Abstracted '...-like' factory function for HeAT tensor initialization

    Parameters
    ----------
    a : object
        The shape and data-type of 'a' define these same attributes of the returned array.
    dtype : ht.dtype
        The desired HeAT data type for the array, defaults to ht.float32.
    split: int, optional
        The axis along which the array is split and distributed, defaults to None (no distribution).
    factory : function
        Function that creates a HeAT tensor.
    device : str or None
        Specifies the device the tensor shall be allocated on, defaults to None (i.e. globally set default device).
    comm: Communication, optional
        Handle to the nodes holding distributed parts or copies of this tensor.

    Returns
    -------
    out : ht.tensor
        Array of ones with given shape, data type and node distribution that is like a
    """
    # determine the global shape of the object to create
    # attempt in this order: shape property, length of object or default shape (1,)
    try:
        shape = a.shape
    except AttributeError:
        try:
            shape = (len(a),)
        except TypeError:
            shape = (1,)

    # infer the data type, otherwise default to float32
    if dtype is None:
        try:
            dtype = types.heat_type_of(a)
        except TypeError:
            dtype = types.float32

    # infer split axis
    if split is None:
        try:
            split = a.split if not isinstance(a, str) else None
        except AttributeError:
            # do not split at all
            pass

    return factory(shape, dtype, split, device, comm)


def arange(*args, dtype=None, split=None, device=None, comm=MPI_WORLD):
    """
    Return evenly spaced values within a given interval.

    Values are generated within the half-open interval ``[start, stop)`` (in other words, the interval including `start`
    but excluding `stop`). For integer arguments the function is equivalent to the Python built-in `range
    <http://docs.python.org/lib/built-in-funcs.html>`_ function, but returns a tensor rather than a list.

    When using a non-integer step, such as 0.1, the results will often not be consistent. It is better to use
    ``linspace`` for these cases.

    Parameters
    ----------
    start : number, optional
        Start of interval.  The interval includes this value.  The default start value is 0.
    stop : number
        End of interval.  The interval does not include this value, except in some cases where `step` is not an integer
        and floating point round-off affects the length of `out`.
    step : number, optional
        Spacing between values.  For any output `out`, this is the distance between two adjacent values, ``out[i+1] -
        out[i]``. The default step size is 1. If `step` is specified as a position argument, `start` must also be given.
    dtype : dtype
        The type of the output array.  If `dtype` is not given, infer the data type from the other input arguments.
    split: int, optional
        The axis along which the array is split and distributed, defaults to None (no distribution).
    device : str or None, optional
        Specifies the device the tensor shall be allocated on, defaults to None (i.e. globally set default device).
    comm: Communication, optional
        Handle to the nodes holding distributed parts or copies of this tensor.

    Returns
    -------
    arange : 1D heat tensor
        1D heat tensor of evenly spaced values.

        For floating point arguments, the length of the result is ``ceil((stop - start)/step)``. Because of floating
        point overflow, this rule may result in the last element of `out` being greater than `stop`.

    See Also
    --------
    linspace : Evenly spaced numbers with careful handling of endpoints.

    Examples
    --------
    >>> ht.arange(3)
    tensor([0, 1, 2])
    >>> ht.arange(3.0)
    tensor([ 0.,  1.,  2.])
    >>> ht.arange(3, 7)
    tensor([3, 4, 5, 6])
    >>> ht.arange(3, 7, 2)
    tensor([3, 5])
    """
    num_of_param = len(args)

    # check if all positional arguments are integers
    all_ints = all([isinstance(_, int) for _ in args])

    # set start, stop, step, num according to *args
    if num_of_param == 1:
        if dtype is None:
            # use int32 as default instead of int64 used in numpy
            dtype = types.int32
        start = 0
        stop = int(np.ceil(args[0]))
        step = 1
        num = stop
    elif num_of_param == 2:
        if dtype is None:
            dtype = types.int32 if all_ints else types.float32
        start = args[0]
        stop = args[1]
        step = 1
        num = int(np.ceil(stop - start))
    elif num_of_param == 3:
        if dtype is None:
            dtype = types.int32 if all_ints else types.float32
        start = args[0]
        stop = args[1]
        step = args[2]
        num = int(np.ceil((stop - start) / step))
    else:
        raise TypeError(
            'function takes minimum one and at most 3 positional arguments ({} given)'.format(num_of_param))

    gshape = (num,)
    split = sanitize_axis(gshape, split)
    offset, lshape, _ = comm.chunk(gshape, split)

    # compose the local tensor
    start += offset * step
    stop = start + lshape[0] * step
    device = devices.sanitize_device(device)
    data = torch.arange(
        start, stop, step,
        dtype=types.canonical_heat_type(dtype).torch_type(),
        device=device.torch_device
    )

    return tensor(data, gshape, types.canonical_heat_type(data.dtype), split, device, comm)


def array(obj, dtype=None, copy=True, ndmin=0, split=None, device=None, comm=MPI_WORLD):
    """
    Create a tensor.

    Parameters
    ----------
    obj : array_like
        A tensor or array, any object exposing the array interface, an object whose __array__ method returns an array,
        or any (nested) sequence.
    dtype : dtype, optional
        The desired data-type for the array. If not given, then the type will be determined as the minimum type required
        to hold the objects in the sequence. This argument can only be used to ‘upcast’ the array. For downcasting, use
        the .astype(t) method.
    copy : bool, optional
        If true (default), then the object is copied. Otherwise, a copy will only be made if obj is a nested sequence or
        if a copy is needed to satisfy any of the other requirements, e.g. dtype.
    ndmin : int, optional
        Specifies the minimum number of dimensions that the resulting array should have. Ones will be pre-pended to the
        shape as needed to meet this requirement.
    split : None or int, optional
        The axis along which the array is split and distributed in memory. If not None (default) the shape of the global
        tensor is automatically inferred.
    device : str, ht.Device or None, optional
        Specifies the device the tensor shall be allocated on, defaults to None (i.e. globally set default device).
    comm: Communication, optional
        Handle to the nodes holding distributed tensor chunks.

    Returns
    -------
    out : ht.tensor
        A tensor object satisfying the specified requirements.

    Raises
    ------

    Examples
    --------
    >>> ht.array([1, 2, 3])
    tensor([1, 2, 3])

    Upcasting:
    >>> ht.array([1, 2, 3.0])
    tensor([ 1.,  2.,  3.])

    More than one dimension:
    >>> ht.array([[1, 2], [3, 4]])
    tensor([[1, 2],
           [3, 4]])

    Minimum dimensions given:
    >>> ht.array([1, 2, 3], ndmin=2)
    tensor([[1, 2, 3]])

    Type provided:
    >>> ht.array([1, 2, 3], dtype=float)
    tensor([ 1.0, 2.0, 3.0])

    Pre-split data:
    (0/2) >>> ht.array([1, 2], split=0)
    (1/2) >>> ht.array([3, 4], split=0)
    (0/2) tensor([1, 2, 3, 4])
    (1/2) tensor([1, 2, 3, 4])
    """
    # extract the internal tensor in case of a heat tensor
    if isinstance(obj, tensor):
        obj = obj._tensor__array

    # sanitize the data type
    if dtype is not None:
        dtype = types.canonical_heat_type(dtype)

    # initialize the array
    if bool(copy) or not isinstance(obj, torch.Tensor):
        try:
            obj = torch.tensor(obj, dtype=dtype.torch_type()
                               if dtype is not None else None)
        except RuntimeError:
            raise TypeError('invalid data of type {}'.format(type(obj)))

    # infer dtype from obj if not explicitly given
    if dtype is None:
        dtype = types.canonical_heat_type(obj.dtype)

    # sanitize minimum number of dimensions
    if not isinstance(ndmin, int):
        raise TypeError(
            'expected ndmin to be int, but was {}'.format(type(ndmin)))

    # reshape the object to encompass additional dimensions
    ndmin -= len(obj.shape)
    if ndmin > 0:
        obj = obj.reshape(obj.shape + ndmin * (1,))

    # sanitize split axis
    split = sanitize_axis(obj.shape, split)

    # sanitize communication object
    if not isinstance(comm, Communication):
        raise TypeError(
            'expected communication object, but got {}'.format(type(comm)))

    # determine the local and the global shape, if not split is given, they are identical
    lshape = np.array(obj.shape)
    gshape = lshape.copy()

    # check with the neighboring rank whether the local shape would fit into a global shape
    if split is not None:
        if comm.rank < comm.size - 1:
            comm.Isend(lshape, dest=comm.rank + 1)
        if comm.rank != 0:
            # look into the message of the neighbor to see whether the shape length fits
            status = MPI.Status()
            comm.Probe(source=comm.rank - 1, status=status)
            length = status.Get_count() // lshape.dtype.itemsize

            # the number of shape elements does not match with the 'left' rank
            if length != len(lshape):
                gshape[split] = np.iinfo(gshape.dtype).min
            else:
                # check whether the individual shape elements match
                comm.Recv(gshape, source=comm.rank - 1)
                for i in range(length):
                    if i == split:
                        continue
                    elif lshape[i] != gshape[i] and lshape[i] - 1 != gshape[i]:
                        gshape[split] = np.iinfo(gshape.dtype).min

        # sum up the elements along the split dimension
        reduction_buffer = np.array(gshape[split])
        comm.Allreduce(MPI.IN_PLACE, reduction_buffer, MPI.SUM)
        if reduction_buffer < 0:
            raise ValueError(
                'unable to construct tensor, shape of local data chunk does not match')
        gshape[split] = reduction_buffer

    return tensor(obj, tuple(gshape), dtype, split, device, comm)


def linspace(start, stop, num=50, endpoint=True, retstep=False, dtype=None, split=None, device=None, comm=MPI_WORLD):
    """
    Returns num evenly spaced samples, calculated over the interval [start, stop]. The endpoint of the interval can
    optionally be excluded.

    Parameters
    ----------
    start: scalar, scalar-convertible
        The starting value of the sample interval, maybe a sequence if convertible to scalar
    end: scalar, scalar-convertible
        The end value of the sample interval, unless is set to False. In that case, the sequence consists of all but the
        last of num + 1 evenly spaced samples, so that stop is excluded. Note that the step size changes when endpoint
        is False.
    num: int, optional
        Number of samples to generate, defaults to 50. Must be non-negative.
    endpoint: bool, optional
        If True, stop is the last sample, otherwise, it is not included. Defaults to True.
    retstep: bool, optional
        If True, return (samples, step), where step is the spacing between samples.
    dtype: dtype, optional
        The type of the output array.
    split: int, optional
        The axis along which the array is split and distributed, defaults to None (no distribution).
    device : str, ht.Device or None, optional
        Specifies the device the tensor shall be allocated on, defaults to None (i.e. globally set default device).
    comm: Communication, optional
        Handle to the nodes holding distributed parts or copies of this tensor.

    Returns
    -------
    samples: ht.tensor
        There are num equally spaced samples in the closed interval [start, stop] or the half-open interval
        [start, stop) (depending on whether endpoint is True or False).
    step: float, optional
        Size of spacing between samples, only returned if retstep is True.

    Examples
    --------
    >>> ht.linspace(2.0, 3.0, num=5)
    tensor([ 2.  ,  2.25,  2.5 ,  2.75,  3.  ])
    >>> ht.linspace(2.0, 3.0, num=5, endpoint=False)
    tensor([ 2. ,  2.2,  2.4,  2.6,  2.8])
    >>> ht.linspace(2.0, 3.0, num=5, retstep=True)
    (array([ 2.  ,  2.25,  2.5 ,  2.75,  3.  ]), 0.25)
    """
    # sanitize input parameters
    start = float(start)
    stop = float(stop)
    num = int(num)
    if num <= 0:
        raise ValueError(
            'number of samples \'num\' must be non-negative integer, but was {}'.format(num))
    step = (stop - start) / max(1, num - 1 if endpoint else num)

    # infer local and global shapes
    gshape = (num,)
    split = sanitize_axis(gshape, split)
    offset, lshape, _ = comm.chunk(gshape, split)

    # compose the local tensor
    start += offset * step
    stop = start + lshape[0] * step - step
    device = devices.sanitize_device(device)
    data = torch.linspace(start, stop, lshape[0], device=device.torch_device)
    if dtype is not None:
        data = data.type(types.canonical_heat_type(dtype).torch_type())

    # construct the resulting global tensor
    ht_tensor = tensor(data, gshape, types.canonical_heat_type(data.dtype), split, device, comm)

    if retstep:
        return ht_tensor, step
    return ht_tensor


def ones(shape, dtype=types.float32, split=None, device=None, comm=MPI_WORLD):
    """
    Returns a new array of given shape and data type filled with one values. May be allocated split up across multiple
    nodes along the specified axis.

    Parameters
    ----------
    shape : int or sequence of ints
        Desired shape of the output array, e.g. 1 or (1, 2, 3,).
    dtype : ht.dtype
        The desired HeAT data type for the array, defaults to ht.float32.
    split : int, optional
        The axis along which the array is split and distributed, defaults to None (no distribution).
    device : str, ht.Device or None, optional
        Specifies the device the tensor shall be allocated on, defaults to None (i.e. globally set default device).
    comm : Communication, optional
        Handle to the nodes holding distributed parts or copies of this tensor.

    Returns
    -------
    out : ht.tensor
        Array of ones with given shape, data type and node distribution.

    Examples
    --------
    >>> ht.ones(3)
    tensor([1., 1., 1.])

    >>> ht.ones(3, dtype=ht.int)
    tensor([1, 1, 1])

    >>> ht.ones((2, 3,))
    tensor([[1., 1., 1.],
            [1., 1., 1.]])
    """
    return __factory(shape, dtype, split, torch.ones, device, comm)


def ones_like(a, dtype=None, split=None, device=None, comm=MPI_WORLD):
    """
    Returns a new array filled with ones with the same type, shape and data distribution of given object. Data type and
    data distribution strategy can be explicitly overriden.

    Parameters
    ----------
    a : object
        The shape and data-type of 'a' define these same attributes of the returned array.
    dtype : ht.dtype, optional
        Overrides the data type of the result.
    split: int, optional
        The axis along which the array is split and distributed, defaults to None (no distribution).
    device : str, ht.Device or None, optional
        Specifies the device the tensor shall be allocated on, defaults to None (i.e. globally set default device).
    comm: Communication, optional
        Handle to the nodes holding distributed parts or copies of this tensor.

    Returns
    -------
    out : ht.tensor
        Array of ones with the same shape, type and split axis as 'a' unless overriden.

    Examples
    --------
    >>> x = ht.zeros((2, 3,))
    >>> x
    tensor([[0., 0., 0.],
            [0., 0., 0.]])

    >>> ht.ones_like(a)
    tensor([[1., 1., 1.],
            [1., 1., 1.]])
    """
    return __factory_like(a, dtype, split, ones, device, comm)


def zeros(shape, dtype=types.float32, split=None, device=None, comm=MPI_WORLD):
    """
    Returns a new array of given shape and data type filled with zero values. May be allocated split up across multiple
    nodes along the specified axis.

    Parameters
    ----------
    shape : int or sequence of ints
        Desired shape of the output array, e.g. 1 or (1, 2, 3,).
    dtype : ht.dtype
        The desired HeAT data type for the array, defaults to ht.float32.
    split: int, optional
        The axis along which the array is split and distributed, defaults to None (no distribution).
    device : str, ht.Device or None, optional
        Specifies the device the tensor shall be allocated on, defaults to None (i.e. globally set default device).
    comm: Communication, optional
        Handle to the nodes holding distributed parts or copies of this tensor.

    Returns
    -------
    out : ht.tensor
        Array of zeros with given shape, data type and node distribution.

    Examples
    --------
    >>> ht.zeros(3)
    tensor([0., 0., 0.])

    >>> ht.zeros(3, dtype=ht.int)
    tensor([0, 0, 0])

    >>> ht.zeros((2, 3,))
    tensor([[0., 0., 0.],
            [0., 0., 0.]])
    """
    return __factory(shape, dtype, split, torch.zeros, device, comm)


def zeros_like(a, dtype=None, split=None, device=None, comm=MPI_WORLD):
    """
    Returns a new array filled with zeros with the same type, shape and data distribution of given object. Data type and
    data distribution strategy can be explicitly overriden.

    Parameters
    ----------
    a : object
        The shape and data-type of 'a' define these same attributes of the returned array.
    dtype : ht.dtype, optional
        Overrides the data type of the result.
    split: int, optional
        The axis along which the array is split and distributed, defaults to None (no distribution).
    device : str, ht.Device or None, optional
        Specifies the device the tensor shall be allocated on, defaults to None (i.e. globally set default device).
    comm: Communication, optional
        Handle to the nodes holding distributed parts or copies of this tensor.

    Returns
    -------
    out : ht.tensor
        Array of zeros with the same shape, type and split axis as 'a' unless overriden.

    Examples
    --------
    >>> x = ht.ones((2, 3,))
    >>> x
    tensor([[1., 1., 1.],
            [1., 1., 1.]])

    >>> ht.zeros_like(x)
    tensor([[0., 0., 0.],
            [0., 0., 0.]])
    """
    return __factory_like(a, dtype, split, zeros, device, comm)<|MERGE_RESOLUTION|>--- conflicted
+++ resolved
@@ -877,11 +877,7 @@
         # TODO: test me
         # TODO: sanitize input
         # TODO: make me more numpy API complete
-<<<<<<< HEAD
-        return tensor(self.__array[key], self.shape, self.dtype, self.split, self.__comm)
-=======
-        return tensor(self.__array[key], self.shape, self.split, self.device, self.comm)
->>>>>>> c684e209
+        return tensor(self.__array[key], self.shape, self.dtype, self.split, self.device, self.comm)
 
     def __setitem__(self, key, value):
         # TODO: document me
