--- conflicted
+++ resolved
@@ -668,9 +668,6 @@
     return res
 
 
-<<<<<<< HEAD
-def flipud(a) -> DNDarray:
-=======
 def fliplr(a):
     """
         Flip array in the left/right direction. If a.ndim > 2, flip along dimension 1.
@@ -701,7 +698,6 @@
 
 
 def flipud(a):
->>>>>>> 7ed9e587
     """
         Flip array in the up/down direction.
 
