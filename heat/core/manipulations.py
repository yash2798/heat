import torch
import numpy as np

from .communication import MPI

from . import dndarray
from . import factories
from . import stride_tricks
from . import types

from .communication import MPI


__all__ = [
    'concatenate',
    'expand_dims',
    'squeeze',
    'unique'
]


def concatenate(arrays, axis=0):
    """
    Join 2 arrays along an existing axis.

    Parameters
    ----------
    arrays: tuple of 2 DNDarrays
        The arrays must have the same shape, except in the dimension corresponding to axis (the first, by default).
    axis: int, optional
        The axis along which the arrays will be joined. Default is 0.

    Returns
    -------
    res: DNDarray
        The concatenated DNDarray

    Examples
    --------
    >>> x = ht.zeros((3, 5), split=None)
    [0/1] tensor([[0., 0., 0., 0., 0.],
    [0/1]         [0., 0., 0., 0., 0.],
    [0/1]         [0., 0., 0., 0., 0.]])
    [1/1] tensor([[0., 0., 0., 0., 0.],
    [1/1]         [0., 0., 0., 0., 0.],
    [1/1]         [0., 0., 0., 0., 0.]])
    >>> y = ht.ones((3, 6), split=0)
    [0/1] tensor([[1., 1., 1., 1., 1., 1.],
    [0/1]         [1., 1., 1., 1., 1., 1.]])
    [1/1] tensor([[1., 1., 1., 1., 1., 1.]])
    >>> ht.concatenate((x, y), axis=1)
    [0/1] tensor([[0., 0., 0., 0., 0., 1., 1., 1., 1., 1., 1.],
    [0/1]         [0., 0., 0., 0., 0., 1., 1., 1., 1., 1., 1.]])
    [1/1] tensor([[0., 0., 0., 0., 0., 1., 1., 1., 1., 1., 1.]])

    >>> x = ht.zeros((4, 5), split=1)
    [0/1] tensor([[0., 0., 0.],
    [0/1]         [0., 0., 0.],
    [0/1]         [0., 0., 0.],
    [0/1]         [0., 0., 0.]])
    [1/1] tensor([[0., 0.],
    [1/1]         [0., 0.],
    [1/1]         [0., 0.],
    [1/1]         [0., 0.]])
    >>> y = ht.ones((3, 5), split=1)
    [0/1] tensor([[1., 1., 1.],
    [0/1]         [1., 1., 1.],
    [0/1]         [1., 1., 1.]])
    [1/1] tensor([[1., 1.],
    [1/1]         [1., 1.],
    [1/1]         [1., 1.]])
    >>> ht.concatenate((x, y), axis=0)
    [0/1] tensor([[0., 0., 0.],
    [0/1]         [0., 0., 0.],
    [0/1]         [0., 0., 0.],
    [0/1]         [0., 0., 0.],
    [0/1]         [1., 1., 1.],
    [0/1]         [1., 1., 1.],
    [0/1]         [1., 1., 1.]])
    [1/1] tensor([[0., 0.],
    [1/1]         [0., 0.],
    [1/1]         [0., 0.],
    [1/1]         [0., 0.],
    [1/1]         [1., 1.],
    [1/1]         [1., 1.],
    [1/1]         [1., 1.]])
    """

<<<<<<< HEAD
    if len(arrays) != 2:
        if len(arrays) < 2:
            raise ValueError('concatenate requires 2 arrays')
        else:
            raise NotImplementedError('concatenate is not implemented for >2 DNDarrays')
    arr0, arr1 = arrays[0], arrays[1]

    if not isinstance(arr0, dndarray.DNDarray) and not isinstance(arr1, dndarray.DNDarray):
=======
    if len(arrays) < 2:
        raise ValueError('concatenate requires 2 arrays')
    elif len(arrays) > 2:
        res = concatenate((arrays[0], arrays[1]), axis=axis)
        for a in range(2, len(arrays)):
            res = concatenate((res, arrays[a]), axis=axis)
        return res

    arr0, arr1 = arrays[0], arrays[1]

    if not isinstance(arr0, dndarray.DNDarray) or not isinstance(arr1, dndarray.DNDarray):
>>>>>>> 9c5e36ed
        raise TypeError('Both arrays must be DNDarrays')
    if not isinstance(axis, int):
        raise TypeError('axis must be an integer, currently: {}'.format(type(axis)))

<<<<<<< HEAD
=======
    axis = stride_tricks.sanitize_axis(arr0.gshape, axis)

    if arr0.numdims != arr1.numdims:
        raise RuntimeError('DNDarrays must have the same number of dimensions')

>>>>>>> 9c5e36ed
    if not all([arr0.gshape[i] == arr1.gshape[i] for i in range(len(arr0.gshape)) if i != axis]):
        raise ValueError('Arrays cannot be concatenated, gshapes must be the same in every axis except the selected axis:'
                         ' {}, {}'.format(arr0.gshape, arr1.gshape))

    s0, s1 = arr0.split, arr1.split
<<<<<<< HEAD
    if s0 is None and s1 is None:
        return factories.array(torch.cat((arr0._DNDarray__array, arr1._DNDarray__array), dim=axis))
    elif s0 == s1:
        if s0 != axis:  # case 1
=======

    out_dtype = types.promote_types(arr0.dtype, arr1.dtype)
    if arr0.dtype != out_dtype:
        arr0 = out_dtype(arr0)
    if arr1.dtype != out_dtype:
        arr1 = out_dtype(arr1)

    if s0 is None and s1 is None:
        return factories.array(torch.cat((arr0._DNDarray__array, arr1._DNDarray__array), dim=axis))

    elif s0 != s1 and all([s is not None for s in [s0, s1]]):
        raise RuntimeError('DNDarrays given have differing numerical splits, arr0 {} arr1 {}'.format(s0, s1))

    elif (s0 is None and s1 != axis) or (s1 is None and s0 != axis):
        out_shape = tuple(arr1.gshape[x] if x != axis else arr0.gshape[x] + arr1.gshape[x]
                          for x in range(len(arr1.gshape)))
        out = factories.empty(out_shape, split=s1 if s1 is not None else s0)

        _, _, arr0_slice = arr1.comm.chunk(arr0.shape, arr1.split)
        _, _, arr1_slice = arr0.comm.chunk(arr1.shape, arr0.split)
        out._DNDarray__array = torch.cat((arr0._DNDarray__array[arr0_slice], arr1._DNDarray__array[arr1_slice]), dim=axis)
        return out

    elif s0 == s1 or any([s is None for s in [s0, s1]]):
        if s0 != axis and all([s is not None for s in [s0, s1]]):
>>>>>>> 9c5e36ed
            # the axis is different than the split axis, this case can be easily implemented
            # torch cat arrays together and return a new array that is_split
            out_shape = tuple(arr1.gshape[x] if x != axis else arr0.gshape[x] + arr1.gshape[x]
                              for x in range(len(arr1.gshape)))
<<<<<<< HEAD
            out = factories.empty(out_shape, split=s0)
=======
            out = factories.empty(out_shape, split=s0, dtype=out_dtype)
>>>>>>> 9c5e36ed
            out._DNDarray__array = torch.cat((arr0._DNDarray__array, arr1._DNDarray__array), dim=axis)
            return out
        else:
            arr0 = arr0.copy()
            arr1 = arr1.copy()
<<<<<<< HEAD
            # in this case the data needs to be pushed up on the first
            lshape_map = factories.zeros((arr0.comm.size, len(arr0.gshape)), dtype=int)
            lshape_map[arr0.comm.rank, :] = torch.Tensor(arr0.lshape)
            lshape_map_comm = arr0.comm.Iallreduce(MPI.IN_PLACE, lshape_map, MPI.SUM)

            arr0_shape, arr1_shape = list(arr0.shape), list(arr1.shape)
            arr0_shape[s0] += arr1_shape[s1]
            out_shape = tuple(arr0_shape)

            chunk_map = factories.zeros((arr0.comm.size, len(arr0.gshape)), dtype=int)
            _, _, chk = arr0.comm.chunk(out_shape, arr0.split)
=======
            # maps are created for where the data is and the output shape is calculated
            lshape_map = factories.zeros((2, arr0.comm.size, len(arr0.gshape)), dtype=int)
            lshape_map[0, arr0.comm.rank, :] = torch.Tensor(arr0.lshape)
            lshape_map[1, arr0.comm.rank, :] = torch.Tensor(arr1.lshape)
            lshape_map_comm = arr0.comm.Iallreduce(MPI.IN_PLACE, lshape_map, MPI.SUM)

            arr0_shape, arr1_shape = list(arr0.shape), list(arr1.shape)
            arr0_shape[axis] += arr1_shape[axis]
            out_shape = tuple(arr0_shape)

            # the chunk map is used for determine how much data should be on each process
            chunk_map = factories.zeros((arr0.comm.size, len(arr0.gshape)), dtype=int)
            _, _, chk = arr0.comm.chunk(out_shape, s0 if s0 is not None else s1)
>>>>>>> 9c5e36ed
            for i in range(len(out_shape)):
                chunk_map[arr0.comm.rank, i] = chk[i].stop - chk[i].start
            chunk_map_comm = arr0.comm.Iallreduce(MPI.IN_PLACE, chunk_map, MPI.SUM)

            lshape_map_comm.wait()
            chunk_map_comm.wait()

<<<<<<< HEAD
            send_slice = [slice(None), ] * arr0.numdims
            keep_slice = [slice(None), ] * arr0.numdims
            # push the data forward, making the data the proper size from arr0 on the first nodes
            for spr in range(1, arr0.comm.size):
                if arr0.comm.rank == spr:
                    for pr in range(spr):
                        send_amt = abs((chunk_map[pr, axis] - lshape_map[pr, axis]).item())
                        send_amt = send_amt if send_amt < arr0.lshape[axis] else arr0.lshape[axis]
                        if send_amt:
                            send_slice[arr0.split] = slice(0, send_amt)
                            keep_slice[arr0.split] = slice(send_amt, arr0.lshape[axis])

                            send = arr0.comm.Isend(arr0._DNDarray__array[send_slice].clone(), dest=pr, tag=pr + arr0.comm.size + spr)
                            arr0._DNDarray__array = arr0._DNDarray__array[keep_slice].clone()
                            send.wait()
                for pr in range(spr):
                    snt = abs((chunk_map[pr, arr0.split] - lshape_map[pr, arr0.split]).item())
                    snt = snt if snt < lshape_map[spr, arr0.split] else lshape_map[spr, arr0.split].item()
                    if arr0.comm.rank == pr and snt:
                        shp = list(arr0.gshape)
                        shp[arr0.split] = snt
                        data = torch.zeros(shp)

                        arr0.comm.Recv(data, source=spr, tag=pr + arr0.comm.size + spr)
                        arr0._DNDarray__array = torch.cat((arr0._DNDarray__array, data), dim=arr0.split)
                    lshape_map[pr, arr0.split] += snt
                    lshape_map[spr, arr0.split] -= snt

            send_slice = [slice(None), ] * arr0.numdims
            keep_slice = [slice(None), ] * arr0.numdims

            lshape_map = factories.zeros((arr1.comm.size, len(arr1.gshape)), dtype=int)
            lshape_map[arr0.comm.rank, :] = torch.Tensor(arr1.lshape)
            arr1.comm.Allreduce(MPI.IN_PLACE, lshape_map, MPI.SUM)
            # push the data backwards (arr1), making the data the proper size for arr1 on the last nodes
            for spr in range(arr0.comm.size - 2, -1, -1):
                if arr0.comm.rank == spr:
                    for pr in range(arr0.comm.size - 1, spr, -1):
                        send_amt = abs((chunk_map[pr, axis] - lshape_map[pr, axis]).item())
                        send_amt = send_amt if send_amt < arr1.lshape[axis] else arr1.lshape[axis]
                        if send_amt:
                            send_slice[axis] = slice(arr1.lshape[axis] - send_amt, arr1.lshape[axis])
                            keep_slice[axis] = slice(0, arr1.lshape[axis] - send_amt)

                            send = arr0.comm.Isend(arr1._DNDarray__array[send_slice].clone(), dest=pr, tag=pr + arr0.comm.size + spr)
                            arr1._DNDarray__array = arr1._DNDarray__array[keep_slice].clone()
                            send.wait()
                for pr in range(arr1.comm.size - 1, spr, -1):
                    snt = abs((chunk_map[pr, axis] - lshape_map[pr, axis]).item())
                    snt = snt if snt < lshape_map[spr, axis] else lshape_map[spr, axis].item()

                    if arr1.comm.rank == pr and snt:
                        shp = list(arr1.gshape)
                        shp[axis] = snt
                        data = torch.zeros(shp)
                        arr1.comm.Recv(data, source=spr, tag=pr + arr0.comm.size + spr)
                        arr1._DNDarray__array = torch.cat((data, arr1._DNDarray__array), dim=arr0.split)
                    lshape_map[pr, axis] += snt
                    lshape_map[spr, axis] -= snt

            # now that the data is in the proper shape, need to concatenate them on the nodes where they both exist for the others, just set them equal
            out = factories.empty((out_shape), split=s0)
            res = torch.cat((arr0._DNDarray__array, arr1._DNDarray__array), dim=axis)
            out._DNDarray__array = res
            return out
    elif s0 is None:
        if s1 != axis:
            _, _, arb_slice = arr1.comm.chunk(arr0.shape, arr1.split)
            out_shape = tuple(arr1.gshape[x] if x != axis else arr0.gshape[x] + arr1.gshape[x]
                              for x in range(len(arr1.gshape)))
            out = factories.empty(out_shape, split=s1)
            out._DNDarray__array = torch.cat((arr0._DNDarray__array[arb_slice], arr1._DNDarray__array), dim=axis)
            return out
        else:
            arr0 = arr0.copy()
            arr1 = arr1.copy()
            lshape_map = torch.zeros((arr1.comm.size, len(arr1.gshape)), dtype=torch.int)
            lshape_map[arr1.comm.rank, :] = torch.Tensor(arr1.lshape)
            lshape_map_comm = arr1.comm.Iallreduce(MPI.IN_PLACE, lshape_map, MPI.SUM)

            arr0_shape, arr1_shape = list(arr0.shape), list(arr1.shape)
            arr0_shape[axis] += arr1_shape[axis]
            out_shape = tuple(arr0_shape)

            chunk_map = torch.zeros((arr1.comm.size, len(arr1.gshape)), dtype=torch.int)
            _, _, chk = arr1.comm.chunk(out_shape, arr1.split)
            for i in range(len(out_shape)):
                chunk_map[arr1.comm.rank, i] = chk[i].stop - chk[i].start
            chunk_map_comm = arr1.comm.Iallreduce(MPI.IN_PLACE, chunk_map, MPI.SUM)

            send_slice = [slice(None), ] * arr1.numdims
            keep_slice = [slice(None), ] * arr1.numdims

            lshape_map_comm.wait()
            chunk_map_comm.wait()
            # push the data backwards, making the data the proper size from arr1 on the last node
            for spr in range(arr1.comm.size - 1, -1, -1):
                if arr1.comm.rank == spr:
                    for pr in range(arr1.comm.size - 1, spr, -1):
                        send_amt = abs((chunk_map[pr, axis] - lshape_map[pr, axis]).item())
                        send_amt = send_amt if send_amt < arr1.lshape[axis] else arr1.lshape[axis]
                        if send_amt:
                            send_slice[axis] = slice(arr1.lshape[axis] - send_amt, arr1.lshape[axis])
                            keep_slice[axis] = slice(0, arr1.lshape[axis] - send_amt)
                            arr1.comm.Isend(arr1.lloc[send_slice].clone(), dest=pr, tag=pr + arr1.comm.size + spr)
                            arr1._DNDarray__array = arr1.lloc[keep_slice]
                for pr in range(arr1.comm.size - 1, spr, -1):
                    snt = abs((chunk_map[pr, s1] - lshape_map[pr, s1]).item())
                    snt = snt if snt < lshape_map[spr, s1] else lshape_map[spr, s1].item()

                    if arr1.comm.rank == pr and snt:
                        shp = list(arr1.gshape)
                        shp[s1] = snt
                        data = torch.zeros(shp)
                        arr1.comm.Recv(data, source=spr, tag=pr + arr1.comm.size + spr)
                        arr1._DNDarray__array = torch.cat((data, arr1._DNDarray__array), dim=axis)

                    lshape_map[pr, axis] += snt
                    lshape_map[spr, axis] -= snt

            arr1.comm.Barrier()
            # have split 0 for arr1 and all of arr1
            arb_slice = [None] * len(arr1.shape)
            for c in range(len(chunk_map)):
                arb_slice[axis] = c
                chunk_map[arb_slice] -= lshape_map[arb_slice]

            # after adjusting arr1 need to now select the target data on each node with a local slice
            if arr0.comm.rank == 0:
                lcl_slice = [slice(None)] * arr0.numdims
                lcl_slice[axis] = slice(chunk_map[0, axis].item())
                arr0._DNDarray__array = arr0._DNDarray__array[lcl_slice].clone().squeeze()
            ttl = chunk_map[0, axis].item()
            for en in range(1, arr0.comm.size):
                sz = chunk_map[en, axis]
                if arr0.comm.rank == en:
                    lcl_slice = [slice(None)] * arr0.numdims
                    lcl_slice[axis] = slice(ttl, sz.item() + ttl, 1)
                    arr0._DNDarray__array = arr0._DNDarray__array[lcl_slice].clone().squeeze()
                ttl += sz.item()

            if len(arr0.lshape) < len(arr1.lshape):
                arr0._DNDarray__array.unsqueeze_(axis)
            out = factories.empty(out_shape, split=s1)
            out._DNDarray__array = torch.cat((arr0._DNDarray__array, arr1._DNDarray__array), dim=axis)
            return out
    elif s1 is None:
        if s0 != axis:
            _, _, arb_slice = arr0.comm.chunk(arr1.shape, arr0.split)
            out_shape = tuple(arr0.gshape[x] if x != axis else arr0.gshape[x] + arr1.gshape[x]
                              for x in range(len(arr0.gshape)))
            out = factories.empty(out_shape, split=s0)
            out._DNDarray__array = torch.cat((arr0._DNDarray__array, arr1._DNDarray__array[arb_slice]), dim=axis)
            return out
        else:
            arr0 = arr0.copy()
            arr1 = arr1.copy()
            lshape_map = factories.zeros((arr0.comm.size, len(arr0.gshape)), dtype=int)
            lshape_map[arr0.comm.rank, :] = torch.Tensor(arr0.lshape)
            lshape_map_comm = arr0.comm.Iallreduce(MPI.IN_PLACE, lshape_map, MPI.SUM)

            arr0_shape, arr1_shape = list(arr0.shape), list(arr1.shape)
            arr0_shape[axis] += arr1_shape[axis]
            out_shape = tuple(arr0_shape)

            chunk_map = factories.zeros((arr0.comm.size, len(arr0.gshape)), dtype=int)
            _, _, chk = arr0.comm.chunk(out_shape, arr0.split)
            for i in range(len(out_shape)):
                chunk_map[arr0.comm.rank, i] = chk[i].stop - chk[i].start
            chunk_map_comm = arr0.comm.Iallreduce(MPI.IN_PLACE, chunk_map, MPI.SUM)

            send_slice = [slice(None), ] * arr0.numdims
            keep_slice = [slice(None), ] * arr0.numdims

            lshape_map_comm.wait()
            chunk_map_comm.wait()
            # push the data forward, making the data the proper size from arr0 on the first nodes
            for spr in range(1, arr0.comm.size):
                if arr0.comm.rank == spr:
                    for pr in range(spr):
                        send_amt = abs((chunk_map[pr, axis] - lshape_map[pr, axis]).item())
                        send_amt = send_amt if send_amt < arr0.lshape[axis] else arr0.lshape[axis]
                        if send_amt:
                            send_slice[arr0.split] = slice(0, send_amt)
                            keep_slice[arr0.split] = slice(send_amt, arr0.lshape[axis])

                            send = arr0.comm.Isend(arr0._DNDarray__array[send_slice].clone(), dest=pr, tag=pr + arr0.comm.size + spr)
                            arr0._DNDarray__array = arr0._DNDarray__array[keep_slice]
                            send.wait()
                for pr in range(spr):
                    snt = abs((chunk_map[pr, s0] - lshape_map[pr, s0]).item())
                    snt = snt if snt < lshape_map[spr, s0] else lshape_map[spr, s0].item()

                    if arr0.comm.rank == pr and snt:
                        shp = list(arr0.gshape)
                        shp[arr0.split] = snt
                        data = torch.zeros(shp)

                        arr0.comm.Recv(data, source=spr, tag=pr + arr0.comm.size + spr)
                        arr0._DNDarray__array = torch.cat((arr0._DNDarray__array, data), dim=arr0.split)
                    lshape_map[pr, arr0.split] += snt
                    lshape_map[spr, arr0.split] -= snt
            # have split 0 for arr0 and all of arr1

            arb_slice = [None] * len(arr0.shape)
            for c in range(len(chunk_map)):
                arb_slice[axis] = c
                chunk_map[arb_slice] -= lshape_map[arb_slice]

            # get the desired data in arr1 on each node with a local slice
            if arr1.comm.rank == arr1.comm.size - 1:
                lcl_slice = [slice(None)] * arr1.numdims
                lcl_slice[axis] = slice(arr1.lshape[axis] - chunk_map[-1, axis].item(), arr1.lshape[axis], 1)
                arr1._DNDarray__array = arr1._DNDarray__array[lcl_slice].clone().squeeze()
            ttl = chunk_map[-1, axis].item()
            for en in range(arr1.comm.size - 2, -1, -1):
                sz = chunk_map[en, axis]
                if arr1.comm.rank == en:
                    lcl_slice = [slice(None)] * arr1.numdims
                    lcl_slice[axis] = slice(arr1.lshape[axis] - (sz.item() + ttl), arr1.lshape[axis] - ttl, 1)
                    arr1._DNDarray__array = arr1._DNDarray__array[lcl_slice].clone().squeeze()
                ttl += sz.item()

            out = factories.empty((out_shape), split=s0)
            if len(arr1.lshape) < len(arr0.lshape):
                arr1._DNDarray__array.unsqueeze_(axis)

            out._DNDarray__array = torch.cat((arr0._DNDarray__array, arr1._DNDarray__array), dim=axis)
            return out
    else:
        # this is the case that s0 /= s1 and they are both not None
        # this case requires a raise -> usr needs to resplit one of them
        raise RuntimeError('DNDarrays given have differing numerical splits, arr0 {} arr1 {}'.format(s0, s1))
=======
            if s0 is not None:
                send_slice = [slice(None), ] * arr0.numdims
                keep_slice = [slice(None), ] * arr0.numdims
                # data is first front-loaded onto the first size/2 processes
                for spr in range(1, arr0.comm.size):
                    if arr0.comm.rank == spr:
                        for pr in range(spr):
                            send_amt = abs((chunk_map[pr, axis] - lshape_map[0, pr, axis]).item())
                            send_amt = send_amt if send_amt < arr0.lshape[axis] else arr0.lshape[axis]
                            if send_amt:
                                send_slice[arr0.split] = slice(0, send_amt)
                                keep_slice[arr0.split] = slice(send_amt, arr0.lshape[axis])

                                send = arr0.comm.Isend(arr0.lloc[send_slice].clone(), dest=pr, tag=pr + arr0.comm.size + spr)
                                arr0._DNDarray__array = arr0.lloc[keep_slice].clone()
                                send.wait()
                    for pr in range(spr):
                        snt = abs((chunk_map[pr, s0] - lshape_map[0, pr, s0]).item())
                        snt = snt if snt < lshape_map[0, spr, axis] else lshape_map[0, spr, axis].item()
                        if arr0.comm.rank == pr and snt:
                            shp = list(arr0.gshape)
                            shp[arr0.split] = snt
                            data = torch.zeros(shp, dtype=out_dtype.torch_type())

                            arr0.comm.Recv(data, source=spr, tag=pr + arr0.comm.size + spr)
                            arr0._DNDarray__array = torch.cat((arr0._DNDarray__array, data), dim=arr0.split)
                        lshape_map[0, pr, arr0.split] += snt
                        lshape_map[0, spr, arr0.split] -= snt

            if s1 is not None:
                send_slice = [slice(None), ] * arr0.numdims
                keep_slice = [slice(None), ] * arr0.numdims
                # push the data backwards (arr1), making the data the proper size for arr1 on the last nodes
                # the data is "compressed" on np/2 processes. data is sent from
                for spr in range(arr0.comm.size - 1, -1, -1):
                    if arr0.comm.rank == spr:
                        for pr in range(arr0.comm.size - 1, spr, -1):
                            # calculate the amount of data to send from the chunk map
                            send_amt = abs((chunk_map[pr, axis] - lshape_map[1, pr, axis]).item())
                            send_amt = send_amt if send_amt < arr1.lshape[axis] else arr1.lshape[axis]
                            if send_amt:
                                send_slice[axis] = slice(arr1.lshape[axis] - send_amt, arr1.lshape[axis])
                                keep_slice[axis] = slice(0, arr1.lshape[axis] - send_amt)

                                send = arr1.comm.Isend(arr1.lloc[send_slice].clone(), dest=pr, tag=pr + arr1.comm.size + spr)
                                arr1._DNDarray__array = arr1.lloc[keep_slice].clone()
                                send.wait()
                    for pr in range(arr1.comm.size - 1, spr, -1):
                        snt = abs((chunk_map[pr, axis] - lshape_map[1, pr, axis]).item())
                        snt = snt if snt < lshape_map[1, spr, axis] else lshape_map[1, spr, axis].item()

                        if arr1.comm.rank == pr and snt:
                            shp = list(arr1.gshape)
                            shp[axis] = snt
                            data = torch.zeros(shp, dtype=out_dtype.torch_type())
                            arr1.comm.Recv(data, source=spr, tag=pr + arr1.comm.size + spr)
                            arr1._DNDarray__array = torch.cat((data, arr1._DNDarray__array), dim=axis)
                        lshape_map[1, pr, axis] += snt
                        lshape_map[1, spr, axis] -= snt

            if s0 is None:
                arb_slice = [None] * len(arr1.shape)
                for c in range(len(chunk_map)):
                    arb_slice[axis] = c
                    # the chunk map is adjusted by subtracting what data is already in the correct place (the data from arr1 is already correctly placed)
                    #   i.e. the chunk map shows how much data is still needed on each process, the local
                    chunk_map[arb_slice] -= lshape_map[tuple([1] + arb_slice)]

                # after adjusting arr1 need to now select the target data in arr0 on each node with a local slice
                if arr0.comm.rank == 0:
                    lcl_slice = [slice(None)] * arr0.numdims
                    lcl_slice[axis] = slice(chunk_map[0, axis].item())
                    arr0._DNDarray__array = arr0._DNDarray__array[lcl_slice].clone().squeeze()
                ttl = chunk_map[0, axis].item()
                for en in range(1, arr0.comm.size):
                    sz = chunk_map[en, axis]
                    if arr0.comm.rank == en:
                        lcl_slice = [slice(None)] * arr0.numdims
                        lcl_slice[axis] = slice(ttl, sz.item() + ttl, 1)
                        arr0._DNDarray__array = arr0._DNDarray__array[lcl_slice].clone().squeeze()
                    ttl += sz.item()

                if len(arr0.lshape) < len(arr1.lshape):
                    arr0._DNDarray__array.unsqueeze_(axis)

            if s1 is None:
                arb_slice = [None] * len(arr0.shape)
                for c in range(len(chunk_map)):
                    arb_slice[axis] = c
                    chunk_map[arb_slice] -= lshape_map[tuple([0] + arb_slice)]

                # get the desired data in arr1 on each node with a local slice
                if arr1.comm.rank == arr1.comm.size - 1:
                    lcl_slice = [slice(None)] * arr1.numdims
                    lcl_slice[axis] = slice(arr1.lshape[axis] - chunk_map[-1, axis].item(), arr1.lshape[axis], 1)
                    arr1._DNDarray__array = arr1._DNDarray__array[lcl_slice].clone().squeeze()
                ttl = chunk_map[-1, axis].item()
                for en in range(arr1.comm.size - 2, -1, -1):
                    sz = chunk_map[en, axis]
                    if arr1.comm.rank == en:
                        lcl_slice = [slice(None)] * arr1.numdims
                        lcl_slice[axis] = slice(arr1.lshape[axis] - (sz.item() + ttl), arr1.lshape[axis] - ttl, 1)
                        arr1._DNDarray__array = arr1._DNDarray__array[lcl_slice].clone().squeeze()
                    ttl += sz.item()
                if len(arr1.lshape) < len(arr0.lshape):
                    arr1._DNDarray__array.unsqueeze_(axis)

            # now that the data is in the proper shape, need to concatenate them on the nodes where they both exist for the others, just set them equal
            out = factories.empty((out_shape), split=s0 if s0 is not None else s1, dtype=out_dtype)
            res = torch.cat((arr0._DNDarray__array, arr1._DNDarray__array), dim=axis)
            out._DNDarray__array = res
            return out
>>>>>>> 9c5e36ed


def expand_dims(a, axis):
    """
    Expand the shape of an array.

    Insert a new axis that will appear at the axis position in the expanded array shape.

    Parameters
    ----------
    a : ht.DNDarray
        Input array to be expanded.
    axis : int
        Position in the expanded axes where the new axis is placed.

    Returns
    -------
    res : ht.DNDarray
        Output array. The number of dimensions is one greater than that of the input array.

    Raises
    ------
    ValueError
        If the axis is not in range of the axes.

    Examples
    --------
    >>> x = ht.array([1,2])
    >>> x.shape
    (2,)

    >>> y = ht.expand_dims(x, axis=0)
    >>> y
    array([[1, 2]])
    >>> y.shape
    (1, 2)

    y = ht.expand_dims(x, axis=1)
    >>> y
    array([[1],
           [2]])
    >>> y.shape
    (2, 1)
    """
    # ensure type consistency
    if not isinstance(a, dndarray.DNDarray):
        raise TypeError('expected ht.DNDarray, but was {}'.format(type(a)))

    # sanitize axis, introduce arbitrary dummy dimension to model expansion
    axis = stride_tricks.sanitize_axis(a.shape + (1,), axis)

    return dndarray.DNDarray(
        a._DNDarray__array.unsqueeze(dim=axis), a.shape[:axis] + (1,) + a.shape[axis:],
        a.dtype,
        a.split if a.split is None or a.split < axis else a.split + 1,
        a.device,
        a.comm
    )


def squeeze(x, axis=None):
    """
    Remove single-dimensional entries from the shape of a tensor.

    Parameters:
    -----------
    x : ht.DNDarray
        Input data.

    axis : None or int or tuple of ints, optional
           Selects a subset of the single-dimensional entries in the shape.
           If axis is None, all single-dimensional entries will be removed from the shape.
           If an axis is selected with shape entry greater than one, a ValueError is raised.


    Returns:
    --------
    squeezed : ht.DNDarray
               The input tensor, but with all or a subset of the dimensions of length 1 removed.


    Examples:
    >>> import heat as ht
    >>> import torch
    >>> torch.manual_seed(1)
    <torch._C.Generator object at 0x115704ad0>
    >>> a = ht.random.randn(1,3,1,5)
    >>> a
    tensor([[[[ 0.2673, -0.4212, -0.5107, -1.5727, -0.1232]],

            [[ 3.5870, -1.8313,  1.5987, -1.2770,  0.3255]],

            [[-0.4791,  1.3790,  2.5286,  0.4107, -0.9880]]]])
    >>> a.shape
    (1, 3, 1, 5)
    >>> ht.squeeze(a).shape
    (3, 5)
    >>> ht.squeeze(a)
    tensor([[ 0.2673, -0.4212, -0.5107, -1.5727, -0.1232],
            [ 3.5870, -1.8313,  1.5987, -1.2770,  0.3255],
            [-0.4791,  1.3790,  2.5286,  0.4107, -0.9880]])
    >>> ht.squeeze(a,axis=0).shape
    (3, 1, 5)
    >>> ht.squeeze(a,axis=-2).shape
    (1, 3, 5)
    >>> ht.squeeze(a,axis=1).shape
    Traceback (most recent call last):
    ...
    ValueError: Dimension along axis 1 is not 1 for shape (1, 3, 1, 5)
    """

    # Sanitize input
    if not isinstance(x, dndarray.DNDarray):
        raise TypeError('expected x to be a ht.DNDarray, but was {}'.format(type(x)))
    # Sanitize axis
    axis = stride_tricks.sanitize_axis(x.shape, axis)
    if axis is not None:
        if isinstance(axis, int):
            dim_is_one = (x.shape[axis] == 1)
        if isinstance(axis, tuple):
            dim_is_one = bool(factories.array(list(x.shape[dim] == 1 for dim in axis)).all()._DNDarray__array)
        if not dim_is_one:
            raise ValueError('Dimension along axis {} is not 1 for shape {}'.format(axis, x.shape))

    # Local squeeze
    if axis is None:
        axis = tuple(i for i, dim in enumerate(x.shape) if dim == 1)
    if isinstance(axis, int):
        axis = (axis,)
    out_lshape = tuple(x.lshape[dim] for dim in range(len(x.lshape)) if not dim in axis)
    x_lsqueezed = x._DNDarray__array.reshape(out_lshape)

    # Calculate split axis according to squeezed shape
    if x.split is not None:
        split = x.split - len(list(dim for dim in axis if dim < x.split))
    else:
        split = x.split

    # Distributed squeeze
    if x.split is not None:
        if x.comm.is_distributed():
            if x.split in axis:
                raise ValueError('Cannot split AND squeeze along same axis. Split is {}, axis is {} for shape {}'.format(
                    x.split, axis, x.shape))
            out_gshape = tuple(x.gshape[dim] for dim in range(len(x.gshape)) if not dim in axis)
            x_gsqueezed = factories.empty(out_gshape, dtype=x.dtype)
            loffset = factories.zeros(1, dtype=types.int64)
            loffset.__setitem__(0, x.comm.chunk(x.gshape, x.split)[0])
            displs = factories.zeros(x.comm.size, dtype=types.int64)
            x.comm.Allgather(loffset, displs)

            # TODO: address uneven distribution of dimensions (Allgatherv). Issue #273, #233
            x.comm.Allgather(x_lsqueezed, x_gsqueezed)  # works with evenly distributed dimensions only
            return dndarray.DNDarray(
                x_gsqueezed,
                out_gshape,
                x_lsqueezed.dtype,
                split=split,
                device=x.device,
                comm=x.comm)

    return dndarray.DNDarray(
        x_lsqueezed,
        out_lshape,
        x.dtype,
        split=split,
        device=x.device,
        comm=x.comm)


def unique(a, sorted=False, return_inverse=False, axis=None):
    """
    Finds and returns the unique elements of an array.

    Works most effective if axis != a.split.

    Parameters
    ----------
    a : ht.DNDarray
        Input array where unique elements should be found.
    sorted : bool
        Whether the found elements should be sorted before returning as output.
    return_inverse:
        Whether to also return the indices for where elements in the original input ended up in the returned
        unique list.
    axis : int
        Axis along which unique elements should be found. Default to None, which will return a one dimensional list of
        unique values.

    Returns
    -------
    res : ht.DNDarray
        Output array. The unique elements. Elements are distributed the same way as the input tensor.
    inverse_indices : torch.tensor (optional)
        If return_inverse is True, this tensor will hold the list of inverse indices

    Examples
    --------
    >>> x = ht.array([[3, 2], [1, 3]])
    >>> ht.unique(x, sorted=True)
    array([1, 2, 3])

    >>> ht.unique(x, sorted=True, axis=0)
    array([[1, 3],
           [2, 3]])

    >>> ht.unique(x, sorted=True, axis=1)
    array([[2, 3],
           [3, 1]])
    """
    if a.split is None:
        # Trivial case, result can just be forwarded
        return torch.unique(a._DNDarray__array, sorted=sorted, return_inverse=return_inverse, dim=axis)

    local_data = a._DNDarray__array
    unique_axis = None
    inverse_indices = None

    if axis is not None:
        # transpose so we can work along the 0 axis
        local_data = local_data.transpose(0, axis)
        unique_axis = 0

    # Calculate the unique on the local values
    if a.lshape[a.split] == 0:
        # Passing an empty vector to torch throws exception
        if axis is None:
            res_shape = [0]
            inv_shape = list(a.gshape)
            inv_shape[a.split] = 0
        else:
            res_shape = list(local_data.shape)
            res_shape[0] = 0
            inv_shape = [0]
        lres = torch.empty(res_shape, dtype=a.dtype.torch_type())
        inverse_pos = torch.empty(inv_shape, dtype=torch.int64)

    else:
        lres, inverse_pos = torch.unique(local_data, sorted=sorted, return_inverse=True, dim=unique_axis)

    # Share and gather the results with the other processes
    uniques = torch.tensor([lres.shape[0]]).to(torch.int32)
    uniques_buf = torch.empty((a.comm.Get_size(), ), dtype=torch.int32)
    a.comm.Allgather(uniques, uniques_buf)

    split = None
    is_split = None

    if axis is None or axis == a.split:
        # Local results can now just be added together
        if axis is None:
            # One dimensional vectors can't be distributed -> no split
            output_dim = [uniques_buf.sum().item()]
            recv_axis = 0
        else:
            output_dim = list(lres.shape)
            output_dim[0] = uniques_buf.sum().item()
            recv_axis = a.split

            # Result will be split along the same axis as a
            split = a.split

        # Gather all unique vectors
        counts = list(uniques_buf.tolist())
        displs = list([0] + uniques_buf.cumsum(0).tolist()[:-1])
        gres_buf = torch.empty(output_dim, dtype=a.dtype.torch_type())
        a.comm.Allgatherv(lres, (gres_buf, counts, displs,), send_axis=recv_axis, recv_axis=0)

        if return_inverse:
            # Prepare some information to generated the inverse indices list
            avg_len = a.gshape[a.split] // a.comm.Get_size()
            rem = a.gshape[a.split] % a.comm.Get_size()

            # Share the local reverse indices with other processes
            counts = [avg_len] * a.comm.Get_size()
            add_vec = [1] * rem + [0] * (a.comm.Get_size() - rem)
            inverse_counts = [sum(x) for x in zip(counts, add_vec)]
            inverse_displs = [0] + list(np.cumsum(inverse_counts[:-1]))
            inverse_dim = list(inverse_pos.shape)
            inverse_dim[a.split] = a.gshape[a.split]
            inverse_buf = torch.empty(inverse_dim, dtype=inverse_pos.dtype)

            # Transpose data and buffer so we can use Allgatherv along axis=0 (axis=1 does not work properly yet)
            inverse_pos = inverse_pos.transpose(0, a.split)
            inverse_buf = inverse_buf.transpose(0, a.split)
            a.comm.Allgatherv(inverse_pos, (inverse_buf, inverse_counts, inverse_displs), send_axis=0)
            inverse_buf = inverse_buf.transpose(0, a.split)

        # Run unique a second time
        gres = torch.unique(gres_buf, sorted=sorted, return_inverse=return_inverse, dim=unique_axis)
        if return_inverse:
            # Use the previously gathered information to generate global inverse_indices
            g_inverse = gres[1]
            gres = gres[0]
            if axis is None:
                # Calculate how many elements we have in each layer along the split axis
                elements_per_layer = 1
                for num, val in enumerate(a.gshape):
                    if not num == a.split:
                        elements_per_layer *= val

                # Create the displacements for the flattened inverse indices array
                local_elements = [displ * elements_per_layer for displ in inverse_displs][1:] + [float('inf')]

                # Flatten the inverse indices array every element can be updated to represent a global index
                transposed = inverse_buf.transpose(0, a.split)
                transposed_shape = transposed.shape
                flatten_inverse = transposed.flatten()

                # Update the index elements iteratively
                cur_displ = 0
                inverse_indices = [0] * len(flatten_inverse)
                for num in range(len(inverse_indices)):
                    if num >= local_elements[cur_displ]:
                        cur_displ += 1
                    index = flatten_inverse[num] + displs[cur_displ]
                    inverse_indices[num] = g_inverse[index].tolist()

                # Convert the flattened array back to the correct global shape of a
                inverse_indices = torch.tensor(inverse_indices).reshape(transposed_shape)
                inverse_indices = inverse_indices.transpose(0, a.split)

            else:
                inverse_indices = torch.zeros_like(inverse_buf)
                steps = displs + [None]

                # Algorithm that creates the correct list for the reverse_indices
                for i in range(len(steps) - 1):
                    begin = steps[i]
                    end = steps[i + 1]
                    for num, x in enumerate(inverse_buf[begin: end]):
                        inverse_indices[begin + num] = g_inverse[begin + x]

    else:
        max_uniques, max_pos = uniques_buf.max(0)

        # find indices of vectors
        if a.comm.Get_rank() == max_pos.item():
            # Get the indices of the vectors we need from each process
            indices = []
            found = []
            pos_list = inverse_pos.tolist()
            for p in pos_list:
                if p not in found:
                    found += [p]
                    indices += [pos_list.index(p)]
                if len(indices) is max_uniques.item():
                    break
            indices = torch.tensor(indices, dtype=a.dtype.torch_type())
        else:
            indices = torch.empty((max_uniques.item(),), dtype=a.dtype.torch_type())

        a.comm.Bcast(indices, root=max_pos)
        gres = local_data[indices.tolist()]

        is_split = a.split
        inverse_indices = indices

    if axis is not None:
        # transpose matrix back
        gres = gres.transpose(0, axis)

    # if all([g == 1 for g in gres.shape]):
        #     gres = torch.tensor((gres.squeeze()))
        # gres.squeeze_().unsqueeze_(0)
    # print(gres.shape)
    # print(a.dtype, is_split)
    result = factories.array(gres, dtype=a.dtype, device=a.device, comm=a.comm, is_split=is_split)

    if split is not None:
        result.resplit(a.split)

    return_value = result
    if return_inverse:
        return_value = [return_value, inverse_indices]

    return return_value<|MERGE_RESOLUTION|>--- conflicted
+++ resolved
@@ -85,17 +85,6 @@
     [1/1]         [1., 1.],
     [1/1]         [1., 1.]])
     """
-
-<<<<<<< HEAD
-    if len(arrays) != 2:
-        if len(arrays) < 2:
-            raise ValueError('concatenate requires 2 arrays')
-        else:
-            raise NotImplementedError('concatenate is not implemented for >2 DNDarrays')
-    arr0, arr1 = arrays[0], arrays[1]
-
-    if not isinstance(arr0, dndarray.DNDarray) and not isinstance(arr1, dndarray.DNDarray):
-=======
     if len(arrays) < 2:
         raise ValueError('concatenate requires 2 arrays')
     elif len(arrays) > 2:
@@ -107,30 +96,20 @@
     arr0, arr1 = arrays[0], arrays[1]
 
     if not isinstance(arr0, dndarray.DNDarray) or not isinstance(arr1, dndarray.DNDarray):
->>>>>>> 9c5e36ed
         raise TypeError('Both arrays must be DNDarrays')
     if not isinstance(axis, int):
         raise TypeError('axis must be an integer, currently: {}'.format(type(axis)))
 
-<<<<<<< HEAD
-=======
     axis = stride_tricks.sanitize_axis(arr0.gshape, axis)
 
     if arr0.numdims != arr1.numdims:
         raise RuntimeError('DNDarrays must have the same number of dimensions')
 
->>>>>>> 9c5e36ed
     if not all([arr0.gshape[i] == arr1.gshape[i] for i in range(len(arr0.gshape)) if i != axis]):
         raise ValueError('Arrays cannot be concatenated, gshapes must be the same in every axis except the selected axis:'
                          ' {}, {}'.format(arr0.gshape, arr1.gshape))
 
     s0, s1 = arr0.split, arr1.split
-<<<<<<< HEAD
-    if s0 is None and s1 is None:
-        return factories.array(torch.cat((arr0._DNDarray__array, arr1._DNDarray__array), dim=axis))
-    elif s0 == s1:
-        if s0 != axis:  # case 1
-=======
 
     out_dtype = types.promote_types(arr0.dtype, arr1.dtype)
     if arr0.dtype != out_dtype:
@@ -156,34 +135,16 @@
 
     elif s0 == s1 or any([s is None for s in [s0, s1]]):
         if s0 != axis and all([s is not None for s in [s0, s1]]):
->>>>>>> 9c5e36ed
             # the axis is different than the split axis, this case can be easily implemented
             # torch cat arrays together and return a new array that is_split
             out_shape = tuple(arr1.gshape[x] if x != axis else arr0.gshape[x] + arr1.gshape[x]
                               for x in range(len(arr1.gshape)))
-<<<<<<< HEAD
-            out = factories.empty(out_shape, split=s0)
-=======
             out = factories.empty(out_shape, split=s0, dtype=out_dtype)
->>>>>>> 9c5e36ed
             out._DNDarray__array = torch.cat((arr0._DNDarray__array, arr1._DNDarray__array), dim=axis)
             return out
         else:
             arr0 = arr0.copy()
             arr1 = arr1.copy()
-<<<<<<< HEAD
-            # in this case the data needs to be pushed up on the first
-            lshape_map = factories.zeros((arr0.comm.size, len(arr0.gshape)), dtype=int)
-            lshape_map[arr0.comm.rank, :] = torch.Tensor(arr0.lshape)
-            lshape_map_comm = arr0.comm.Iallreduce(MPI.IN_PLACE, lshape_map, MPI.SUM)
-
-            arr0_shape, arr1_shape = list(arr0.shape), list(arr1.shape)
-            arr0_shape[s0] += arr1_shape[s1]
-            out_shape = tuple(arr0_shape)
-
-            chunk_map = factories.zeros((arr0.comm.size, len(arr0.gshape)), dtype=int)
-            _, _, chk = arr0.comm.chunk(out_shape, arr0.split)
-=======
             # maps are created for where the data is and the output shape is calculated
             lshape_map = factories.zeros((2, arr0.comm.size, len(arr0.gshape)), dtype=int)
             lshape_map[0, arr0.comm.rank, :] = torch.Tensor(arr0.lshape)
@@ -197,7 +158,6 @@
             # the chunk map is used for determine how much data should be on each process
             chunk_map = factories.zeros((arr0.comm.size, len(arr0.gshape)), dtype=int)
             _, _, chk = arr0.comm.chunk(out_shape, s0 if s0 is not None else s1)
->>>>>>> 9c5e36ed
             for i in range(len(out_shape)):
                 chunk_map[arr0.comm.rank, i] = chk[i].stop - chk[i].start
             chunk_map_comm = arr0.comm.Iallreduce(MPI.IN_PLACE, chunk_map, MPI.SUM)
@@ -205,241 +165,6 @@
             lshape_map_comm.wait()
             chunk_map_comm.wait()
 
-<<<<<<< HEAD
-            send_slice = [slice(None), ] * arr0.numdims
-            keep_slice = [slice(None), ] * arr0.numdims
-            # push the data forward, making the data the proper size from arr0 on the first nodes
-            for spr in range(1, arr0.comm.size):
-                if arr0.comm.rank == spr:
-                    for pr in range(spr):
-                        send_amt = abs((chunk_map[pr, axis] - lshape_map[pr, axis]).item())
-                        send_amt = send_amt if send_amt < arr0.lshape[axis] else arr0.lshape[axis]
-                        if send_amt:
-                            send_slice[arr0.split] = slice(0, send_amt)
-                            keep_slice[arr0.split] = slice(send_amt, arr0.lshape[axis])
-
-                            send = arr0.comm.Isend(arr0._DNDarray__array[send_slice].clone(), dest=pr, tag=pr + arr0.comm.size + spr)
-                            arr0._DNDarray__array = arr0._DNDarray__array[keep_slice].clone()
-                            send.wait()
-                for pr in range(spr):
-                    snt = abs((chunk_map[pr, arr0.split] - lshape_map[pr, arr0.split]).item())
-                    snt = snt if snt < lshape_map[spr, arr0.split] else lshape_map[spr, arr0.split].item()
-                    if arr0.comm.rank == pr and snt:
-                        shp = list(arr0.gshape)
-                        shp[arr0.split] = snt
-                        data = torch.zeros(shp)
-
-                        arr0.comm.Recv(data, source=spr, tag=pr + arr0.comm.size + spr)
-                        arr0._DNDarray__array = torch.cat((arr0._DNDarray__array, data), dim=arr0.split)
-                    lshape_map[pr, arr0.split] += snt
-                    lshape_map[spr, arr0.split] -= snt
-
-            send_slice = [slice(None), ] * arr0.numdims
-            keep_slice = [slice(None), ] * arr0.numdims
-
-            lshape_map = factories.zeros((arr1.comm.size, len(arr1.gshape)), dtype=int)
-            lshape_map[arr0.comm.rank, :] = torch.Tensor(arr1.lshape)
-            arr1.comm.Allreduce(MPI.IN_PLACE, lshape_map, MPI.SUM)
-            # push the data backwards (arr1), making the data the proper size for arr1 on the last nodes
-            for spr in range(arr0.comm.size - 2, -1, -1):
-                if arr0.comm.rank == spr:
-                    for pr in range(arr0.comm.size - 1, spr, -1):
-                        send_amt = abs((chunk_map[pr, axis] - lshape_map[pr, axis]).item())
-                        send_amt = send_amt if send_amt < arr1.lshape[axis] else arr1.lshape[axis]
-                        if send_amt:
-                            send_slice[axis] = slice(arr1.lshape[axis] - send_amt, arr1.lshape[axis])
-                            keep_slice[axis] = slice(0, arr1.lshape[axis] - send_amt)
-
-                            send = arr0.comm.Isend(arr1._DNDarray__array[send_slice].clone(), dest=pr, tag=pr + arr0.comm.size + spr)
-                            arr1._DNDarray__array = arr1._DNDarray__array[keep_slice].clone()
-                            send.wait()
-                for pr in range(arr1.comm.size - 1, spr, -1):
-                    snt = abs((chunk_map[pr, axis] - lshape_map[pr, axis]).item())
-                    snt = snt if snt < lshape_map[spr, axis] else lshape_map[spr, axis].item()
-
-                    if arr1.comm.rank == pr and snt:
-                        shp = list(arr1.gshape)
-                        shp[axis] = snt
-                        data = torch.zeros(shp)
-                        arr1.comm.Recv(data, source=spr, tag=pr + arr0.comm.size + spr)
-                        arr1._DNDarray__array = torch.cat((data, arr1._DNDarray__array), dim=arr0.split)
-                    lshape_map[pr, axis] += snt
-                    lshape_map[spr, axis] -= snt
-
-            # now that the data is in the proper shape, need to concatenate them on the nodes where they both exist for the others, just set them equal
-            out = factories.empty((out_shape), split=s0)
-            res = torch.cat((arr0._DNDarray__array, arr1._DNDarray__array), dim=axis)
-            out._DNDarray__array = res
-            return out
-    elif s0 is None:
-        if s1 != axis:
-            _, _, arb_slice = arr1.comm.chunk(arr0.shape, arr1.split)
-            out_shape = tuple(arr1.gshape[x] if x != axis else arr0.gshape[x] + arr1.gshape[x]
-                              for x in range(len(arr1.gshape)))
-            out = factories.empty(out_shape, split=s1)
-            out._DNDarray__array = torch.cat((arr0._DNDarray__array[arb_slice], arr1._DNDarray__array), dim=axis)
-            return out
-        else:
-            arr0 = arr0.copy()
-            arr1 = arr1.copy()
-            lshape_map = torch.zeros((arr1.comm.size, len(arr1.gshape)), dtype=torch.int)
-            lshape_map[arr1.comm.rank, :] = torch.Tensor(arr1.lshape)
-            lshape_map_comm = arr1.comm.Iallreduce(MPI.IN_PLACE, lshape_map, MPI.SUM)
-
-            arr0_shape, arr1_shape = list(arr0.shape), list(arr1.shape)
-            arr0_shape[axis] += arr1_shape[axis]
-            out_shape = tuple(arr0_shape)
-
-            chunk_map = torch.zeros((arr1.comm.size, len(arr1.gshape)), dtype=torch.int)
-            _, _, chk = arr1.comm.chunk(out_shape, arr1.split)
-            for i in range(len(out_shape)):
-                chunk_map[arr1.comm.rank, i] = chk[i].stop - chk[i].start
-            chunk_map_comm = arr1.comm.Iallreduce(MPI.IN_PLACE, chunk_map, MPI.SUM)
-
-            send_slice = [slice(None), ] * arr1.numdims
-            keep_slice = [slice(None), ] * arr1.numdims
-
-            lshape_map_comm.wait()
-            chunk_map_comm.wait()
-            # push the data backwards, making the data the proper size from arr1 on the last node
-            for spr in range(arr1.comm.size - 1, -1, -1):
-                if arr1.comm.rank == spr:
-                    for pr in range(arr1.comm.size - 1, spr, -1):
-                        send_amt = abs((chunk_map[pr, axis] - lshape_map[pr, axis]).item())
-                        send_amt = send_amt if send_amt < arr1.lshape[axis] else arr1.lshape[axis]
-                        if send_amt:
-                            send_slice[axis] = slice(arr1.lshape[axis] - send_amt, arr1.lshape[axis])
-                            keep_slice[axis] = slice(0, arr1.lshape[axis] - send_amt)
-                            arr1.comm.Isend(arr1.lloc[send_slice].clone(), dest=pr, tag=pr + arr1.comm.size + spr)
-                            arr1._DNDarray__array = arr1.lloc[keep_slice]
-                for pr in range(arr1.comm.size - 1, spr, -1):
-                    snt = abs((chunk_map[pr, s1] - lshape_map[pr, s1]).item())
-                    snt = snt if snt < lshape_map[spr, s1] else lshape_map[spr, s1].item()
-
-                    if arr1.comm.rank == pr and snt:
-                        shp = list(arr1.gshape)
-                        shp[s1] = snt
-                        data = torch.zeros(shp)
-                        arr1.comm.Recv(data, source=spr, tag=pr + arr1.comm.size + spr)
-                        arr1._DNDarray__array = torch.cat((data, arr1._DNDarray__array), dim=axis)
-
-                    lshape_map[pr, axis] += snt
-                    lshape_map[spr, axis] -= snt
-
-            arr1.comm.Barrier()
-            # have split 0 for arr1 and all of arr1
-            arb_slice = [None] * len(arr1.shape)
-            for c in range(len(chunk_map)):
-                arb_slice[axis] = c
-                chunk_map[arb_slice] -= lshape_map[arb_slice]
-
-            # after adjusting arr1 need to now select the target data on each node with a local slice
-            if arr0.comm.rank == 0:
-                lcl_slice = [slice(None)] * arr0.numdims
-                lcl_slice[axis] = slice(chunk_map[0, axis].item())
-                arr0._DNDarray__array = arr0._DNDarray__array[lcl_slice].clone().squeeze()
-            ttl = chunk_map[0, axis].item()
-            for en in range(1, arr0.comm.size):
-                sz = chunk_map[en, axis]
-                if arr0.comm.rank == en:
-                    lcl_slice = [slice(None)] * arr0.numdims
-                    lcl_slice[axis] = slice(ttl, sz.item() + ttl, 1)
-                    arr0._DNDarray__array = arr0._DNDarray__array[lcl_slice].clone().squeeze()
-                ttl += sz.item()
-
-            if len(arr0.lshape) < len(arr1.lshape):
-                arr0._DNDarray__array.unsqueeze_(axis)
-            out = factories.empty(out_shape, split=s1)
-            out._DNDarray__array = torch.cat((arr0._DNDarray__array, arr1._DNDarray__array), dim=axis)
-            return out
-    elif s1 is None:
-        if s0 != axis:
-            _, _, arb_slice = arr0.comm.chunk(arr1.shape, arr0.split)
-            out_shape = tuple(arr0.gshape[x] if x != axis else arr0.gshape[x] + arr1.gshape[x]
-                              for x in range(len(arr0.gshape)))
-            out = factories.empty(out_shape, split=s0)
-            out._DNDarray__array = torch.cat((arr0._DNDarray__array, arr1._DNDarray__array[arb_slice]), dim=axis)
-            return out
-        else:
-            arr0 = arr0.copy()
-            arr1 = arr1.copy()
-            lshape_map = factories.zeros((arr0.comm.size, len(arr0.gshape)), dtype=int)
-            lshape_map[arr0.comm.rank, :] = torch.Tensor(arr0.lshape)
-            lshape_map_comm = arr0.comm.Iallreduce(MPI.IN_PLACE, lshape_map, MPI.SUM)
-
-            arr0_shape, arr1_shape = list(arr0.shape), list(arr1.shape)
-            arr0_shape[axis] += arr1_shape[axis]
-            out_shape = tuple(arr0_shape)
-
-            chunk_map = factories.zeros((arr0.comm.size, len(arr0.gshape)), dtype=int)
-            _, _, chk = arr0.comm.chunk(out_shape, arr0.split)
-            for i in range(len(out_shape)):
-                chunk_map[arr0.comm.rank, i] = chk[i].stop - chk[i].start
-            chunk_map_comm = arr0.comm.Iallreduce(MPI.IN_PLACE, chunk_map, MPI.SUM)
-
-            send_slice = [slice(None), ] * arr0.numdims
-            keep_slice = [slice(None), ] * arr0.numdims
-
-            lshape_map_comm.wait()
-            chunk_map_comm.wait()
-            # push the data forward, making the data the proper size from arr0 on the first nodes
-            for spr in range(1, arr0.comm.size):
-                if arr0.comm.rank == spr:
-                    for pr in range(spr):
-                        send_amt = abs((chunk_map[pr, axis] - lshape_map[pr, axis]).item())
-                        send_amt = send_amt if send_amt < arr0.lshape[axis] else arr0.lshape[axis]
-                        if send_amt:
-                            send_slice[arr0.split] = slice(0, send_amt)
-                            keep_slice[arr0.split] = slice(send_amt, arr0.lshape[axis])
-
-                            send = arr0.comm.Isend(arr0._DNDarray__array[send_slice].clone(), dest=pr, tag=pr + arr0.comm.size + spr)
-                            arr0._DNDarray__array = arr0._DNDarray__array[keep_slice]
-                            send.wait()
-                for pr in range(spr):
-                    snt = abs((chunk_map[pr, s0] - lshape_map[pr, s0]).item())
-                    snt = snt if snt < lshape_map[spr, s0] else lshape_map[spr, s0].item()
-
-                    if arr0.comm.rank == pr and snt:
-                        shp = list(arr0.gshape)
-                        shp[arr0.split] = snt
-                        data = torch.zeros(shp)
-
-                        arr0.comm.Recv(data, source=spr, tag=pr + arr0.comm.size + spr)
-                        arr0._DNDarray__array = torch.cat((arr0._DNDarray__array, data), dim=arr0.split)
-                    lshape_map[pr, arr0.split] += snt
-                    lshape_map[spr, arr0.split] -= snt
-            # have split 0 for arr0 and all of arr1
-
-            arb_slice = [None] * len(arr0.shape)
-            for c in range(len(chunk_map)):
-                arb_slice[axis] = c
-                chunk_map[arb_slice] -= lshape_map[arb_slice]
-
-            # get the desired data in arr1 on each node with a local slice
-            if arr1.comm.rank == arr1.comm.size - 1:
-                lcl_slice = [slice(None)] * arr1.numdims
-                lcl_slice[axis] = slice(arr1.lshape[axis] - chunk_map[-1, axis].item(), arr1.lshape[axis], 1)
-                arr1._DNDarray__array = arr1._DNDarray__array[lcl_slice].clone().squeeze()
-            ttl = chunk_map[-1, axis].item()
-            for en in range(arr1.comm.size - 2, -1, -1):
-                sz = chunk_map[en, axis]
-                if arr1.comm.rank == en:
-                    lcl_slice = [slice(None)] * arr1.numdims
-                    lcl_slice[axis] = slice(arr1.lshape[axis] - (sz.item() + ttl), arr1.lshape[axis] - ttl, 1)
-                    arr1._DNDarray__array = arr1._DNDarray__array[lcl_slice].clone().squeeze()
-                ttl += sz.item()
-
-            out = factories.empty((out_shape), split=s0)
-            if len(arr1.lshape) < len(arr0.lshape):
-                arr1._DNDarray__array.unsqueeze_(axis)
-
-            out._DNDarray__array = torch.cat((arr0._DNDarray__array, arr1._DNDarray__array), dim=axis)
-            return out
-    else:
-        # this is the case that s0 /= s1 and they are both not None
-        # this case requires a raise -> usr needs to resplit one of them
-        raise RuntimeError('DNDarrays given have differing numerical splits, arr0 {} arr1 {}'.format(s0, s1))
-=======
             if s0 is not None:
                 send_slice = [slice(None), ] * arr0.numdims
                 keep_slice = [slice(None), ] * arr0.numdims
@@ -552,7 +277,6 @@
             res = torch.cat((arr0._DNDarray__array, arr1._DNDarray__array), dim=axis)
             out._DNDarray__array = res
             return out
->>>>>>> 9c5e36ed
 
 
 def expand_dims(a, axis):
