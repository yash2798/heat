from __future__ import annotations

import numpy as np
import torch
import warnings
from typing import List, Dict, Any, TypeVar, Union, Tuple, Sequence

from .communication import MPI

<<<<<<< HEAD
from .dndarray import DNDarray
=======
from . import constants
from . import dndarray
>>>>>>> f4fb25f8
from . import factories
from . import stride_tricks
from . import tiling
from . import types
from . import operations


__all__ = [
    "concatenate",
    "diag",
    "diagonal",
    "expand_dims",
    "flatten",
    "flip",
    "fliplr",
    "flipud",
    "hstack",
    "reshape",
    "resplit",
    "shape",
    "sort",
    "squeeze",
    "topk",
    "unique",
    "vstack",
]


def concatenate(arrays, axis=0) -> DNDarray:
    """
    Join 2 ``DNDarrays`` along an existing axis.

    Parameters
    ----------
    arrays: Tuple[DNDarray, DNDarray]
        The arrays must have the same shape, except in the dimension corresponding to axis (the first, by default).
    axis: int, optional
        The axis along which the arrays will be joined.

    Raises
    ------
    RuntimeError
        If the concatenated :class:`~heat.core.dndarray.DNDarray` meta information, e.g. ``split`` or ``comm``, does not match.
    TypeError
        If the passed parameters are not of correct type.
    ValueError
        If the number of passed arrays is less than two or their shapes do not match.

    Examples
    --------
    >>> x = ht.zeros((3, 5), split=None)
    [0/1] tensor([[0., 0., 0., 0., 0.],
    [0/1]         [0., 0., 0., 0., 0.],
    [0/1]         [0., 0., 0., 0., 0.]])
    [1/1] tensor([[0., 0., 0., 0., 0.],
    [1/1]         [0., 0., 0., 0., 0.],
    [1/1]         [0., 0., 0., 0., 0.]])
    >>> y = ht.ones((3, 6), split=0)
    [0/1] tensor([[1., 1., 1., 1., 1., 1.],
    [0/1]         [1., 1., 1., 1., 1., 1.]])
    [1/1] tensor([[1., 1., 1., 1., 1., 1.]])
    >>> ht.concatenate((x, y), axis=1)
    [0/1] tensor([[0., 0., 0., 0., 0., 1., 1., 1., 1., 1., 1.],
    [0/1]         [0., 0., 0., 0., 0., 1., 1., 1., 1., 1., 1.]])
    [1/1] tensor([[0., 0., 0., 0., 0., 1., 1., 1., 1., 1., 1.]])
    >>> x = ht.zeros((4, 5), split=1)
    [0/1] tensor([[0., 0., 0.],
    [0/1]         [0., 0., 0.],
    [0/1]         [0., 0., 0.],
    [0/1]         [0., 0., 0.]])
    [1/1] tensor([[0., 0.],
    [1/1]         [0., 0.],
    [1/1]         [0., 0.],
    [1/1]         [0., 0.]])
    >>> y = ht.ones((3, 5), split=1)
    [0/1] tensor([[1., 1., 1.],
    [0/1]         [1., 1., 1.],
    [0/1]         [1., 1., 1.]])
    [1/1] tensor([[1., 1.],
    [1/1]         [1., 1.],
    [1/1]         [1., 1.]])
    >>> ht.concatenate((x, y), axis=0)
    [0/1] tensor([[0., 0., 0.],
    [0/1]         [0., 0., 0.],
    [0/1]         [0., 0., 0.],
    [0/1]         [0., 0., 0.],
    [0/1]         [1., 1., 1.],
    [0/1]         [1., 1., 1.],
    [0/1]         [1., 1., 1.]])
    [1/1] tensor([[0., 0.],
    [1/1]         [0., 0.],
    [1/1]         [0., 0.],
    [1/1]         [0., 0.],
    [1/1]         [1., 1.],
    [1/1]         [1., 1.],
    [1/1]         [1., 1.]])
    """
    if not isinstance(arrays, (tuple, list)):
        raise TypeError("arrays must be a list or a tuple")

    # a single array cannot be concatenated
    if len(arrays) < 2:
        raise ValueError("concatenate requires 2 arrays")
    # concatenate multiple arrays
    elif len(arrays) > 2:
        res = concatenate((arrays[0], arrays[1]), axis=axis)
        for a in range(2, len(arrays)):
            res = concatenate((res, arrays[a]), axis=axis)
        return res

    # unpack the arrays
    arr0, arr1 = arrays[0], arrays[1]

    # input sanitation
    if not isinstance(arr0, DNDarray) or not isinstance(arr1, DNDarray):
        raise TypeError("Both arrays must be DNDarrays")
    if not isinstance(axis, int):
        raise TypeError("axis must be an integer, currently: {}".format(type(axis)))
    axis = stride_tricks.sanitize_axis(arr0.gshape, axis)

    if arr0.ndim != arr1.ndim:
        raise ValueError("DNDarrays must have the same number of dimensions")

    if not all([arr0.gshape[i] == arr1.gshape[i] for i in range(len(arr0.gshape)) if i != axis]):
        raise ValueError(
            "Arrays cannot be concatenated, shapes must be the same in every axis "
            "except the selected axis: {}, {}".format(arr0.gshape, arr1.gshape)
        )

    # different communicators may not be concatenated
    if arr0.comm != arr1.comm:
        raise RuntimeError("Communicators of passed arrays mismatch.")

    # identify common data type
    out_dtype = types.promote_types(arr0.dtype, arr1.dtype)
    if arr0.dtype != out_dtype:
        arr0 = out_dtype(arr0, device=arr0.device)
    if arr1.dtype != out_dtype:
        arr1 = out_dtype(arr1, device=arr1.device)

    s0, s1 = arr0.split, arr1.split
    # no splits, local concat
    if s0 is None and s1 is None:
        return factories.array(
            torch.cat((arr0._DNDarray__array, arr1._DNDarray__array), dim=axis),
            device=arr0.device,
            comm=arr0.comm,
        )

    # non-matching splits when both arrays are split
    elif s0 != s1 and all([s is not None for s in [s0, s1]]):
        raise RuntimeError(
            "DNDarrays given have differing split axes, arr0 {} arr1 {}".format(s0, s1)
        )

    # unsplit and split array
    elif (s0 is None and s1 != axis) or (s1 is None and s0 != axis):
        out_shape = tuple(
            arr1.gshape[x] if x != axis else arr0.gshape[x] + arr1.gshape[x]
            for x in range(len(arr1.gshape))
        )
        out = factories.empty(
            out_shape, split=s1 if s1 is not None else s0, device=arr1.device, comm=arr0.comm
        )

        _, _, arr0_slice = arr1.comm.chunk(arr0.shape, arr1.split)
        _, _, arr1_slice = arr0.comm.chunk(arr1.shape, arr0.split)
        out._DNDarray__array = torch.cat(
            (arr0._DNDarray__array[arr0_slice], arr1._DNDarray__array[arr1_slice]), dim=axis
        )
        out._DNDarray__comm = arr0.comm

        return out

    elif s0 == s1 or any([s is None for s in [s0, s1]]):
        if s0 != axis and all([s is not None for s in [s0, s1]]):
            # the axis is different than the split axis, this case can be easily implemented
            # torch cat arrays together and return a new array that is_split
            out_shape = tuple(
                arr1.gshape[x] if x != axis else arr0.gshape[x] + arr1.gshape[x]
                for x in range(len(arr1.gshape))
            )
            out = factories.empty(out_shape, split=s0, dtype=out_dtype, device=arr0.device)
            out._DNDarray__array = torch.cat(
                (arr0._DNDarray__array, arr1._DNDarray__array), dim=axis
            )
            out._DNDarray__comm = arr0.comm
            return out

        else:
            arr0 = arr0.copy()
            arr1 = arr1.copy()
            # maps are created for where the data is and the output shape is calculated
            lshape_map = torch.zeros((2, arr0.comm.size, len(arr0.gshape)), dtype=torch.int)
            lshape_map[0, arr0.comm.rank, :] = torch.Tensor(arr0.lshape)
            lshape_map[1, arr0.comm.rank, :] = torch.Tensor(arr1.lshape)
            lshape_map_comm = arr0.comm.Iallreduce(MPI.IN_PLACE, lshape_map, MPI.SUM)

            arr0_shape, arr1_shape = list(arr0.shape), list(arr1.shape)
            arr0_shape[axis] += arr1_shape[axis]
            out_shape = tuple(arr0_shape)

            # the chunk map is used for determine how much data should be on each process
            chunk_map = torch.zeros((arr0.comm.size, len(arr0.gshape)), dtype=torch.int)
            _, _, chk = arr0.comm.chunk(out_shape, s0 if s0 is not None else s1)
            for i in range(len(out_shape)):
                chunk_map[arr0.comm.rank, i] = chk[i].stop - chk[i].start
            chunk_map_comm = arr0.comm.Iallreduce(MPI.IN_PLACE, chunk_map, MPI.SUM)

            lshape_map_comm.wait()
            chunk_map_comm.wait()

            if s0 is not None:
                send_slice = [slice(None)] * arr0.ndim
                keep_slice = [slice(None)] * arr0.ndim
                # data is first front-loaded onto the first size/2 processes
                for spr in range(1, arr0.comm.size):
                    if arr0.comm.rank == spr:
                        for pr in range(spr):
                            send_amt = abs((chunk_map[pr, axis] - lshape_map[0, pr, axis]).item())
                            send_amt = (
                                send_amt if send_amt < arr0.lshape[axis] else arr0.lshape[axis]
                            )
                            if send_amt:
                                send_slice[arr0.split] = slice(0, send_amt)
                                keep_slice[arr0.split] = slice(send_amt, arr0.lshape[axis])

                                send = arr0.comm.Isend(
                                    arr0.lloc[send_slice].clone(),
                                    dest=pr,
                                    tag=pr + arr0.comm.size + spr,
                                )
                                arr0._DNDarray__array = arr0.lloc[keep_slice].clone()
                                send.wait()
                    for pr in range(spr):
                        snt = abs((chunk_map[pr, s0] - lshape_map[0, pr, s0]).item())
                        snt = (
                            snt
                            if snt < lshape_map[0, spr, axis]
                            else lshape_map[0, spr, axis].item()
                        )
                        if arr0.comm.rank == pr and snt:
                            shp = list(arr0.gshape)
                            shp[arr0.split] = snt
                            data = torch.zeros(
                                shp, dtype=out_dtype.torch_type(), device=arr0.device.torch_device
                            )

                            arr0.comm.Recv(data, source=spr, tag=pr + arr0.comm.size + spr)
                            arr0._DNDarray__array = torch.cat(
                                (arr0._DNDarray__array, data), dim=arr0.split
                            )
                        lshape_map[0, pr, arr0.split] += snt
                        lshape_map[0, spr, arr0.split] -= snt

            if s1 is not None:
                send_slice = [slice(None)] * arr0.ndim
                keep_slice = [slice(None)] * arr0.ndim
                # push the data backwards (arr1), making the data the proper size for arr1 on the last nodes
                # the data is "compressed" on np/2 processes. data is sent from
                for spr in range(arr0.comm.size - 1, -1, -1):
                    if arr0.comm.rank == spr:
                        for pr in range(arr0.comm.size - 1, spr, -1):
                            # calculate the amount of data to send from the chunk map
                            send_amt = abs((chunk_map[pr, axis] - lshape_map[1, pr, axis]).item())
                            send_amt = (
                                send_amt if send_amt < arr1.lshape[axis] else arr1.lshape[axis]
                            )
                            if send_amt:
                                send_slice[axis] = slice(
                                    arr1.lshape[axis] - send_amt, arr1.lshape[axis]
                                )
                                keep_slice[axis] = slice(0, arr1.lshape[axis] - send_amt)

                                send = arr1.comm.Isend(
                                    arr1.lloc[send_slice].clone(),
                                    dest=pr,
                                    tag=pr + arr1.comm.size + spr,
                                )
                                arr1._DNDarray__array = arr1.lloc[keep_slice].clone()
                                send.wait()
                    for pr in range(arr1.comm.size - 1, spr, -1):
                        snt = abs((chunk_map[pr, axis] - lshape_map[1, pr, axis]).item())
                        snt = (
                            snt
                            if snt < lshape_map[1, spr, axis]
                            else lshape_map[1, spr, axis].item()
                        )

                        if arr1.comm.rank == pr and snt:
                            shp = list(arr1.gshape)
                            shp[axis] = snt
                            data = torch.zeros(
                                shp, dtype=out_dtype.torch_type(), device=arr1.device.torch_device
                            )
                            arr1.comm.Recv(data, source=spr, tag=pr + arr1.comm.size + spr)
                            arr1._DNDarray__array = torch.cat(
                                (data, arr1._DNDarray__array), dim=axis
                            )
                        lshape_map[1, pr, axis] += snt
                        lshape_map[1, spr, axis] -= snt

            if s0 is None:
                arb_slice = [None] * len(arr1.shape)
                for c in range(len(chunk_map)):
                    arb_slice[axis] = c
                    # the chunk map is adjusted by subtracting what data is already in the correct place (the data from
                    # arr1 is already correctly placed) i.e. the chunk map shows how much data is still needed on each
                    # process, the local
                    chunk_map[arb_slice] -= lshape_map[tuple([1] + arb_slice)]

                # after adjusting arr1 need to now select the target data in arr0 on each node with a local slice
                if arr0.comm.rank == 0:
                    lcl_slice = [slice(None)] * arr0.ndim
                    lcl_slice[axis] = slice(chunk_map[0, axis].item())
                    arr0._DNDarray__array = arr0._DNDarray__array[lcl_slice].clone().squeeze()
                ttl = chunk_map[0, axis].item()
                for en in range(1, arr0.comm.size):
                    sz = chunk_map[en, axis]
                    if arr0.comm.rank == en:
                        lcl_slice = [slice(None)] * arr0.ndim
                        lcl_slice[axis] = slice(ttl, sz.item() + ttl, 1)
                        arr0._DNDarray__array = arr0._DNDarray__array[lcl_slice].clone().squeeze()
                    ttl += sz.item()

                if len(arr0.lshape) < len(arr1.lshape):
                    arr0._DNDarray__array.unsqueeze_(axis)

            if s1 is None:
                arb_slice = [None] * len(arr0.shape)
                for c in range(len(chunk_map)):
                    arb_slice[axis] = c
                    chunk_map[arb_slice] -= lshape_map[tuple([0] + arb_slice)]

                # get the desired data in arr1 on each node with a local slice
                if arr1.comm.rank == arr1.comm.size - 1:
                    lcl_slice = [slice(None)] * arr1.ndim
                    lcl_slice[axis] = slice(
                        arr1.lshape[axis] - chunk_map[-1, axis].item(), arr1.lshape[axis], 1
                    )
                    arr1._DNDarray__array = arr1._DNDarray__array[lcl_slice].clone().squeeze()
                ttl = chunk_map[-1, axis].item()
                for en in range(arr1.comm.size - 2, -1, -1):
                    sz = chunk_map[en, axis]
                    if arr1.comm.rank == en:
                        lcl_slice = [slice(None)] * arr1.ndim
                        lcl_slice[axis] = slice(
                            arr1.lshape[axis] - (sz.item() + ttl), arr1.lshape[axis] - ttl, 1
                        )
                        arr1._DNDarray__array = arr1._DNDarray__array[lcl_slice].clone().squeeze()
                    ttl += sz.item()
                if len(arr1.lshape) < len(arr0.lshape):
                    arr1._DNDarray__array.unsqueeze_(axis)

            # now that the data is in the proper shape, need to concatenate them on the nodes where they both exist for
            # the others, just set them equal
            out = factories.empty(
                out_shape,
                split=s0 if s0 is not None else s1,
                dtype=out_dtype,
                device=arr0.device,
                comm=arr0.comm,
            )
            res = torch.cat((arr0._DNDarray__array, arr1._DNDarray__array), dim=axis)
            out._DNDarray__array = res

            return out


def diag(a, offset=0) -> DNDarray:
    """
    Extract a diagonal or construct a diagonal array.
    See the documentation for :func:`diagonal` for more information about extracting the diagonal.

    Parameters
    ----------
    a: DNDarray
        The array holding data for creating a diagonal array or extracting a diagonal.
        If ``a`` is a 1-dimensional array, a diagonal 2d-array will be returned.
        If ``a`` is a n-dimensional array with n > 1 the diagonal entries will be returned in an n-1 dimensional array.
    offset: int, optional
        The offset from the main diagonal.
        Offset greater than zero means above the main diagonal, smaller than zero is below the main diagonal.

    Examples
    --------
    >>> import heat as ht
    >>> a = ht.array([1, 2])
    >>> ht.diag(a)
    tensor([[1, 0],
           [0, 2]])
    >>> ht.diag(a, offset=1)
    tensor([[0, 1, 0],
           [0, 0, 2],
           [0, 0, 0]])
    >>> ht.equal(ht.diag(ht.diag(a)), a)
    True
    >>> a = ht.array([[1, 2], [3, 4]])
    >>> ht.diag(a)
    tensor([1, 4])
    """
    if len(a.shape) > 1:
        return diagonal(a, offset=offset)
    elif len(a.shape) < 1:
        raise ValueError("input array must be of dimension 1 or greater")
    if not isinstance(offset, int):
        raise ValueError("offset must be an integer, got", type(offset))
    if not isinstance(a, DNDarray):
        raise ValueError("a must be a DNDarray, got", type(a))

    # 1-dimensional array, must be extended to a square diagonal matrix
    gshape = (a.shape[0] + abs(offset),) * 2
    off, lshape, _ = a.comm.chunk(gshape, a.split)

    # This ensures that the data is on the correct nodes
    if offset > 0:
        padding = factories.empty(
            (offset,), dtype=a.dtype, split=None, device=a.device, comm=a.comm
        )
        a = concatenate((a, padding))
        indices_x = torch.arange(0, min(lshape[0], max(gshape[0] - off - offset, 0)))
    elif offset < 0:
        padding = factories.empty(
            (abs(offset),), dtype=a.dtype, split=None, device=a.device, comm=a.comm
        )
        a = concatenate((padding, a))
        indices_x = torch.arange(max(0, min(abs(offset) - off, lshape[0])), lshape[0])
    else:
        # Offset = 0 values on main diagonal
        indices_x = torch.arange(0, lshape[0])

    indices_y = indices_x + off + offset
    a.balance_()

    local = torch.zeros(lshape, dtype=a.dtype.torch_type(), device=a.device.torch_device)
    local[indices_x, indices_y] = a._DNDarray__array[indices_x]

    return factories.array(local, dtype=a.dtype, is_split=a.split, device=a.device, comm=a.comm)


def diagonal(a, offset=0, dim1=0, dim2=1) -> DNDarray:
    """
    Extract a diagonal of an n-dimensional array with n > 1.
    The returned array will be of dimension n-1.

    Parameters
    ----------
    a: DNDarray
        The array of which the diagonal should be extracted.
    offset: int, optional
        The offset from the main diagonal.
        Offset greater than zero means above the main diagonal, smaller than zero is below the main diagonal.
        Default is 0 which means the main diagonal will be selected.
    dim1: int, optional
        First dimension with respect to which to take the diagonal.
    dim2: int, optional
        Second dimension with respect to which to take the diagonal.

    Examples
    --------
    >>> import heat as ht
    >>> a = ht.array([[1, 2], [3, 4]])
    >>> ht.diagonal(a)
    tensor([1, 4])
    >>> ht.diagonal(a, offset=1)
    tensor([2])
    >>> ht.diagonal(a, offset=-1)
    tensor([3])
    >>> a = ht.array([[[0, 1], [2, 3]], [[4, 5], [6, 7]]])
    >>> ht.diagonal(a)
    tensor([[0, 6],
           [1, 7]])
    >>> ht.diagonal(a, dim2=2)
    tensor([[0, 5],
           [2, 7]])
    """
    dim1, dim2 = stride_tricks.sanitize_axis(a.shape, (dim1, dim2))

    if dim1 == dim2:
        raise ValueError("Dim1 and dim2 need to be different")
    if not isinstance(a, DNDarray):
        raise ValueError("a must be a DNDarray, got", type(a))
    if not isinstance(offset, int):
        raise ValueError("offset must be an integer, got", type(offset))

    shape = a.gshape
    ax1 = shape[dim1]
    ax2 = shape[dim2]
    # determine the number of diagonal elements that will be retrieved
    length = min(ax1, ax2 - offset) if offset >= 0 else min(ax2, ax1 + offset)
    # Remove dim1 and dim2 from shape and append resulting length
    shape = tuple([x for ind, x in enumerate(shape) if ind not in (dim1, dim2)]) + (length,)
    x, y = min(dim1, dim2), max(dim1, dim2)

    if a.split is None:
        split = None
    elif a.split < x < y:
        split = a.split
    elif x < a.split < y:
        split = a.split - 1
    elif x < y < a.split:
        split = a.split - 2
    else:
        split = len(shape) - 1

    if a.split is None or a.split not in (dim1, dim2):
        result = torch.diagonal(a._DNDarray__array, offset=offset, dim1=dim1, dim2=dim2)
    else:
        vz = 1 if a.split == dim1 else -1
        off, _, _ = a.comm.chunk(a.shape, a.split)
        result = torch.diagonal(a._DNDarray__array, offset=offset + vz * off, dim1=dim1, dim2=dim2)
    return factories.array(result, dtype=a.dtype, is_split=split, device=a.device, comm=a.comm)


def expand_dims(a, axis) -> DNDarray:
    """
    Expand the shape of an array.
    Insert a new axis that will appear at the axis position in the expanded array shape.

    Parameters
    ----------
    a : DNDarray
        Input array to be expanded.
    axis : int
        Position in the expanded axes where the new axis is placed.

    Raises
    ------
    ValueError
        If the axis is not in range of the axes.

    Examples
    --------
    >>> x = ht.array([1,2])
    >>> x.shape
    (2,)
    >>> y = ht.expand_dims(x, axis=0)
    >>> y
    array([[1, 2]])
    >>> y.shape
    (1, 2)
    >>> y = ht.expand_dims(x, axis=1)
    >>> y
    array([[1],
           [2]])
    >>> y.shape
    (2, 1)
    """
    # ensure type consistency
    if not isinstance(a, DNDarray):
        raise TypeError("expected ht.DNDarray, but was {}".format(type(a)))

    # sanitize axis, introduce arbitrary dummy dimension to model expansion
    axis = stride_tricks.sanitize_axis(a.shape + (1,), axis)

    return DNDarray(
        a._DNDarray__array.unsqueeze(dim=axis),
        a.shape[:axis] + (1,) + a.shape[axis:],
        a.dtype,
        a.split if a.split is None or a.split < axis else a.split + 1,
        a.device,
        a.comm,
    )


def flatten(a) -> DNDarray:
    """
    Flattens an array into one dimension.

    Parameters
    ----------
    a : DNDarray
        Array to collapse

    Warning
    ----------
    If ``a.split>0``, then the array must be resplit.

    Examples
    --------
    >>> a = ht.array([[[1,2],[3,4]],[[5,6],[7,8]]])
    >>> ht.flatten(a)
    tensor([1,2,3,4,5,6,7,8])
    """
    if a.split is None:
        return factories.array(
            torch.flatten(a._DNDarray__array),
            dtype=a.dtype,
            is_split=None,
            device=a.device,
            comm=a.comm,
        )

    if a.split > 0:
        a = resplit(a, 0)

    a = factories.array(
        torch.flatten(a._DNDarray__array),
        dtype=a.dtype,
        is_split=a.split,
        device=a.device,
        comm=a.comm,
    )
    a.balance_()

    return a


def flip(a, axis=None) -> DNDarray:
    """
    Reverse the order of elements in an array along the given axis.
    The shape of the array is preserved, but the elements are reordered.

    Parameters
    ----------
    a: DNDarray
        Input array to be flipped
    axis: int or Tuple[int,...]
        A list of axes to be flipped

    Examples
    --------
    >>> a = ht.array([[0,1],[2,3]])
    >>> ht.flip(a, [0])
    tensor([[2, 3],
        [0, 1]])
    >>> b = ht.array([[0,1,2],[3,4,5]], split=1)
    >>> ht.flip(a, [0,1])
    (1/2) tensor([5,4,3])
    (2/2) tensor([2,1,0])
    """
    # flip all dimensions
    if axis is None:
        axis = tuple(range(a.ndim))

    # torch.flip only accepts tuples
    if isinstance(axis, int):
        axis = [axis]

    flipped = torch.flip(a._DNDarray__array, axis)

    if a.split not in axis:
        return factories.array(
            flipped, dtype=a.dtype, is_split=a.split, device=a.device, comm=a.comm
        )

    # Need to redistribute tensors on split axis
    # Get local shapes
    old_lshape = a.lshape
    dest_proc = a.comm.size - 1 - a.comm.rank
    new_lshape = a.comm.sendrecv(old_lshape, dest=dest_proc, source=dest_proc)

    # Exchange local tensors
    req = a.comm.Isend(flipped, dest=dest_proc)
    received = torch.empty(new_lshape, dtype=a._DNDarray__array.dtype, device=a.device.torch_device)
    a.comm.Recv(received, source=dest_proc)

    res = factories.array(received, dtype=a.dtype, is_split=a.split, device=a.device, comm=a.comm)
    res.balance_()  # after swapping, first processes may be empty
    req.Wait()
    return res


def fliplr(a) -> DNDarray:
    """
    Flip array in the left/right direction. If ``a.ndim>2``, flip along dimension 1.

    Parameters
    ----------
    a: DNDarray
        Input array to be flipped, must be at least 2-D

    Examples
    --------
    >>> a = ht.array([[0,1],[2,3]])
    >>> ht.fliplr(a)
    tensor([[1, 0],
            [3, 2]])
    >>> b = ht.array([[0,1,2],[3,4,5]], split=0)
    >>> ht.fliplr(b)
    (1/2) tensor([[2, 1, 0]])
    (2/2) tensor([[5, 4, 3]])
    """
    return flip(a, 1)


def flipud(a) -> DNDarray:
    """
    Flip array in the up/down direction.

    Parameters
    ----------
    a: DNDarray
        Input array to be flipped

    Examples
    --------
    >>> a = ht.array([[0,1],[2,3]])
    >>> ht.flipud(a)
    tensor([[2, 3],
            [0, 1]])
    >>> b = ht.array([[0,1,2],[3,4,5]], split=0)
    >>> ht.flipud(b)
    (1/2) tensor([3,4,5])
    (2/2) tensor([0,1,2])
    """
    return flip(a, 0)


def hstack(tup) -> DNDarray:
    """
    Stack arrays in sequence horizontally (column wise).
    This is equivalent to concatenation along the second axis, except for 1-D
    arrays where it concatenates along the first axis.

    Parameters
    ----------
    tup : Sequence[DNDarrays,...]
        The arrays must have the same shape along all but the second axis,
        except 1-D arrays which can be any length.

    Examples
    --------
    >>> a = ht.array((1,2,3))
    >>> b = ht.array((2,3,4))
    >>> ht.hstack((a,b))
    [0] tensor([1, 2, 3, 2, 3, 4])
    [1] tensor([1, 2, 3, 2, 3, 4])
    >>> a = ht.array((1,2,3), split=0)
    >>> b = ht.array((2,3,4), split=0)
    >>> ht.hstack((a,b))
    [0] tensor([1, 2, 3])
    [1] tensor([2, 3, 4])
    >>> a = ht.array([[1],[2],[3]], split=0)
    >>> b = ht.array([[2],[3],[4]], split=0)
    >>> ht.hstack((a,b))
    [0] tensor([[1, 2],
    [0]         [2, 3]])
    [1] tensor([[3, 4]])
    """
    tup = list(tup)
    axis = 1
    all_vec = False
    if len(tup) == 2 and all(len(x.gshape) == 1 for x in tup):
        axis = 0
        all_vec = True
    if not all_vec:
        for cn, arr in enumerate(tup):
            if len(arr.gshape) == 1:
                tup[cn] = arr.expand_dims(1)

    return concatenate(tup, axis=axis)


def reshape(a, shape, axis=None) -> DNDarray:
    """
    Returns an array with the same data and number of elements as ``a``, but with the specified shape.

    Parameters
    ----------
    a : DNDarray
        The input array
    shape : Tuple[int,...]
        Shape of the new array
    axis : int, optional
        The new split axis. ``None`` denotes same axis

    Raises
    ------
    ValueError
        If the number of elements changes in the new shape.

    Examples
    --------
    >>> a = ht.zeros((3,4))
    >>> ht.reshape(a, (4,3))
    tensor([[0,0,0],
            [0,0,0],
            [0,0,0],
            [0,0,0]])
    >>> a = ht.linspace(0, 14, 8, split=0)
    >>> ht.reshape(a, (2,4))
    (1/2) tensor([[0., 2., 4., 6.]])
    (2/2) tensor([[ 8., 10., 12., 14.]])
    """
    if not isinstance(a, DNDarray):
        raise TypeError("'a' must be a DNDarray, currently {}".format(type(a)))
    if not isinstance(shape, (list, tuple)):
        raise TypeError("shape must be list, tuple, currently {}".format(type(shape)))
        # check axis parameter
    if axis is None:
        axis = a.split
    stride_tricks.sanitize_axis(shape, axis)
    tdtype, tdevice = a.dtype.torch_type(), a.device.torch_device
    # Check the type of shape and number elements
    shape = stride_tricks.sanitize_shape(shape)
    if torch.prod(torch.tensor(shape, device=tdevice)) != a.size:
        raise ValueError("cannot reshape array of size {} into shape {}".format(a.size, shape))

    def reshape_argsort_counts_displs(
        shape1, lshape1, displs1, axis1, shape2, displs2, axis2, comm
    ):
        """
        Compute the send order, counts, and displacements.
        """
        shape1 = torch.tensor(shape1, dtype=tdtype, device=tdevice)
        lshape1 = torch.tensor(lshape1, dtype=tdtype, device=tdevice)
        shape2 = torch.tensor(shape2, dtype=tdtype, device=tdevice)
        # constants
        width = torch.prod(lshape1[axis1:], dtype=torch.int)
        height = torch.prod(lshape1[:axis1], dtype=torch.int)
        global_len = torch.prod(shape1[axis1:])
        ulen = torch.prod(shape2[axis2 + 1 :])
        gindex = displs1[comm.rank] * torch.prod(shape1[axis1 + 1 :])

        # Get axis position on new split axis
        mask = torch.arange(width, device=tdevice) + gindex
        mask = mask + torch.arange(height, device=tdevice).reshape([height, 1]) * global_len
        mask = (torch.floor_divide(mask, ulen)) % shape2[axis2]
        mask = mask.flatten()

        # Compute return values
        counts = torch.zeros(comm.size, dtype=torch.int, device=tdevice)
        displs = torch.zeros_like(counts)
        argsort = torch.empty_like(mask, dtype=torch.long)
        plz = 0
        for i in range(len(displs2) - 1):
            mat = torch.where((mask >= displs2[i]) & (mask < displs2[i + 1]))[0]
            counts[i] = mat.numel()
            argsort[plz : counts[i] + plz] = mat
            plz += counts[i]
        displs[1:] = torch.cumsum(counts[:-1], dim=0)
        return argsort, counts, displs

    # Forward to Pytorch directly
    if a.split is None:
        return factories.array(
            torch.reshape(a._DNDarray__array, shape), dtype=a.dtype, device=a.device, comm=a.comm
        )

    # Create new flat result tensor
    _, local_shape, _ = a.comm.chunk(shape, axis)
    data = torch.empty(local_shape, dtype=tdtype, device=tdevice).flatten()

    # Calculate the counts and displacements
    _, old_displs, _ = a.comm.counts_displs_shape(a.shape, a.split)
    _, new_displs, _ = a.comm.counts_displs_shape(shape, axis)

    old_displs += (a.shape[a.split],)
    new_displs += (shape[axis],)

    sendsort, sendcounts, senddispls = reshape_argsort_counts_displs(
        a.shape, a.lshape, old_displs, a.split, shape, new_displs, axis, a.comm
    )
    recvsort, recvcounts, recvdispls = reshape_argsort_counts_displs(
        shape, local_shape, new_displs, axis, a.shape, old_displs, a.split, a.comm
    )

    # rearange order
    send = a._DNDarray__array.flatten()[sendsort]
    a.comm.Alltoallv((send, sendcounts, senddispls), (data, recvcounts, recvdispls))

    # original order
    backsort = torch.argsort(recvsort)
    data = data[backsort]

    # Reshape local tensor
    data = data.reshape(local_shape)

    return factories.array(data, dtype=a.dtype, is_split=axis, device=a.device, comm=a.comm)


<<<<<<< HEAD
def sort(a, axis=None, descending=False, out=None) -> Tuple[DNDarray, DNDarray]:
=======
def shape(a):
    """
    Returns the shape of a DNDarray `a`.

    Parameters
    ----------
    a : DNDarray

    Returns
    -------
    tuple of ints
    """
    # sanitize input
    if not isinstance(a, dndarray.DNDarray):
        raise TypeError("Expected a to be a DNDarray but was {}".format(type(a)))

    return a.gshape


def sort(a, axis=None, descending=False, out=None):
>>>>>>> f4fb25f8
    """
    Sorts the elements of ``a`` along the given dimension (by default in ascending order) by their value.
    The sorting is not stable which means that equal elements in the result may have a different ordering than in the
    original array.
    Sorting where ``axis==a.split`` needs a lot of communication between the processes of MPI.
    Returns a a tuple ``(values, indices)`` with the sorted local results and the indices of the elements in the original data

    Parameters
    ----------
    a : DNDarray
        Input array to be sorted.
    axis : int, optional
        The dimension to sort along.
        Default is the last axis.
    descending : bool, optional
        If set to true values are sorted in descending order
    out : DNDarray, optional
        A location in which to store the results. If provided, it must have a broadcastable shape. If not provided
        or set to ``None``, a fresh array is allocated.

    Raises
    ------
    ValueError
        If the axis is not in range of the axes.

    Examples
    --------
    >>> x = ht.array([[4, 1], [2, 3]], split=0)
    >>> x.shape
    (1, 2)
    (1, 2)
    >>> y = ht.sort(x, axis=0)
    >>> y
    (array([[2, 1]], array([[1, 0]]))
    (array([[4, 3]], array([[0, 1]]))
    >>> ht.sort(x, descending=True)
    (array([[4, 1]], array([[0, 1]]))
    (array([[3, 2]], array([[1, 0]]))
    """
    # default: using last axis
    if axis is None:
        axis = len(a.shape) - 1

    stride_tricks.sanitize_axis(a.shape, axis)

    if a.split is None or axis != a.split:
        # sorting is not affected by split -> we can just sort along the axis
        final_result, final_indices = torch.sort(
            a._DNDarray__array, dim=axis, descending=descending
        )

    else:
        # sorting is affected by split, processes need to communicate results
        # transpose so we can work along the 0 axis
        transposed = a._DNDarray__array.transpose(axis, 0)
        local_sorted, local_indices = torch.sort(transposed, dim=0, descending=descending)

        size = a.comm.Get_size()
        rank = a.comm.Get_rank()
        counts, disp, _ = a.comm.counts_displs_shape(a.gshape, axis=axis)

        actual_indices = local_indices.to(dtype=local_sorted.dtype) + disp[rank]

        length = local_sorted.size()[0]

        # Separate the sorted tensor into size + 1 equal length partitions
        partitions = [x * length // (size + 1) for x in range(1, size + 1)]
        local_pivots = (
            local_sorted[partitions]
            if counts[rank]
            else torch.empty((0,) + local_sorted.size()[1:], dtype=local_sorted.dtype)
        )

        # Only processes with elements should share their pivots
        gather_counts = [int(x > 0) * size for x in counts]
        gather_displs = (0,) + tuple(np.cumsum(gather_counts[:-1]))

        pivot_dim = list(transposed.size())
        pivot_dim[0] = size * sum([1 for x in counts if x > 0])

        # share the local pivots with root process
        pivot_buffer = torch.empty(
            pivot_dim, dtype=a.dtype.torch_type(), device=a.device.torch_device
        )
        a.comm.Gatherv(local_pivots, (pivot_buffer, gather_counts, gather_displs), root=0)

        pivot_dim[0] = size - 1
        global_pivots = torch.empty(
            pivot_dim, dtype=a.dtype.torch_type(), device=a.device.torch_device
        )

        # root process creates new pivots and shares them with other processes
        if rank == 0:
            sorted_pivots, _ = torch.sort(pivot_buffer, descending=descending, dim=0)
            length = sorted_pivots.size()[0]
            global_partitions = [x * length // size for x in range(1, size)]
            global_pivots = sorted_pivots[global_partitions]

        a.comm.Bcast(global_pivots, root=0)

        lt_partitions = torch.empty((size,) + local_sorted.shape, dtype=torch.int64)
        last = torch.zeros_like(local_sorted, dtype=torch.int64)
        comp_op = torch.gt if descending else torch.lt
        # Iterate over all pivots and store which pivot is the first greater than the elements value
        for idx, p in enumerate(global_pivots):
            lt = comp_op(local_sorted, p).int()
            if idx > 0:
                lt_partitions[idx] = lt - last
            else:
                lt_partitions[idx] = lt
            last = lt
        lt_partitions[size - 1] = torch.ones_like(local_sorted, dtype=last.dtype) - last

        # Matrix holding information how many values will be sent where
        local_partitions = torch.sum(lt_partitions, dim=1)

        partition_matrix = torch.empty_like(local_partitions)
        a.comm.Allreduce(local_partitions, partition_matrix, op=MPI.SUM)

        # Matrix that holds information which value will be shipped where
        index_matrix = torch.empty_like(local_sorted, dtype=torch.int64)

        # Matrix holding information which process get how many values from where
        shape = (size,) + transposed.size()[1:]
        send_matrix = torch.zeros(shape, dtype=partition_matrix.dtype)
        recv_matrix = torch.zeros(shape, dtype=partition_matrix.dtype)

        for i, x in enumerate(lt_partitions):
            index_matrix[x > 0] = i
            send_matrix[i] += torch.sum(x, dim=0)

        a.comm.Alltoall(send_matrix, recv_matrix)

        scounts = local_partitions
        rcounts = recv_matrix

        shape = (partition_matrix[rank].max(),) + transposed.size()[1:]
        first_result = torch.empty(shape, dtype=local_sorted.dtype)
        first_indices = torch.empty_like(first_result)

        # Iterate through one layer and send values with alltoallv
        for idx in np.ndindex(local_sorted.shape[1:]):
            idx_slice = [slice(None)] + [slice(ind, ind + 1) for ind in idx]

            send_count = scounts[idx_slice].reshape(-1).tolist()
            send_disp = [0] + list(np.cumsum(send_count[:-1]))
            s_val = local_sorted[idx_slice].clone()
            s_ind = actual_indices[idx_slice].clone().to(dtype=local_sorted.dtype)

            recv_count = rcounts[idx_slice].reshape(-1).tolist()
            recv_disp = [0] + list(np.cumsum(recv_count[:-1]))
            rcv_length = rcounts[idx_slice].sum().item()
            r_val = torch.empty((rcv_length,) + s_val.shape[1:], dtype=local_sorted.dtype)
            r_ind = torch.empty_like(r_val)

            a.comm.Alltoallv((s_val, send_count, send_disp), (r_val, recv_count, recv_disp))
            a.comm.Alltoallv((s_ind, send_count, send_disp), (r_ind, recv_count, recv_disp))
            first_result[idx_slice][:rcv_length] = r_val
            first_indices[idx_slice][:rcv_length] = r_ind

        # The process might not have the correct number of values therefore the tensors need to be rebalanced
        send_vec = torch.zeros(local_sorted.shape[1:] + (size, size), dtype=torch.int64)
        target_cumsum = np.cumsum(counts)
        for idx in np.ndindex(local_sorted.shape[1:]):
            idx_slice = [slice(None)] + [slice(ind, ind + 1) for ind in idx]
            current_counts = partition_matrix[idx_slice].reshape(-1).tolist()
            current_cumsum = list(np.cumsum(current_counts))
            for proc in range(size):
                if current_cumsum[proc] > target_cumsum[proc]:
                    # process has to many values which will be sent to higher ranks
                    first = next(i for i in range(size) if send_vec[idx][:, i].sum() < counts[i])
                    last = next(
                        i
                        for i in range(size + 1)
                        if i == size or current_cumsum[proc] < target_cumsum[i]
                    )
                    sent = 0
                    for i, x in enumerate(counts[first:last]):
                        # Each following process gets as many elements as it needs
                        amount = int(x - send_vec[idx][:, first + i].sum())
                        send_vec[idx][proc][first + i] = amount
                        current_counts[first + i] += amount
                        sent += amount
                    if last < size:
                        # Send all left over values to the highest last process
                        amount = partition_matrix[proc][idx]
                        send_vec[idx][proc][last] = int(amount - sent)
                        current_counts[last] += int(amount - sent)
                elif current_cumsum[proc] < target_cumsum[proc]:
                    # process needs values from higher rank
                    first = (
                        0
                        if proc == 0
                        else next(
                            i for i, x in enumerate(current_cumsum) if target_cumsum[proc - 1] < x
                        )
                    )
                    last = next(i for i, x in enumerate(current_cumsum) if target_cumsum[proc] <= x)
                    for i, x in enumerate(partition_matrix[idx_slice][first:last]):
                        # Taking as many elements as possible from each following process
                        send_vec[idx][first + i][proc] = int(x - send_vec[idx][first + i].sum())
                        current_counts[first + i] = 0
                    # Taking just enough elements from the last element to fill the current processes tensor
                    send_vec[idx][last][proc] = int(target_cumsum[proc] - current_cumsum[last - 1])
                    current_counts[last] -= int(target_cumsum[proc] - current_cumsum[last - 1])
                else:
                    # process doesn't need more values
                    send_vec[idx][proc][proc] = (
                        partition_matrix[proc][idx] - send_vec[idx][proc].sum()
                    )
                current_counts[proc] = counts[proc]
                current_cumsum = list(np.cumsum(current_counts))

        # Iterate through one layer again to create the final balanced local tensors
        second_result = torch.empty_like(local_sorted)
        second_indices = torch.empty_like(second_result)
        for idx in np.ndindex(local_sorted.shape[1:]):
            idx_slice = [slice(None)] + [slice(ind, ind + 1) for ind in idx]

            send_count = send_vec[idx][rank]
            send_disp = [0] + list(np.cumsum(send_count[:-1]))

            recv_count = send_vec[idx][:, rank]
            recv_disp = [0] + list(np.cumsum(recv_count[:-1]))

            end = partition_matrix[rank][idx]
            s_val, indices = first_result[0:end][idx_slice].sort(descending=descending, dim=0)
            s_ind = first_indices[0:end][idx_slice][indices].reshape_as(s_val)

            r_val = torch.empty((counts[rank],) + s_val.shape[1:], dtype=local_sorted.dtype)
            r_ind = torch.empty_like(r_val)

            a.comm.Alltoallv((s_val, send_count, send_disp), (r_val, recv_count, recv_disp))
            a.comm.Alltoallv((s_ind, send_count, send_disp), (r_ind, recv_count, recv_disp))

            second_result[idx_slice] = r_val
            second_indices[idx_slice] = r_ind

        second_result, tmp_indices = second_result.sort(dim=0, descending=descending)
        final_result = second_result.transpose(0, axis)
        final_indices = torch.empty_like(second_indices)
        # Update the indices in case the ordering changed during the last sort
        for idx in np.ndindex(tmp_indices.shape):
            val = tmp_indices[idx]
            final_indices[idx] = second_indices[val.item()][idx[1:]]
        final_indices = final_indices.transpose(0, axis)
    return_indices = factories.array(
        final_indices, dtype=types.int32, is_split=a.split, device=a.device, comm=a.comm
    )
    if out is not None:
        out._DNDarray__array = final_result
        return return_indices
    else:
        tensor = factories.array(
            final_result, dtype=a.dtype, is_split=a.split, device=a.device, comm=a.comm
        )
        return tensor, return_indices


def squeeze(x, axis=None) -> DNDarray:
    """
    Remove single-dimensional entries from the shape of a ``DNDarray``.
    Returns the input array, but with all or a subset of the dimensions of length 1 removed.
    Split semantics: see note below.

    Parameters
    -----------
    x : DNDarray
        Input data.
    axis : None or int or Tuple[int,...], optional
           Selects a subset of the single-dimensional entries in the shape.
           If axis is ``None``, all single-dimensional entries will be removed from the shape.
           If an axis is selected with shape entry greater than one, a ``ValueError`` is raised.

    Notes
    -----
    Split semantics: a distributed DNDarray will keep its original split dimension after "squeezing",
    which, depending on the squeeze axis, may result in a lower numerical ``split`` value (see Examples)


    Examples
    ---------
    >>> import heat as ht
    >>> import torch
    >>> torch.manual_seed(1)
    <torch._C.Generator object at 0x115704ad0>
    >>> a = ht.random.randn(1,3,1,5)
    >>> a
    tensor([[[[ 0.2673, -0.4212, -0.5107, -1.5727, -0.1232]],
            [[ 3.5870, -1.8313,  1.5987, -1.2770,  0.3255]],
            [[-0.4791,  1.3790,  2.5286,  0.4107, -0.9880]]]])
    >>> a.shape
    (1, 3, 1, 5)
    >>> ht.squeeze(a).shape
    (3, 5)
    >>> ht.squeeze(a)
    tensor([[ 0.2673, -0.4212, -0.5107, -1.5727, -0.1232],
            [ 3.5870, -1.8313,  1.5987, -1.2770,  0.3255],
            [-0.4791,  1.3790,  2.5286,  0.4107, -0.9880]])
    >>> ht.squeeze(a,axis=0).shape
    (3, 1, 5)
    >>> ht.squeeze(a,axis=-2).shape
    (1, 3, 5)
    >>> ht.squeeze(a,axis=1).shape
    Traceback (most recent call last):
    ...
    ValueError: Dimension along axis 1 is not 1 for shape (1, 3, 1, 5)

    >>> x.shape
    (10, 1, 12, 13)
    >>> x.split
    2
    >>> x.squeeze().shape
    (10, 12, 13)
    >>> x.squeeze().split
    1
    """

    # Sanitize input
    if not isinstance(x, DNDarray):
        raise TypeError("expected x to be a ht.DNDarray, but was {}".format(type(x)))
    # Sanitize axis
    axis = stride_tricks.sanitize_axis(x.shape, axis)
    if axis is not None:
        if isinstance(axis, int):
            dim_is_one = x.shape[axis] == 1
            axis = (axis,)
        elif isinstance(axis, tuple):
            dim_is_one = bool(torch.tensor(list(x.shape[dim] == 1 for dim in axis)).all())
        if not dim_is_one:
            raise ValueError("Dimension along axis {} is not 1 for shape {}".format(axis, x.shape))

    if axis is None:
        axis = tuple(i for i, dim in enumerate(x.shape) if dim == 1)

    if x.split is not None and x.split in axis:
        # split dimension is about to disappear, set split to None
        x.resplit_(axis=None)

    out_lshape = tuple(x.lshape[dim] for dim in range(x.ndim) if dim not in axis)
    out_gshape = tuple(x.gshape[dim] for dim in range(x.ndim) if dim not in axis)
    x_lsqueezed = x._DNDarray__array.reshape(out_lshape)

    # Calculate new split axis according to squeezed shape
    if x.split is not None:
        split = x.split - len(list(dim for dim in axis if dim < x.split))
    else:
        split = None

    return DNDarray(x_lsqueezed, out_gshape, x.dtype, split=split, device=x.device, comm=x.comm)


def unique(a, sorted=False, return_inverse=False, axis=None) -> Tuple[DNDarray, torch.tensor]:
    """
    Finds and returns the unique elements of a ``DNDarray``.
    If return_inverse is ``True``, the second tensor will hold the list of inverse indices
    Works most effective if ``axis!=a.split``.

    Parameters
    ----------
    a : DNDarray
        Input array where unique elements should be found.
    sorted : bool, optional
        Whether the found elements should be sorted before returning as output.
        Warning: sorted is not working if ``axis!=None and axis!=a.split``
    return_inverse : bool, optional
        Whether to also return the indices for where elements in the original input ended up in the returned
        unique list.
    axis : int, optional
        Axis along which unique elements should be found. Default to ``None``, which will return a one dimensional list of
        unique values.

    Examples
    --------
    >>> x = ht.array([[3, 2], [1, 3]])
    >>> ht.unique(x, sorted=True)
    array([1, 2, 3])
    >>> ht.unique(x, sorted=True, axis=0)
    array([[1, 3],
           [2, 3]])
    >>> ht.unique(x, sorted=True, axis=1)
    array([[2, 3],
           [3, 1]])
    """
    if a.split is None:
        torch_output = torch.unique(
            a._DNDarray__array, sorted=sorted, return_inverse=return_inverse, dim=axis
        )
        if isinstance(torch_output, tuple):
            heat_output = tuple(
                factories.array(i, dtype=a.dtype, split=None, device=a.device) for i in torch_output
            )
        else:
            heat_output = factories.array(torch_output, dtype=a.dtype, split=None, device=a.device)
        return heat_output

    local_data = a._DNDarray__array
    unique_axis = None
    inverse_indices = None

    if axis is not None:
        # transpose so we can work along the 0 axis
        local_data = local_data.transpose(0, axis)
        unique_axis = 0

    # Calculate the unique on the local values
    if a.lshape[a.split] == 0:
        # Passing an empty vector to torch throws exception
        if axis is None:
            res_shape = [0]
            inv_shape = list(a.gshape)
            inv_shape[a.split] = 0
        else:
            res_shape = list(local_data.shape)
            res_shape[0] = 0
            inv_shape = [0]
        lres = torch.empty(res_shape, dtype=a.dtype.torch_type())
        inverse_pos = torch.empty(inv_shape, dtype=torch.int64)

    else:
        lres, inverse_pos = torch.unique(
            local_data, sorted=sorted, return_inverse=True, dim=unique_axis
        )

    # Share and gather the results with the other processes
    uniques = torch.tensor([lres.shape[0]]).to(torch.int32)
    uniques_buf = torch.empty((a.comm.Get_size(),), dtype=torch.int32)
    a.comm.Allgather(uniques, uniques_buf)

    if axis is None or axis == a.split:
        is_split = None
        split = a.split

        output_dim = list(lres.shape)
        output_dim[0] = uniques_buf.sum().item()

        # Gather all unique vectors
        counts = list(uniques_buf.tolist())
        displs = list([0] + uniques_buf.cumsum(0).tolist()[:-1])
        gres_buf = torch.empty(output_dim, dtype=a.dtype.torch_type())
        a.comm.Allgatherv(lres, (gres_buf, counts, displs), recv_axis=0)

        if return_inverse:
            # Prepare some information to generated the inverse indices list
            avg_len = a.gshape[a.split] // a.comm.Get_size()
            rem = a.gshape[a.split] % a.comm.Get_size()

            # Share the local reverse indices with other processes
            counts = [avg_len] * a.comm.Get_size()
            add_vec = [1] * rem + [0] * (a.comm.Get_size() - rem)
            inverse_counts = [sum(x) for x in zip(counts, add_vec)]
            inverse_displs = [0] + list(np.cumsum(inverse_counts[:-1]))
            inverse_dim = list(inverse_pos.shape)
            inverse_dim[a.split] = a.gshape[a.split]
            inverse_buf = torch.empty(inverse_dim, dtype=inverse_pos.dtype)

            # Transpose data and buffer so we can use Allgatherv along axis=0 (axis=1 does not work properly yet)
            inverse_pos = inverse_pos.transpose(0, a.split)
            inverse_buf = inverse_buf.transpose(0, a.split)
            a.comm.Allgatherv(
                inverse_pos, (inverse_buf, inverse_counts, inverse_displs), recv_axis=0
            )
            inverse_buf = inverse_buf.transpose(0, a.split)

        # Run unique a second time
        gres = torch.unique(gres_buf, sorted=sorted, return_inverse=return_inverse, dim=unique_axis)
        if return_inverse:
            # Use the previously gathered information to generate global inverse_indices
            g_inverse = gres[1]
            gres = gres[0]
            if axis is None:
                # Calculate how many elements we have in each layer along the split axis
                elements_per_layer = 1
                for num, val in enumerate(a.gshape):
                    if not num == a.split:
                        elements_per_layer *= val

                # Create the displacements for the flattened inverse indices array
                local_elements = [displ * elements_per_layer for displ in inverse_displs][1:] + [
                    float("inf")
                ]

                # Flatten the inverse indices array every element can be updated to represent a global index
                transposed = inverse_buf.transpose(0, a.split)
                transposed_shape = transposed.shape
                flatten_inverse = transposed.flatten()

                # Update the index elements iteratively
                cur_displ = 0
                inverse_indices = [0] * len(flatten_inverse)
                for num in range(len(inverse_indices)):
                    if num >= local_elements[cur_displ]:
                        cur_displ += 1
                    index = flatten_inverse[num] + displs[cur_displ]
                    inverse_indices[num] = g_inverse[index].tolist()

                # Convert the flattened array back to the correct global shape of a
                inverse_indices = torch.tensor(inverse_indices).reshape(transposed_shape)
                inverse_indices = inverse_indices.transpose(0, a.split)

            else:
                inverse_indices = torch.zeros_like(inverse_buf)
                steps = displs + [None]

                # Algorithm that creates the correct list for the reverse_indices
                for i in range(len(steps) - 1):
                    begin = steps[i]
                    end = steps[i + 1]
                    for num, x in enumerate(inverse_buf[begin:end]):
                        inverse_indices[begin + num] = g_inverse[begin + x]

    else:
        # Tensor is already split and does not need to be redistributed afterward
        split = None
        is_split = a.split
        max_uniques, max_pos = uniques_buf.max(0)
        # find indices of vectors
        if a.comm.Get_rank() == max_pos.item():
            # Get indices of the unique vectors to share with all over processes
            indices = inverse_pos.reshape(-1).unique()
        else:
            indices = torch.empty((max_uniques.item(),), dtype=inverse_pos.dtype)

        a.comm.Bcast(indices, root=max_pos)

        gres = local_data[indices.tolist()]

        inverse_indices = indices
        if sorted:
            raise ValueError(
                "Sorting with axis != split is not supported yet. "
                "See https://github.com/helmholtz-analytics/heat/issues/363"
            )

    if axis is not None:
        # transpose matrix back
        gres = gres.transpose(0, axis)

    split = split if a.split < len(gres.shape) else None
    result = factories.array(
        gres, dtype=a.dtype, device=a.device, comm=a.comm, split=split, is_split=is_split
    )
    if split is not None:
        result.resplit_(a.split)

    return_value = result
    if return_inverse:
        return_value = [return_value, inverse_indices.to(a.device.torch_device)]

    return return_value


def resplit(arr, axis=None) -> DNDarray:
    """
    Out-of-place redistribution of the content of the ``DNDarray``. Allows to "unsplit" (i.e. gather) all values from all
    nodes as well as the definition of new axis along which the array is split without changes to the values.
    WARNING: this operation might involve a significant communication overhead. Use it sparingly and preferably for
    small arrays.

    Parameters
    ----------
    arr : DNDarray
        The array from which to resplit
    axis : int or None
        The new split axis, ``None`` denotes gathering, an int will set the new split axis

    Examples
    --------
    >>> a = ht.zeros((4, 5,), split=0)
    >>> a.lshape
    (0/2) (2, 5)
    (1/2) (2, 5)
    >>> b = resplit(a, None)
    >>> b.split
    None
    >>> b.lshape
    (0/2) (4, 5)
    (1/2) (4, 5)
    >>> a = ht.zeros((4, 5,), split=0)
    >>> a.lshape
    (0/2) (2, 5)
    (1/2) (2, 5)
    >>> b = resplit(a, 1)
    >>> b.split
    1
    >>> b.lshape
    (0/2) (4, 3)
    (1/2) (4, 2)
    """
    # sanitize the axis to check whether it is in range
    axis = stride_tricks.sanitize_axis(arr.shape, axis)

    # early out for unchanged content
    if axis == arr.split:
        return arr.copy()
    if axis is None:
        # new_arr = arr.copy()
        gathered = torch.empty(
            arr.shape, dtype=arr.dtype.torch_type(), device=arr.device.torch_device
        )
        counts, displs, _ = arr.comm.counts_displs_shape(arr.shape, arr.split)
        arr.comm.Allgatherv(arr._DNDarray__array, (gathered, counts, displs), recv_axis=arr.split)
        new_arr = factories.array(gathered, is_split=axis, device=arr.device, dtype=arr.dtype)
        return new_arr
    # tensor needs be split/sliced locally
    if arr.split is None:
        temp = arr._DNDarray__array[arr.comm.chunk(arr.shape, axis)[2]]
        new_arr = factories.array(temp, is_split=axis, device=arr.device, dtype=arr.dtype)
        return new_arr

    arr_tiles = tiling.SplitTiles(arr)
    new_arr = factories.empty(arr.gshape, split=axis, dtype=arr.dtype, device=arr.device)
    new_tiles = tiling.SplitTiles(new_arr)
    rank = arr.comm.rank
    waits = []
    rcv_waits = {}
    for rpr in range(arr.comm.size):
        # need to get where the tiles are on the new one first
        # rpr is the destination
        new_locs = torch.where(new_tiles.tile_locations == rpr)
        new_locs = torch.stack([new_locs[i] for i in range(arr.ndim)], dim=1)

        for i in range(new_locs.shape[0]):
            key = tuple(new_locs[i].tolist())
            spr = arr_tiles.tile_locations[key].item()
            to_send = arr_tiles[key]
            if spr == rank and spr != rpr:
                waits.append(arr.comm.Isend(to_send.clone(), dest=rpr, tag=rank))
            elif spr == rpr and rpr == rank:
                new_tiles[key] = to_send.clone()
            elif rank == rpr:
                buf = torch.zeros_like(new_tiles[key])
                rcv_waits[key] = [arr.comm.Irecv(buf=buf, source=spr, tag=spr), buf]
    for w in waits:
        w.wait()
    for k in rcv_waits.keys():
        rcv_waits[k][0].wait()
        new_tiles[k] = rcv_waits[k][1]

    return new_arr


def vstack(tup) -> DNDarray:
    """
    Stack arrays in sequence vertically (row wise).
    This is equivalent to concatenation along the first axis.
    This function makes most sense for arrays with up to 3 dimensions. For
    instance, for pixel-data with a height (first axis), width (second axis),
    and r/g/b channels (third axis). The :func:`concatenate` function provides more general
    stacking operations.

    Parameters
    ----------
    tup : Tuple[DNDarray,...]
        The arrays must have the same shape along all but the first axis.
        1-D arrays must have the same length.

    Notes
    -------
    The split axis will be switched to 1 in the case that both elements are 1D and split=0

    Examples
    --------
    >>> a = ht.array([1, 2, 3])
    >>> b = ht.array([2, 3, 4])
    >>> ht.vstack((a,b))
    [0] tensor([[1, 2, 3],
    [0]         [2, 3, 4]])
    [1] tensor([[1, 2, 3],
    [1]         [2, 3, 4]])
    >>> a = ht.array([1, 2, 3], split=0)
    >>> b = ht.array([2, 3, 4], split=0)
    >>> ht.vstack((a,b))
    [0] tensor([[1, 2],
    [0]         [2, 3]])
    [1] tensor([[3],
    [1]         [4]])
    >>> a = ht.array([[1], [2], [3]], split=0)
    >>> b = ht.array([[2], [3], [4]], split=0)
    >>> ht.vstack((a,b))
    [0] tensor([[1],
    [0]         [2],
    [0]         [3]])
    [1] tensor([[2],
    [1]         [3],
    [1]         [4]])
    """
    tup = list(tup)
    for cn, arr in enumerate(tup):
        if len(arr.gshape) == 1:
            tup[cn] = arr.expand_dims(0).resplit_(arr.split)

    return concatenate(tup, axis=0)


def topk(a, k, dim=None, largest=True, sorted=True, out=None):
    """
    Returns the k highest entries in the array.
    (Not Stable for split arrays)

    Parameters:
    -------
    a: DNDarray
        Array to take items from
    k: int
        Number of items to take
    dim: int
        Dimension along which to take, per default the last dimension
    largest: bool
        Return either the k largest or smallest items
    sorted: bool
        Whether to sort the output (descending if largest=True, else ascending)
    out: tuple of ht.DNDarrays
        (items, indices) to put the result in

    Returns
    -------
    items: ht.DNDarray of shape (k,)
        The selected items
    indices: ht.DNDarray of shape (k,)
        The respective indices

    Examples
    --------
    >>> a = ht.array([1, 2, 3])
    >>> ht.topk(a,2)
    (tensor([3, 2]), tensor([2, 1]))
    >>> a = ht.array([[1,2,3],[1,2,3]])
    >>> ht.topk(a,2,dim=1)
   (tensor([[3, 2],
        [3, 2]]),
    tensor([[2, 1],
        [2, 1]]))
    >>> a = ht.array([[1,2,3],[1,2,3]], split=1)
    >>> ht.topk(a,2,dim=1)
   (tensor([[3],
        [3]]), tensor([[1],
        [1]]))
    (tensor([[2],
        [2]]), tensor([[1],
        [1]]))
    """

    if dim is None:
        dim = len(a.shape) - 1

    if largest:
        neutral_value = -constants.sanitize_infinity(a._DNDarray__array.dtype)
    else:
        neutral_value = constants.sanitize_infinity(a._DNDarray__array.dtype)

    def local_topk(*args, **kwargs):
        shape = a.lshape

        if shape[dim] < k:
            result, indices = torch.topk(args[0], shape[dim], largest=largest, sorted=sorted)
            if dim == a.split:
                # Pad the result with neutral values to fill the buffer
                size = list(result.shape)
                padding_sizes = [
                    k - size[dim] if index == dim else 0
                    for index, item in enumerate(list(result.shape))
                ]
                padding = torch.nn.ConstantPad1d(padding_sizes, neutral_value)
                result = padding(result)
                # Different value for indices padding to prevent type casting issues
                padding = torch.nn.ConstantPad1d(padding_sizes, 0)
                indices = padding(indices)
        else:
            result, indices = torch.topk(args[0], k=k, dim=dim, largest=largest, sorted=sorted)

        # add offset of data chunks if reduction is computed across split axis
        if dim == a.split:
            offset, _, _ = a.comm.chunk(shape, a.split)
            indices = indices.clone()
            indices += torch.tensor(offset * a.comm.rank, dtype=indices.dtype)

        local_shape = list(result.shape)
        local_shape_len = len(shape)

        metadata = torch.tensor([k, dim, largest, sorted, local_shape_len, *local_shape])
        send_buffer = torch.cat(
            (metadata.double(), result.double().flatten(), indices.flatten().double())
        )

        return send_buffer

    gres = operations.__reduce_op(
        a,
        local_topk,
        MPI_TOPK,
        axis=dim,
        neutral=neutral_value,
        dim=dim,
        sorted=sorted,
        largest=largest,
    )

    # Split data again to return a tuple
    local_result = gres._DNDarray__array
    shape_len = int(local_result[4])

    gres, gindices = local_result[5 + shape_len :].chunk(2)
    gres = gres.reshape(*local_result[5 : 5 + shape_len].int())
    gindices = gindices.reshape(*local_result[5 : 5 + shape_len].int())

    # Create output with correct split
    if dim == a.split:
        is_split = None
        split = a.split
    else:
        is_split = a.split
        split = None

    final_array = factories.array(
        gres, dtype=a.dtype, device=a.device, split=split, is_split=is_split
    )
    final_indices = factories.array(
        gindices, dtype=torch.int64, device=a.device, split=split, is_split=is_split
    )

    if out is not None:
        if out[0].shape != final_array.shape or out[1].shape != final_indices.shape:
            raise ValueError(
                "Expecting output buffer tuple of shape ({}, {}), got ({}, {})".format(
                    gres.shape, gindices.shape, out[0].shape, out[1].shape
                )
            )
        out[0]._DNDarray__array.storage().copy_(final_array._DNDarray__array.storage())
        out[1]._DNDarray__array.storage().copy_(final_indices._DNDarray__array.storage())

        out[0]._DNDarray__dtype = a.dtype
        out[1]._DNDarray__dtype = types.int64

    return final_array, final_indices


def mpi_topk(a, b, mpi_type):
    # Parse Buffer
    a_parsed = torch.from_numpy(np.frombuffer(a, dtype=np.float64))
    b_parsed = torch.from_numpy(np.frombuffer(b, dtype=np.float64))

    # Collect metadata from Buffer
    k = int(a_parsed[0].item())
    dim = int(a_parsed[1].item())
    largest = bool(a_parsed[2].item())
    sorted = bool(a_parsed[3].item())

    # Offset is the length of the shape on the buffer
    len_shape_a = int(a_parsed[4])
    shape_a = a_parsed[5 : 5 + len_shape_a].int().tolist()
    len_shape_b = int(b_parsed[4])
    shape_b = b_parsed[5 : 5 + len_shape_b].int().tolist()

    # separate the data into values, indices
    a_values, a_indices = a_parsed[len_shape_a + 5 :].chunk(2)
    b_values, b_indices = b_parsed[len_shape_b + 5 :].chunk(2)

    # reconstruct the flatened data by shape
    a_values = a_values.reshape(shape_a)
    a_indices = a_indices.reshape(shape_a)
    b_values = b_values.reshape(shape_b)
    b_indices = b_indices.reshape(shape_b)

    # stack the data to actually run topk on
    values = torch.cat((a_values, b_values), dim=dim)
    indices = torch.cat((a_indices, b_indices), dim=dim)

    result, k_indices = torch.topk(values, k, dim=dim, largest=largest, sorted=sorted)
    indices = torch.gather(indices, dim, k_indices)

    metadata = a_parsed[0 : len_shape_a + 5]
    final_result = torch.cat((metadata, result.double().flatten(), indices.double().flatten()))

    b_parsed.copy_(final_result)


MPI_TOPK = MPI.Op.Create(mpi_topk, commute=True)<|MERGE_RESOLUTION|>--- conflicted
+++ resolved
@@ -7,12 +7,8 @@
 
 from .communication import MPI
 
-<<<<<<< HEAD
+from . import constants
 from .dndarray import DNDarray
-=======
-from . import constants
-from . import dndarray
->>>>>>> f4fb25f8
 from . import factories
 from . import stride_tricks
 from . import tiling
@@ -885,30 +881,22 @@
     return factories.array(data, dtype=a.dtype, is_split=axis, device=a.device, comm=a.comm)
 
 
-<<<<<<< HEAD
-def sort(a, axis=None, descending=False, out=None) -> Tuple[DNDarray, DNDarray]:
-=======
-def shape(a):
+def shape(a) -> Tuple[int, ...]:
     """
     Returns the shape of a DNDarray `a`.
 
     Parameters
     ----------
     a : DNDarray
-
-    Returns
-    -------
-    tuple of ints
     """
     # sanitize input
-    if not isinstance(a, dndarray.DNDarray):
+    if not isinstance(a, DNDarray):
         raise TypeError("Expected a to be a DNDarray but was {}".format(type(a)))
 
     return a.gshape
 
 
 def sort(a, axis=None, descending=False, out=None):
->>>>>>> f4fb25f8
     """
     Sorts the elements of ``a`` along the given dimension (by default in ascending order) by their value.
     The sorting is not stable which means that equal elements in the result may have a different ordering than in the
