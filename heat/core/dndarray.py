import numpy as np
import torch
import warnings

from . import arithmetics
from . import devices
from . import exponential
from . import factories
from . import indexing
from . import io
from . import linalg
from . import logical
from . import manipulations
from . import memory
from . import relational
from . import rounding
from . import statistics
from . import stride_tricks
from . import trigonometrics
from . import types

from .communication import MPI
from .stride_tricks import sanitize_axis

warnings.simplefilter('always', ResourceWarning)

__all__ = [
    'DNDarray'
]


class LocalIndex:
    """
    Indexing class for local operations (primarily for lloc function)
    For docs on __getitem__ and __setitem__ see lloc(self)
    """

    def __init__(self, obj):
        self.obj = obj

    def __getitem__(self, key):
        return self.obj[key]

    def __setitem__(self, key, value):
        self.obj[key] = value


class DNDarray:
    def __init__(self, array, gshape, dtype, split, device, comm):
        self.__array = array
        self.__gshape = gshape
        self.__dtype = dtype
        self.__split = split
        self.__device = device
        self.__comm = comm

    @property
    def comm(self):
        return self.__comm

    @property
    def device(self):
        return self.__device

    @property
    def dtype(self):
        return self.__dtype

    @property
    def gshape(self):
        return self.__gshape

    @property
    def numdims(self):
        return len(self.__gshape)

    @property
    def size(self):
        """
        Returns
        -------
        int: number of total elements of the tensor
        """
        try:
            return np.prod(self.__gshape)
        except TypeError:
            return 1

    @property
    def gnumel(self):
        """
        Returns
        -------
        int: number of total elements of the tensor
        """
        return self.size

    @property
    def lnumel(self):
        """
        Returns
        -------
        int: number of elements of the tensor on each node
        """
        return np.prod(self.__array.shape)

    @property
    def lloc(self):
        """
        Local item setter and getter. i.e. this function operates on a local level and only on the PyTorch tensors
        composing the HeAT DNDarray. This function uses the LocalIndex class.

        Parameters
        ----------
        key : int, slice, list, tuple
            indices of the desired data
        value : all types compatible with pytorch tensors
            optional (if none given then this is a getter function)

        Returns
        -------
        (getter) -> ht.DNDarray with the indices selected at a *local* level
        (setter) -> nothing

        Examples
        --------
        (2 processes)
        >>> a = ht.zeros((4, 5), split=0)
        (1/2) tensor([[0., 0., 0., 0., 0.],
                      [0., 0., 0., 0., 0.]])
        (2/2) tensor([[0., 0., 0., 0., 0.],
                      [0., 0., 0., 0., 0.]])
        >>> a.lloc[1, 0:4]
        (1/2) tensor([0., 0., 0., 0.])
        (2/2) tensor([0., 0., 0., 0.])
        >>> a.lloc[1, 0:4] = torch.arange(1, 5)
        >>> a
        (1/2) tensor([[0., 0., 0., 0., 0.],
                      [1., 2., 3., 4., 0.]])
        (2/2) tensor([[0., 0., 0., 0., 0.],
                      [1., 2., 3., 4., 0.]])
        """
        return LocalIndex(self.__array)

    @property
    def lshape(self):
        """
        Returns
        -------
        tuple : the shape of the data on each node
        """
        return tuple(self.__array.shape)

    @property
    def shape(self):
        """
        Returns
        -------
        tuple : the shape of the tensor as a whole
        """
        return self.__gshape

    @property
    def split(self):
        """
        Returns
        -------
        int : the axis on which the tensor split
        """
        return self.__split

    @property
    def T(self, axes=None):
        return linalg.transpose(self, axes)

    def item(self):
        """
        Returns the only element of a 1-element tensor. Mirror of the pytorch command by the same name
        """
        return self.__array.item()

    def abs(self, out=None, dtype=None):
        """
        Calculate the absolute value element-wise.

        Parameters
        ----------
        out : ht.DNDarray, optional
            A location into which the result is stored. If provided, it must have a shape that the inputs broadcast to.
            If not provided or None, a freshly-allocated array is returned.
        dtype : ht.type, optional
            Determines the data type of the output array. The values are cast to this type with potential loss of
            precision.

        Returns
        -------
        absolute_values : ht.DNDarray
            A tensor containing the absolute value of each element in x.
        """
        return rounding.abs(self, out, dtype)

    def absolute(self, out=None, dtype=None):
        """
        Calculate the absolute value element-wise.

        ht.abs is a shorthand for this function.

        Parameters
        ----------
        out : ht.DNDarray, optional
            A location into which the result is stored. If provided, it must have a shape that the inputs broadcast to.
            If not provided or None, a freshly-allocated array is returned.
        dtype : ht.type, optional
            Determines the data type of the output array. The values are cast to this type with potential loss of
            precision.

        Returns
        -------
        absolute_values : ht.DNDarray
            A tensor containing the absolute value of each element in x.

        """
        return self.abs(out, dtype)

    def __add__(self, other):
        """
        Element-wise addition of another tensor or a scalar to the tensor.
        Takes the second operand (scalar or tensor) whose elements are to be added as argument.

        Parameters
        ----------
        other: tensor or scalar
            The value(s) to be added element-wise to the tensor

        Returns
        -------
        result: ht.DNDarray
            A tensor containing the results of element-wise addition.

        Examples:
        ---------
        >>> import heat as ht
        >>> T1 = ht.float32([[1, 2], [3, 4]])
        >>> T1.__add__(2.0)
        tensor([[3., 4.],
               [5., 6.]])

        >>> T2 = ht.float32([[2, 2], [2, 2]])
        >>> T1.__add__(T2)
        tensor([[3., 4.],
                [5., 6.]])
        """
        return arithmetics.add(self, other)

    def all(self, axis=None, out=None, keepdim=None):
        """
        Test whether all array elements along a given axis evaluate to True.

        Parameters:
        -----------
        axis : None or int or tuple of ints, optional
            Axis or axes along which a logical AND reduction is performed. The default (axis = None) is to perform a
            logical AND over all the dimensions of the input array. axis may be negative, in which case it counts
            from the last to the first axis.
        out : ht.DNDarray, optional
            Alternate output array in which to place the result. It must have the same shape as the expected output
            and its type is preserved.

        Returns:
        --------
        all : ht.DNDarray, bool
            A new boolean or ht.DNDarray is returned unless out is specified, in which case a reference to out is returned.

        Examples:
        ---------
        >>> import heat as ht
        >>> a = ht.random.randn(4,5)
        >>> a
        tensor([[ 0.5370, -0.4117, -3.1062,  0.4897, -0.3231],
                [-0.5005, -1.7746,  0.8515, -0.9494, -0.2238],
                [-0.0444,  0.3388,  0.6805, -1.3856,  0.5422],
                [ 0.3184,  0.0185,  0.5256, -1.1653, -0.1665]])
        >>> x = a < 0.5
        >>> x
        tensor([[0, 1, 1, 1, 1],
                [1, 1, 0, 1, 1],
                [1, 1, 0, 1, 0],
                [1,1, 0, 1, 1]], dtype=torch.uint8)
        >>> x.all()
        tensor([0], dtype=torch.uint8)
        >>> x.all(axis=0)
        tensor([[0, 1, 0, 1, 0]], dtype=torch.uint8)
        >>> x.all(axis=1)
        tensor([[0],
                [0],
                [0],
                [0]], dtype=torch.uint8)

        Write out to predefined buffer:
        >>> out = ht.zeros((1,5))
        >>> x.all(axis=0, out=out)
        >>> out
        tensor([[0, 1, 0, 1, 0]], dtype=torch.uint8)
        """
        return logical.all(self, axis=axis, out=out, keepdim=keepdim)

    def allclose(self, other, rtol=1e-05, atol=1e-08, equal_nan=False):
        """
        Test whether self and other are element-wise equal within a tolerance. Returns True if |self - other| <= atol +
        rtol * |other| for all elements, False otherwise.

        Parameters:
        -----------
        other : ht.DNDarray
            Input tensor to compare to
        atol: float, optional
            Absolute tolerance. Defaults to 1e-08
        rtol: float, optional
            Relative tolerance (with respect to y). Defaults to 1e-05
        equal_nan: bool, optional
            Whether to compare NaN’s as equal. If True, NaN’s in a will be considered equal to NaN’s in b in the output array.

        Returns:
        --------
        allclose : bool
            True if the two tensors are equal within the given tolerance; False otherwise.

        Examples:
        ---------
        >>> a = ht.float32([[2, 2], [2, 2]])
        >>> a.allclose(a)
        True

        >>> b = ht.float32([[2.00005,2.00005],[2.00005,2.00005]])
        >>> a.allclose(b)
        False
        >>> a.allclose(b, atol=1e-04)
        True
        """
        return logical.allclose(self, other, rtol, atol, equal_nan)

    def any(self, axis=None, out=None, keepdim=False):
        """
        Test whether any array element along a given axis evaluates to True.
        The returning tensor is one dimensional unless axis is not None.

        Parameters:
        -----------
        axis : int, optional
            Axis along which a logic OR reduction is performed. With axis=None, the logical OR is performed over all
            dimensions of the tensor.
        out : tensor, optional
            Alternative output tensor in which to place the result. It must have the same shape as the expected output.
            The output is a tensor with dtype=bool.

        Returns:
        --------
        boolean_tensor : tensor of type bool
            Returns a tensor of booleans that are 1, if any non-zero values exist on this axis, 0 otherwise.

        Examples:
        ---------
        >>> import heat as ht
        >>> t = ht.float32([[0.3, 0, 0.5]])
        >>> t.any()
        tensor([1], dtype=torch.uint8)
        >>> t.any(axis=0)
        tensor([[1, 0, 1]], dtype=torch.uint8)
        >>> t.any(axis=1)
        tensor([[1]], dtype=torch.uint8)

        >>> t = ht.int32([[0, 0, 1], [0, 0, 0]])
        >>> res = ht.zeros((1, 3), dtype=ht.bool)
        >>> t.any(axis=0, out=res)
        tensor([[0, 0, 1]], dtype=torch.uint8)
        >>> res
        tensor([[0, 0, 1]], dtype=torch.uint8)
        """
        return logical.any(self, axis=axis, out=out, keepdim=keepdim)

    def argmax(self, axis=None, out=None, **kwargs):
        """
        Returns the indices of the maximum values along an axis.

        Parameters:
        ----------
        x : ht.DNDarray
            Input array.
        axis : int, optional
            By default, the index is into the flattened tensor, otherwise along the specified axis.
        out : array, optional
            If provided, the result will be inserted into this tensor. It should be of the appropriate shape and dtype.

        Returns:
        -------
        index_tensor : ht.DNDarray of ints
            Array of indices into the array. It has the same shape as x.shape with the dimension along axis removed.

        Examples:
        --------
        >>> import heat as ht
        >>> import torch
        >>> torch.manual_seed(1)
        >>> a = ht.random.randn(3,3)
        >>> a
        tensor([[-0.5631, -0.8923, -0.0583],
        [-0.1955, -0.9656,  0.4224],
        [ 0.2673, -0.4212, -0.5107]])
        >>> a.argmax()
        tensor([5])
        >>> a.argmax(axis=0)
        tensor([[2, 2, 1]])
        >>> a.argmax(axis=1)
        tensor([[2],
        [2],
        [0]])
        """
        return statistics.argmax(self, axis=axis, out=out, **kwargs)

    def argmin(self, axis=None, out=None, **kwargs):
        """
        Returns the indices of the minimum values along an axis.

        Parameters:
        ----------
        x : ht.DNDarray
            Input array.
        axis : int, optional
            By default, the index is into the flattened tensor, otherwise along the specified axis.
        out : array, optional
            If provided, the result will be inserted into this tensor. It should be of the appropriate shape and dtype.

        Returns:
        -------
        index_tensor : ht.DNDarray of ints
            Array of indices into the array. It has the same shape as x.shape with the dimension along axis removed.

        Examples
        --------
        >>> import heat as ht
        >>> import torch
        >>> torch.manual_seed(1)
        >>> a = ht.random.randn(3,3)
        >>> a
        tensor([[-0.5631, -0.8923, -0.0583],
        [-0.1955, -0.9656,  0.4224],
        [ 0.2673, -0.4212, -0.5107]])
        >>> a.argmin()
        tensor([4])
        >>> a.argmin(axis=0)
        tensor([[0, 1, 2]])
        >>> a.argmin(axis=1)
        tensor([[1],
                [1],
                [2]])
        """
        return statistics.argmin(self, axis=axis, out=out, **kwargs)

    def astype(self, dtype, copy=True):
        """
        Returns a casted version of this array.

        Parameters
        ----------
        dtype : ht.dtype
            HeAT type to which the array is cast
        copy : bool, optional
            By default the operation returns a copy of this array. If copy is set to false the cast is performed
            in-place and this tensor is returned

        Returns
        -------
        casted_tensor : ht.DNDarray
            casted_tensor is a new tensor of the same shape but with given type of this tensor. If copy is True, the
            same tensor is returned instead.
        """
        dtype = types.canonical_heat_type(dtype)
        casted_array = self.__array.type(dtype.torch_type())
        if copy:
            return DNDarray(casted_array, self.shape, dtype, self.split, self.device, self.comm)

        self.__array = casted_array
        self.__dtype = dtype

        return self

    def average(self, axis=None, weights=None, returned=False):
        '''
        Compute the weighted average along the specified axis.

        Parameters
        ----------
        x : ht.tensor
            Tensor containing data to be averaged. 

        axis : None or int or tuple of ints, optional
            Axis or axes along which to average x.  The default,
            axis=None, will average over all of the elements of the input tensor.
            If axis is negative it counts from the last to the first axis.

            #TODO Issue #351: If axis is a tuple of ints, averaging is performed on all of the axes
            specified in the tuple instead of a single axis or all the axes as
            before.

        weights : ht.tensor, optional
            An tensor of weights associated with the values in x. Each value in
            x contributes to the average according to its associated weight.
            The weights tensor can either be 1D (in which case its length must be
            the size of x along the given axis) or of the same shape as x.
            If weights=None, then all data in x are assumed to have a
            weight equal to one, the result is equivalent to ht.mean(x).

        returned : bool, optional
            Default is False. If True, the tuple (average, sum_of_weights)
            is returned, otherwise only the average is returned.
            If weights=None, sum_of_weights is equivalent to the number of
            elements over which the average is taken.

        Returns
        -------
        average, [sum_of_weights] : ht.tensor or tuple of ht.tensors
            Return the average along the specified axis. When returned=True,
            return a tuple with the average as the first element and the sum
            of the weights as the second element. sum_of_weights is of the
            same type as `average`. 

        Raises
        ------
        ZeroDivisionError
            When all weights along axis are zero. 

        TypeError
            When the length of 1D weights is not the same as the shape of x
            along axis.


        Examples
        --------
        >>> data = ht.arange(1,5, dtype=float)
        >>> data
        tensor([1., 2., 3., 4.])
        >>> data.average()
        tensor(2.5000)
        >>> ht.arange(1,11, dtype=float).average(weights=ht.arange(10,0,-1))
        tensor([4.])
        >>> data = ht.array([[0, 1],
                             [2, 3],
                            [4, 5]], dtype=float, split=1)
        >>> weights = ht.array([1./4, 3./4])
        >>> data.average(axis=1, weights=weights)
        tensor([0.7500, 2.7500, 4.7500])
        >>> data.average(weights=weights)
        Traceback (most recent call last):
        ...
        TypeError: Axis must be specified when shapes of x and weights differ.
        '''
        return statistics.average(self, axis=axis, weights=weights, returned=returned)

    def balance_(self):
        """
        Function for balancing a DNDarray between nodes. To determine if this is needed use the is_balanced function.
        If the DNDarray is already balanced this function will do nothing. This function modifies the DNDarray in-place.

        Returns
        -------
        self: ht.DNDarray
            This tensor for chaining.

        Examples
        --------
        >>> a = ht.zeros((10, 2), split=0)
        >>> a[:, 0] = ht.arange(10)
        >>> b = a[3:]
        [0/2] tensor([[3., 0.],
        [1/2] tensor([[4., 0.],
                      [5., 0.],
                      [6., 0.]])
        [2/2] tensor([[7., 0.],
                      [8., 0.],
                      [9., 0.]])
        >>> b.balance_()
        >>> print(b.gshape, b.lshape)
        [0/2] (7, 2) (1, 2)
        [1/2] (7, 2) (3, 2)
        [2/2] (7, 2) (3, 2)
        >>> b
        [0/2] tensor([[3., 0.],
                     [4., 0.],
                     [5., 0.]])
        [1/2] tensor([[6., 0.],
                      [7., 0.]])
        [2/2] tensor([[8., 0.],
                      [9., 0.]])
        >>> print(b.gshape, b.lshape)
        [0/2] (7, 2) (3, 2)
        [1/2] (7, 2) (2, 2)
        [2/2] (7, 2) (2, 2)
        """
        if self.is_balanced():
            return self
        sl_dtype = self.dtype.torch_type()
        # units -> {pr, 1st index, 2nd index}
        lshape_map = factories.zeros((self.comm.size, len(self.gshape)), dtype=int)
        lshape_map[self.comm.rank, :] = torch.Tensor(self.lshape)
        lshape_map_comm = self.comm.Iallreduce(MPI.IN_PLACE, lshape_map, MPI.SUM)

        chunk_map = factories.zeros((self.comm.size, len(self.gshape)), dtype=int)
        _, _, chk = self.comm.chunk(self.shape, self.split)
        for i in range(len(self.gshape)):
            chunk_map[self.comm.rank, i] = chk[i].stop - chk[i].start
        chunk_map_comm = self.comm.Iallreduce(MPI.IN_PLACE, chunk_map, MPI.SUM)

        lshape_map_comm.wait()
        chunk_map_comm.wait()

        # create list of which processes need to send data to lower ranked nodes
        send_list = [True if lshape_map[pr, self.split] != (chunk_map[pr, self.split]) and lshape_map[pr, self.split] != 0 else False
                     for pr in range(1, self.comm.size)]
        send_list.insert(0, True if lshape_map[0, self.split] > (chunk_map[0, self.split]) else False)
        first_pr_w_data = send_list.index(True)  # first process with *too much* data
        last_pr_w_data = next((i for i in reversed(range(len(lshape_map[:, self.split]))) if lshape_map[i, self.split] > chunk_map[i, self.split]))

        # create arbitrary slices for which data to send and which data to keep
        send_slice = [slice(None), ] * self.numdims
        keep_slice = [slice(None), ] * self.numdims

        # first send the first entries of the data to the 0th node and then the next data to the 1st ...
        # this will redistributed the data forward
        if first_pr_w_data != 0:
            for spr in range(first_pr_w_data, last_pr_w_data + 1):
                if self.comm.rank == spr:
                    for pr in range(spr):
                        send_amt = abs((chunk_map[pr, self.split] - lshape_map[pr, self.split]).item())
                        send_amt = send_amt if send_amt < self.lshape[self.split] else self.lshape[self.split]
                        if send_amt:
                            send_slice[self.split] = slice(0, send_amt)
                            keep_slice[self.split] = slice(send_amt, self.lshape[self.split])

                            self.comm.Isend(self.__array[send_slice].clone(), dest=pr, tag=pr + self.comm.size + spr)
                            self.__array = self.__array[keep_slice].clone()

                # else:
                for pr in range(spr):
                    snt = abs((chunk_map[pr, self.split] - lshape_map[pr, self.split]).item())
                    snt = snt if snt < lshape_map[spr, self.split] else lshape_map[spr, self.split].item()

                    if self.comm.rank == pr and snt:
                        shp = list(self.gshape)
                        shp[self.split] = snt
                        data = torch.zeros(shp, dtype=sl_dtype)
                        self.comm.Recv(data, source=spr, tag=pr + self.comm.size + spr)
                        self.__array = torch.cat((self.__array, data), dim=self.split)
                    lshape_map[pr, self.split] += snt
                    lshape_map[spr, self.split] -= snt

        if self.is_balanced():
            return self

        # now the DNDarray is balanced from 0 to x, (by pulling data from the higher ranking nodes)
        # next we balance the data from x to the self.comm.size
        send_list = [True if lshape_map[pr, self.split] > (chunk_map[pr, self.split]) else False
                     for pr in range(self.comm.size)]
        first_pr_w_data = send_list.index(True)  # first process with *too much* data
        last_pr_w_data = next((i for i in reversed(range(len(lshape_map[:, self.split]))) if lshape_map[i, self.split] > chunk_map[i, self.split]))

        send_slice = [slice(None), ] * self.numdims
        keep_slice = [slice(None), ] * self.numdims
        # need to send from the last one with data
        # start from x then push the data to the next one. then do the same at x+1 until the last process
        balanced_process = [False for _ in range(self.comm.size)]
        for pr in range(self.comm.size):
            balanced_process[pr] = True if chunk_map[pr, self.split] == lshape_map[pr, self.split] else False
            if pr > 0:
                if any(i is False for i in balanced_process[:pr]):
                    balanced_process[pr] = False

        for pr, b in enumerate(balanced_process[:-1]):
            if not b:  # if the process is not balanced
                send_amt = abs((chunk_map[pr, self.split] - lshape_map[pr, self.split]).item())
                send_amt = send_amt if send_amt < lshape_map[pr, self.split] else lshape_map[pr, self.split]
                if send_amt:
                    if self.comm.rank == pr:  # send data to the next process
                        send_slice[self.split] = slice(self.lshape[self.split] - send_amt, self.lshape[self.split])
                        keep_slice[self.split] = slice(0, self.lshape[self.split] - send_amt)

                        self.comm.Send(self.__array[send_slice].clone(), dest=pr + 1, tag=pr + self.comm.size + pr + 1)
                        self.__array = self.__array[keep_slice].clone()

                    if self.comm.rank == pr + 1:  # receive data on the next process
                        shp = list(self.gshape)
                        shp[self.split] = send_amt
                        data = torch.zeros(shp, dtype=sl_dtype)
                        self.comm.Recv(data, source=pr, tag=pr + self.comm.size + pr + 1)
                        self.__array = torch.cat((data, self.__array), dim=self.split)
                    lshape_map[pr, self.split] -= send_amt
                    lshape_map[pr + 1, self.split] += send_amt

        return self

    def __bool__(self):
        """
        Boolean scalar casting.

        Returns
        -------
        casted : bool
            The corresponding bool scalar value
        """
        return self.__cast(bool)

    def __cast(self, cast_function):
        """
        Implements a generic cast function for HeAT DNDarray objects.

        Parameters
        ----------
        cast_function : function
            The actual cast function, e.g. 'float' or 'int'

        Raises
        ------
        TypeError
            If the DNDarray object cannot be converted into a scalar.

        Returns
        -------
        casted : scalar
            The corresponding casted scalar value
        """
        if np.prod(self.shape) == 1:
            if self.split is None:
                return cast_function(self.__array)

            is_empty = np.prod(self.__array.shape) == 0
            root = self.comm.allreduce(0 if is_empty else self.comm.rank, op=MPI.SUM)

            return self.comm.bcast(None if is_empty else cast_function(self.__array), root=root)

        raise TypeError('only size-1 arrays can be converted to Python scalars')

    def ceil(self, out=None):
        """
        Return the ceil of the input, element-wise.

        The ceil of the scalar x is the largest integer i, such that i <= x. It is often denoted as \lceil x \rceil.

        Parameters
        ----------
        out : ht.DNDarray or None, optional
            A location in which to store the results. If provided, it must have a broadcastable shape. If not provided
            or set to None, a fresh tensor is allocated.

        Returns
        -------
        ceiled : ht.DNDarray
            A tensor of the same shape as x, containing the ceiled valued of each element in this tensor. If out was
            provided, ceiled is a reference to it.

        Returns
        -------
        ceiled : ht.DNDarray
            A tensor of the same shape as x, containing the floored valued of each element in this tensor. If out was
            provided, ceiled is a reference to it.

        Examples
        --------
        >>> ht.arange(-2.0, 2.0, 0.4).ceil()
        tensor([-2., -1., -1., -0., -0., -0.,  1.,  1.,  2.,  2.])
        """
        return rounding.ceil(self, out)

    def trunc(self, out=None):
        """
        Return the trunc of the input, element-wise.

        The truncated value of the scalar x is the nearest integer i which is closer to zero than x is. In short, the 
        fractional part of the signed number x is discarded.

        Parameters
        ----------
        out : ht.DNDarray or None, optional
            A location in which to store the results. If provided, it must have a broadcastable shape. If not provided
            or set to None, a fresh tensor is allocated.

        Returns
        -------
        trunced : ht.DNDarray
            A tensor of the same shape as x, containing the trunced valued of each element in this tensor. If out was
            provided, trunced is a reference to it.

        Returns
        -------
        trunced : ht.DNDarray
            A tensor of the same shape as x, containing the floored valued of each element in this tensor. If out was
            provided, trunced is a reference to it.

        Examples
        --------
        >>> ht.trunc(ht.arange(-2.0, 2.0, 0.4))
        tensor([-2., -1., -1., -0., -0.,  0.,  0.,  0.,  1.,  1.])
        """
        return rounding.trunc(self, out)

    def clip(self, a_min, a_max, out=None):
        """
        Parameters
        ----------
        a_min : scalar or None
            Minimum value. If None, clipping is not performed on lower interval edge. Not more than one of a_min and
            a_max may be None.
        a_max : scalar or None
            Maximum value. If None, clipping is not performed on upper interval edge. Not more than one of a_min and
            a_max may be None.
        out : ht.DNDarray, optional
            The results will be placed in this array. It may be the input array for in-place clipping. out must be of
            the right shape to hold the output. Its type is preserved.

        Returns
        -------
        clipped_values : ht.DNDarray
            A tensor with the elements of this tensor, but where values < a_min are replaced with a_min, and those >
            a_max with a_max.
        """
        return rounding.clip(self, a_min, a_max, out)

    def __complex__(self):
        """
        Complex scalar casting.

        Returns
        -------
        casted : complex
            The corresponding complex scalar value
        """
        return self.__cast(complex)

    def copy(self):
        """
        Return an array copy of the given object.

        Returns
        -------
        copied : ht.DNDarray
            A copy of the original
        """
        return memory.copy(self)

    def cos(self, out=None):
        """
        Return the trigonometric cosine, element-wise.

        Parameters
        ----------
        out : ht.DNDarray or None, optional
            A location in which to store the results. If provided, it must have a broadcastable shape. If not provided
            or set to None, a fresh tensor is allocated.

        Returns
        -------
        cosine : ht.DNDarray
            A tensor of the same shape as x, containing the trigonometric cosine of each element in this tensor.
            Negative input elements are returned as nan. If out was provided, square_roots is a reference to it.

        Examples
        --------
        >>> ht.arange(-6, 7, 2).cos()
        tensor([ 0.9602, -0.6536, -0.4161,  1.0000, -0.4161, -0.6536,  0.9602])
        """
        return trigonometrics.cos(self, out)

    def cosh(self, out=None):
        """
        Return the hyperbolic cosine, element-wise.

        Parameters
        ----------
        x : ht.DNDarray
            The value for which to compute the hyperbolic cosine.
        out : ht.DNDarray or None, optional
            A location in which to store the results. If provided, it must have a broadcastable shape. If not provided
            or set to None, a fresh tensor is allocated.

        Returns
        -------
        hyperbolic cosine : ht.DNDarray
            A tensor of the same shape as x, containing the hyperbolic cosine of each element in this tensor.
            Negative input elements are returned as nan. If out was provided, square_roots is a reference to it.

        Examples
        --------
        >>> ht.cosh(ht.arange(-6, 7, 2))
        tensor([201.7156,  27.3082,   3.7622,   1.0000,   3.7622,  27.3082, 201.7156])
        """
        return trigonometrics.cosh(self, out)

    def cpu(self):
        """
        Returns a copy of this object in main memory. If this object is already in main memory, then no copy is
        performed and the original object is returned.

        Returns
        -------
        tensor_on_device : ht.DNDarray
            A copy of this object on the CPU.
        """
        self.__array = self.__array.cpu()
        return self

    def __floordiv__(self, other):
        """
        Element-wise floor division (i.e. result is rounded int (floor))
        of the tensor by another tensor or scalar. Takes the first tensor by which it divides the second
        not-heat-typed-parameter.

        Parameters
        ----------
        other: tensor or scalar
            The second operand by whose values is divided

        Return
        ------
        result: ht.tensor
            A tensor containing the results of element-wise floor division (integer values) of t1 by t2.

        Examples:
        ---------
        >>> import heat as ht
        >>> T1 = ht.float32([[1.7, 2.0], [1.9, 4.2]])
        >>> T1 // 1
        tensor([[1., 2.],
                [1., 4.]])
        >>> T2 = ht.float32([1.5, 2.5])
        >>> T1 // T2
        tensor([[1., 0.],
                [1., 1.]])
        """
        return arithmetics.floordiv(self, other)

    def __eq__(self, other):
        """
        Element-wise rich comparison of equality with values from second operand (scalar or tensor)
        Takes the second operand (scalar or tensor) to which to compare the first tensor as argument.

        Parameters
        ----------
        other: tensor or scalar
            The value(s) to which to compare equality

        Returns
        -------
        result: ht.DNDarray
            DNDarray holding 1 for all elements in which values of self are equal to values of other, 0 for all other
            elements

        Examples:
        ---------
        >>> import heat as ht
        >>> T1 = ht.float32([[1, 2],[3, 4]])
        >>> T1.__eq__(3.0)
        tensor([[0, 0],
                [1, 0]])

        >>> T2 = ht.float32([[2, 2], [2, 2]])
        >>> T1.__eq__(T2)
        tensor([[0, 1],
                [0, 0]])
        """
        return relational.eq(self, other)

    def __matmul__(self, other):
        """
        Matrix multiplication of two DNDarrays

        for comment context -> a @ b = c or A @ B = c

        Parameters
        ----------
        a : ht.DNDarray
            2 dimensional: L x P
        b : ht.DNDarray
            2 dimensional: P x Q

        Returns
        -------
        ht.DNDarray
            returns a tensor with the result of a @ b. The split dimension of the returned array is typically the split dimension of a.
            However, if a.split = None then the the c.split will be set as the split dimension of b. If both are None then c.split is also None.
            ** NOTE ** if a is a split vector, then the returned vector will be of shape (1xQ) and will be split in the 1st dimension
            ** NOTE ** if b is a vector and either a or b is split, then the returned vector will be of shape (Lx1) and will be split in the 0th dimension

        References
        ----------
        [1] R. Gu, et al., "Improving Execution Concurrency of Large-scale Matrix Multiplication on Distributed Data-parallel Platforms,"
            IEEE Transactions on Parallel and Distributed Systems, vol 28, no. 9. 2017.
        [2] S. Ryu and D. Kim, "Parallel Huge Matrix Multiplication on a Cluster with GPGPU Accelerators,"
            2018 IEEE International Parallel and Distributed Processing Symposium Workshops (IPDPSW), Vancouver, BC, 2018, pp. 877-882.

        Example
        -------
        >>> a = ht.ones((n, m), split=1)
        >>> a[0] = ht.arange(1, m + 1)
        >>> a[:, -1] = ht.arange(1, n + 1)
        (0/1) tensor([[1., 2.],
                      [1., 1.],
                      [1., 1.],
                      [1., 1.],
                      [1., 1.]])
        (1/1) tensor([[3., 1.],
                      [1., 2.],
                      [1., 3.],
                      [1., 4.],
                      [1., 5.]])
        >>> b = ht.ones((j, k), split=0)
        >>> b[0] = ht.arange(1, k + 1)
        >>> b[:, 0] = ht.arange(1, j + 1)
        (0/1) tensor([[1., 2., 3., 4., 5., 6., 7.],
                      [2., 1., 1., 1., 1., 1., 1.]])
        (1/1) tensor([[3., 1., 1., 1., 1., 1., 1.],
                      [4., 1., 1., 1., 1., 1., 1.]])
        >>> linalg.matmul(a, b)
        (0/1) tensor([[18.,  8.,  9., 10.],
                      [14.,  6.,  7.,  8.],
                      [18.,  7.,  8.,  9.],
                      [22.,  8.,  9., 10.],
                      [26.,  9., 10., 11.]])
        (1/1) tensor([[11., 12., 13.],
                      [ 9., 10., 11.],
                      [10., 11., 12.],
                      [11., 12., 13.],
                      [12., 13., 14.]])
        """
        return linalg.matmul(self, other)

    def mean(self, axis=None):
        """
        Calculates and returns the mean of a tensor.
        If a axis is given, the mean will be taken in that direction.

        Parameters
        ----------
        x : ht.DNDarray
            Values for which the mean is calculated for
        axis : None, Int, iterable
            axis which the mean is taken in.
            Default: None -> mean of all data calculated

        Examples
        --------
        >>> a = ht.random.randn(1,3)
        >>> a
        tensor([[-1.2435,  1.1813,  0.3509]])
        >>> ht.mean(a)
        tensor(0.0962)

        >>> a = ht.random.randn(4,4)
        >>> a
        tensor([[ 0.0518,  0.9550,  0.3755,  0.3564],
                [ 0.8182,  1.2425,  1.0549, -0.1926],
                [-0.4997, -1.1940, -0.2812,  0.4060],
                [-1.5043,  1.4069,  0.7493, -0.9384]])
        >>> ht.mean(a, 1)
        tensor([ 0.4347,  0.7307, -0.3922, -0.0716])
        >>> ht.mean(a, 0)
        tensor([-0.2835,  0.6026,  0.4746, -0.0921])

        >>> a = ht.random.randn(4,4)
        >>> a
        tensor([[ 2.5893,  1.5934, -0.2870, -0.6637],
                [-0.0344,  0.6412, -0.3619,  0.6516],
                [ 0.2801,  0.6798,  0.3004,  0.3018],
                [ 2.0528, -0.1121, -0.8847,  0.8214]])
        >>> ht.mean(a, (0,1))
        tensor(0.4730)

        Returns
        -------
        ht.DNDarray containing the mean/s, if split, then split in the same direction as x.
        """
        return statistics.mean(self, axis)

    def exp(self, out=None):
        """
        Calculate the exponential of all elements in the input array.

        Parameters
        ----------
        out : ht.DNDarray or None, optional
            A location in which to store the results. If provided, it must have a broadcastable shape. If not provided
            or set to None, a fresh tensor is allocated.

        Returns
        -------
        exponentials : ht.DNDarray
            A tensor of the same shape as x, containing the positive exponentials of each element in this tensor. If out
            was provided, logarithms is a reference to it.

        Examples
        --------
        >>> ht.arange(5).exp()
        tensor([ 1.0000,  2.7183,  7.3891, 20.0855, 54.5981])
        """
        return exponential.exp(self, out)

    def expm1(self, out=None):
        """
        Calculate exp(x) - 1 for all elements in the array.

        Parameters
        ----------
        out : ht.DNDarray or None, optional
            A location in which to store the results. If provided, it must have a broadcastable shape. If not provided
            or set to None, a fresh tensor is allocated.

        Returns
        -------
        exponentials : ht.DNDarray
            A tensor of the same shape as x, containing the positive exponentials minus one of each element in this
            tensor. If out was provided, logarithms is a reference to it.

        Examples
        --------
        >>> ht.arange(5).exp() + 1.
        tensor([ 1.0000,  2.7183,  7.3891, 20.0855, 54.5981])
        """
        return exponential.expm1(self, out)

    def exp2(self, out=None):
        """
        Calculate the exponential of all elements in the input array.

        Parameters
        ----------
        out : ht.DNDarray or None, optional
            A location in which to store the results. If provided, it must have a broadcastable shape. If not provided
            or set to None, a fresh tensor is allocated.

        Returns
        -------
        exponentials : ht.DNDarray
            A tensor of the same shape as x, containing the positive exponentials of each element in this tensor. If out
            was provided, logarithms is a reference to it.

        Examples
        --------
        >>> ht.exp2(ht.arange(5))
        tensor([ 1.,  2.,  4.,  8., 16.], dtype=torch.float64)
        """
        return exponential.exp2(self, out)

    def expand_dims(self, axis):
        """
        Expand the shape of an array.

        Insert a new axis that will appear at the axis position in the expanded array shape.

        Parameters
        ----------
        axis : int
            Position in the expanded axes where the new axis is placed.

        Returns
        -------
        res : ht.DNDarray
            Output array. The number of dimensions is one greater than that of the input array.

        Raises
        ------
        ValueError
            If the axis is not in range of the axes.

        Examples
        --------
        >>> x = ht.array([1,2])
        >>> x.shape
        (2,)

        >>> y = ht.expand_dims(x, axis=0)
        >>> y
        array([[1, 2]])
        >>> y.shape
        (1, 2)

        y = ht.expand_dims(x, axis=1)
        >>> y
        array([[1],
               [2]])
        >>> y.shape
        (2, 1)
        """
        return manipulations.expand_dims(self, axis)

    def __float__(self):
        """
        Float scalar casting.

        Returns
        -------
        casted : float
            The corresponding float scalar value
        """
        return self.__cast(float)

    def floor(self, out=None):
        """
        Return the floor of the input, element-wise.

        The floor of the scalar x is the largest integer i, such that i <= x. It is often denoted as :math:`\lfloor x
        \rfloor`.

        Parameters
        ----------
        out : ht.DNDarray or None, optional
            A location in which to store the results. If provided, it must have a broadcastable shape. If not provided
            or set to None, a fresh tensor is allocated.

        Returns
        -------
        floored : ht.DNDarray
            A tensor of the same shape as x, containing the floored valued of each element in this tensor. If out was
            provided, floored is a reference to it.

        Examples
        --------
        >>> ht.floor(ht.arange(-2.0, 2.0, 0.4))
        tensor([-2., -2., -2., -1., -1.,  0.,  0.,  0.,  1.,  1.])
        """
        return rounding.floor(self, out)

    def fabs(self, out=None):
        """
        Calculate the absolute value element-wise and return floating-point tensor.
        This function exists besides abs==absolute since it will be needed in case complex numbers will be introduced in the future.

        Parameters
        ----------
        out : ht.tensor, optional
            A location into which the result is stored. If provided, it must have a shape that the inputs broadcast to.
            If not provided or None, a freshly-allocated array is returned.

        Returns
        -------
        absolute_values : ht.tensor
            A tensor containing the absolute value of each element in x.
        """
        return rounding.fabs(self, out)

    def __ge__(self, other):
        """
        Element-wise rich comparison of relation "greater than or equal" with values from second operand (scalar or
        tensor).
        Takes the second operand (scalar or tensor) to which to compare the first tensor as argument.

        Parameters
        ----------
        other: tensor or scalar
            The value(s) to which to compare elements from tensor

        Returns
        -------
        result: ht.DNDarray
            DNDarray holding 1 for all elements in which values in self are greater than or equal to values of other
            (x1 >= x2), 0 for all other elements

        Examples
        -------
        >>> import heat as ht
        >>> T1 = ht.float32([[1, 2],[3, 4]])
        >>> T1.__ge__(3.0)
        tensor([[0, 0],
                [1, 1]], dtype=torch.uint8)
        >>> T2 = ht.float32([[2, 2], [2, 2]])
        >>> T1.__ge__(T2)
        tensor([[0, 1],
                [1, 1]], dtype=torch.uint8)
        """
        return relational.ge(self, other)

    def __getitem__(self, key):
        """
        Global getter function for ht.DNDarrays

        Parameters
        ----------
        key : int, slice, tuple, list
            indices to get from the tensor.

        Returns
        -------
        result : ht.DNDarray
            getter returns a new ht.DNDarray composed of the elements of the original tensor selected by the indices
            given. This does *NOT* redistribute or rebalance the resulting tensor. If the selection of values is
            unbalanced then the resultant tensor is also unbalanced!

            To redistributed the tensor use balance_()

        Examples
        --------
        (2 processes)
        >>> a = ht.arange(10, split=0)
        (1/2) >>> tensor([0, 1, 2, 3, 4], dtype=torch.int32)
        (2/2) >>> tensor([5, 6, 7, 8, 9], dtype=torch.int32)
        >>> a[1:6]
        (1/2) >>> tensor([1, 2, 3, 4], dtype=torch.int32)
        (2/2) >>> tensor([5], dtype=torch.int32)

        >>> a = ht.zeros((4, 5), split=0)
        (1/2) >>> tensor([[0., 0., 0., 0., 0.],
                          [0., 0., 0., 0., 0.]])
        (2/2) >>> tensor([[0., 0., 0., 0., 0.],
                          [0., 0., 0., 0., 0.]])
        >>> a[1:4, 1]
        (1/2) >>> tensor([0.])
        (2/2) >>> tensor([0., 0.])
        """
        l_dtype = self.dtype.torch_type()
        if isinstance(key, DNDarray) and key.gshape[-1] != len(self.gshape):
            key = [x.item() for x in key]

        if not self.is_distributed():
            if not self.comm.size == 1:
                if isinstance(key, DNDarray) and key.gshape[-1] == len(self.gshape):
                    # this will return a 1D array as the shape cannot be determined automatically
                    arr = self.__array[key._DNDarray__array[..., 0], key._DNDarray__array[..., 1]]
                    return DNDarray(arr, tuple(arr.shape), self.dtype, self.split, self.device, self.comm)
                else:
                    return DNDarray(self.__array[key], tuple(self.__array[key].shape), self.dtype, self.split, self.device, self.comm)
            else:
                if isinstance(key, DNDarray) and key.gshape[-1] == len(self.gshape):
                    # this will return a 1D array as the shape cannot be determined automatically
                    arr = self.__array[key._DNDarray__array[..., 0], key._DNDarray__array[..., 1]]
                    return DNDarray(arr, tuple(arr.shape), self.dtype, 0, self.device, self.comm)

                else:
                    gout = tuple(self.__array[key].shape)
                    if self.split is not None and self.split >= len(gout):
                        new_split = len(gout) - 1 if len(gout) - 1 > 0 else 0
                    else:
                        new_split = self.split

                    return DNDarray(self.__array[key], gout, self.dtype, new_split, self.device, self.comm)

        else:
            _, _, chunk_slice = self.comm.chunk(self.shape, self.split)
            chunk_start = chunk_slice[self.split].start
            chunk_end = chunk_slice[self.split].stop
            chunk_set = set(range(chunk_start, chunk_end))

            arr = torch.Tensor()
            gout = [0] * len(self.gshape)

            if isinstance(key, int):  # if a singular index is given and the tensor is split
                gout = [0] * (len(self.gshape) - 1)
                if key < 0:
                    key += self.numdims
                # handle the reduction of the split to accommodate for the reduced dimension
                if self.split >= len(gout):
                    new_split = len(gout) - 1 if len(gout) - 1 > 0 else 0
                elif self.split > 0:
                    new_split = self.split - 1
                else:
                    new_split = self.split
                gout = [0] * len(self.gshape)

                if key in range(chunk_start, chunk_end) and self.split == 0:  # only need to adjust the key if split==0
                    arr = self.__array[key - chunk_start]
                    gout[:len(arr.shape)] = list(arr.shape)
                    # gout = list(self.__array[key - chunk_start].shape)
                elif self.split != 0:
                    _, _, chunk_slice2 = self.comm.chunk(self.shape, self.split)
                    # need to test if the given axis is on the node and then get the shape
                    if key in range(chunk_slice2[0].start, chunk_slice2[0].stop):
                        arr = self.__array[key]
                        # gout = list(arr.shape)
                        gout[:len(arr.shape)] = list(arr.shape)
                else:
                    warnings.warn("This process (rank: {}) is without data after slicing, running the .balance_() function is recommended".format(
                        self.comm.rank), ResourceWarning)
                    gout = [0] * len(self.gshape)
                    # arr is empty and gout is zeros

            elif isinstance(key, (tuple, list)):  # multi-argument gets are passed as tuples by python
                list_flag = True if isinstance(key, list) else False
                gout = [0] * len(self.gshape)
                # handle the dimensional reduction for integers
                ints = sum([isinstance(it, int) for it in key])
                gout = gout[:len(gout) - ints]

                if self.split >= len(gout):
                    new_split = len(gout) - 1 if len(gout) - 1 > 0 else 0
                else:
                    new_split = self.split
                gout = [0] * len(self.gshape)

                if isinstance(key[self.split], slice):  # if a slice is given in the split direction
                    # below allows for the split given to contain Nones
                    key_stop = key[self.split].stop
                    if key_stop is not None and key_stop < 0:
                        key_stop = self.gshape[self.split] + key[self.split].stop
                    key_set = set(range(key[self.split].start if key[self.split].start is not None else 0,
                                        key_stop if key_stop is not None else self.gshape[self.split],
                                        key[self.split].step if key[self.split].step else 1))
                    key = list(key)
                    overlap = list(key_set & chunk_set)
                    if overlap:  # if the slice is requesting data on the nodes
                        overlap.sort()
                        hold = [x - chunk_start for x in overlap]
                        key[self.split] = slice(min(hold), max(hold) + 1, key[self.split].step)
<<<<<<< HEAD
                        arr = self.__array[list(key)]
                        gout = list(arr.shape)
=======
                        arr = self.__array[tuple(key) if not list_flag else key]
                        gout[:len(arr.shape)] = list(arr.shape)
>>>>>>> 3a71b350

                # if the given axes are not splits (must be ints for python)
                # this means the whole slice is on one node
                elif key[self.split] in range(chunk_start, chunk_end):
                    key = list(key)
                    key[self.split] = key[self.split] - chunk_start
<<<<<<< HEAD
                    arr = self.__array[key]
                    gout = list(arr.shape)
                elif key[self.split] < 0 and self.gshape[self.split] + key[self.split] in range(chunk_start, chunk_end):
                    key = list(key)
                    key[self.split] = key[self.split] + chunk_end - chunk_start
                    arr = self.__array[key]
                    gout = list(arr.shape)
=======
                    arr = self.__array[tuple(key) if not list_flag else key]
                    # gout = list(arr.shape) if arr.nelement() != 0 else [0] * len(self.gshape)
                    gout[:len(arr.shape)] = list(arr.shape)
                elif key[self.split] < 0 and self.gshape[self.split] + key[self.split] in range(chunk_start, chunk_end):
                    key = list(key)
                    key[self.split] = key[self.split] + chunk_end - chunk_start
                    arr = self.__array[tuple(key) if not list_flag else key]
                    gout[:len(arr.shape)] = list(arr.shape)
                    # gout = list(arr.shape) if arr.nelement() != 0 else [0] * len(self.gshape)
>>>>>>> 3a71b350
                else:
                    warnings.warn("This process (rank: {}) is without data after slicing, running the .balance_() function is recommended".format(
                        self.comm.rank), ResourceWarning)
                    gout = [0] * len(self.gshape)
                    # arr is empty
                    # gout is all 0s and is the proper shape

            elif isinstance(key, slice) and self.split == 0:  # if the given axes are only a slice
                gout = [0] * len(self.gshape)
                # reduce the dims if the slices are only one element in length
                start = key.start if key.start is not None else 0
                stop = key.stop if key.stop is not None else self.gshape[0]
                step = key.step if key.step is not None else 1

                if self.split >= len(gout):
                    new_split = len(gout) - 1 if len(gout) - 1 > 0 else 0
                else:
                    new_split = self.split
                key_set = set(range(start, stop, step))
                overlap = list(key_set & chunk_set)
                if overlap:
                    overlap.sort()
                    hold = [x - chunk_start for x in overlap]
                    key = slice(min(hold), max(hold) + 1, step)
                    arr = self.__array[key]
                    # gout = list(arr.shape) if arr.nelement() != 0 else [0] * len(self.gshape)
                    gout[:len(arr.shape)] = list(arr.shape)
                else:
                    warnings.warn("This process (rank: {}) is without data after slicing, running the .balance_() function is recommended".format(
                        self.comm.rank), ResourceWarning)
                    gout = [0] * len(self.gshape)
                    # arr is empty
                    # gout is all 0s and is the proper shape

            elif isinstance(key, DNDarray) and key.gshape[-1] == len(self.gshape):
                # this is for a list of values
                # it will return a 1D DNDarray of the elements on each node which are in the key (will be split in the 0th dimension
                key.lloc[..., self.split] -= chunk_start
                key_new = [key._DNDarray__array[..., i] for i in range(len(self.gshape))]
<<<<<<< HEAD
                arr = self.__array[key_new]
                gout = list(arr.shape)
=======
                arr = self.__array[tuple(key_new)]
                # gout = list(arr.shape) if arr.nelement() != 0 else [0] * len(self.gshape)
                gout[:len(arr.shape)] = list(arr.shape)
>>>>>>> 3a71b350
                new_split = 0

            else:  # handle other cases not accounted for (one is a slice is given and the split != 0)
                # gout = list(arr.shape) if arr.nelement() != 0 else [0] * len(self.gshape)
                gout[:len(arr.shape)] = list(arr.shape)

                if self.split >= len(gout):
                    new_split = len(gout) - 1 if len(gout) - 1 > 0 else 0
                else:
                    new_split = self.split

                arr = self.__array[key]
                # gout = list(arr.shape) if arr.nelement() != 0 else [0] * len(self.gshape)
                gout[:len(arr.shape)] = list(arr.shape)

            if arr.nelement() == 1:
                gout = [0] * len(self.gshape)
                gout[0] = 1

            for e, _ in enumerate(gout):
                if e == new_split:
                    gout[e] = self.comm.allreduce(gout[e], MPI.SUM)
                else:
                    gout[e] = self.comm.allreduce(gout[e], MPI.MAX)
            # print('g', gout)
            # # try:
            while gout[-1] == 0:
                gout = gout[:-1]
            return DNDarray(arr.type(l_dtype), gout if isinstance(gout, tuple) else tuple(gout), self.dtype, new_split, self.device, self.comm)

    if torch.cuda.device_count() > 0:
        def gpu(self):
            """
            Returns a copy of this object in GPU memory. If this object is already in GPU memory, then no copy is
            performed and the original object is returned.

            Returns
            -------
            tensor_on_device : ht.DNDarray
                A copy of this object on the GPU.
            """
            self.__array = self.__array.cuda(devices.gpu_index())
            return self

    def __gt__(self, other):
        """
        Element-wise rich comparison of relation "greater than" with values from second operand (scalar or tensor)
        Takes the second operand (scalar or tensor) to which to compare the first tensor as argument.

        Parameters
        ----------
        other: tensor or scalar
            The value(s) to which to compare elements from tensor

        Returns
        -------
        result: ht.DNDarray
            DNDarray holding 1 for all elements in which values in self are greater than values of other (x1 > x2),
            0 for all other elements

         Examples
         -------
         >>> import heat as ht
         >>> T1 = ht.float32([[1, 2],[3, 4]])
         >>> T1.__gt__(3.0)
         tensor([[0, 0],
                 [0, 1]], dtype=torch.uint8)

         >>> T2 = ht.float32([[2, 2], [2, 2]])
         >>> T1.__gt__(T2)
         tensor([[0, 0],
                 [1, 1]], dtype=torch.uint8)

        """
        return relational.gt(self, other)

    def __int__(self):
        """
        Integer scalar casting.

        Returns
        -------
        casted : int
            The corresponding float scalar value
        """
        return self.__cast(int)

    def is_balanced(self):
        """
        Determine if a DNDarray is balanced evenly (or as evenly as possible) across all nodes

        Returns
        -------
        balanced : bool
            True if balanced, False if not
        """
        _, _, chk = self.comm.chunk(self.shape, self.split)
        test_lshape = tuple([x.stop - x.start for x in chk])
        balanced = 1 if test_lshape == self.lshape else 0

        out = self.comm.allreduce(balanced, MPI.SUM)
        return True if out == self.comm.size else False

    def is_distributed(self):
        """
        Determines whether the data of this tensor is distributed across multiple processes.

        Returns
        -------
        is_distributed : bool
            Whether the data of the tensor is distributed across multiple processes
        """
        return self.split is not None and self.comm.is_distributed()

    def item(self):
        """
        Returns the only element of a 1-element tensor. Mirror of the pytorch command by the same name
        If size of tensor is >1 element, then a ValueError is raised (by pytorch)

        Example
        -------
        >>> import heat as ht
        >>> x = ht.zeros((1))
        >>> x.item()
        0.0
        """
        return self.__array.item()

    def __le__(self, other):
        """
        Element-wise rich comparison of relation "less than or equal" with values from second operand (scalar or tensor)
        Takes the second operand (scalar or tensor) to which to compare the first tensor as argument.

        Parameters
        ----------
        other: tensor or scalar
            The value(s) to which to compare elements from tensor

        Returns
        -------
        result: ht.DNDarray
            DNDarray holding 1 for all elements in which values in self are less than or equal to values of other (x1 <= x2),
            0 for all other elements

        Examples
        -------
        >>> import heat as ht
        >>> T1 = ht.float32([[1, 2],[3, 4]])
        >>> T1.__le__(3.0)
        tensor([[1, 1],
                [1, 0]], dtype=torch.uint8)

        >>> T2 = ht.float32([[2, 2], [2, 2]])
        >>> T1.__le__(T2)
        tensor([[1, 1],
                [0, 0]], dtype=torch.uint8)

        """
        return relational.le(self, other)

    def __len__(self):
        """
        The length of the DNDarray, i.e. the number of items in the first dimension.

        Returns
        -------
        length : int
            The number of items in the first dimension
        """
        return self.shape[0]

    def log(self, out=None):
        """
        Natural logarithm, element-wise.

        The natural logarithm log is the inverse of the exponential function, so that log(exp(x)) = x. The natural
        logarithm is logarithm in base e.

        Parameters
        ----------
        out : ht.DNDarray or None, optional
            A location in which to store the results. If provided, it must have a broadcastable shape. If not provided
            or set to None, a fresh tensor is allocated.

        Returns
        -------
        logarithms : ht.DNDarray
            A tensor of the same shape as x, containing the positive logarithms of each element in this tensor.
            Negative input elements are returned as nan. If out was provided, logarithms is a reference to it.

        Examples
        --------
        >>> ht.arange(5).log()
        tensor([  -inf, 0.0000, 0.6931, 1.0986, 1.3863])
        """
        return exponential.log(self, out)

    def log2(self, out=None):
        """
        log base 2, element-wise.

        Parameters
        ----------
        self : ht.DNDarray
            The value for which to compute the logarithm.
        out : ht.DNDarray or None, optional
            A location in which to store the results. If provided, it must have a broadcastable shape. If not provided
            or set to None, a fresh tensor is allocated.

        Returns
        -------
        logarithms : ht.DNDarray
            A tensor of the same shape as x, containing the positive logarithms of each element in this tensor.
            Negative input elements are returned as nan. If out was provided, logarithms is a reference to it.

        Examples
        --------
        >>> ht.log2(ht.arange(5))
        tensor([  -inf, 0.0000, 1.0000, 1.5850, 2.0000])
        """
        return exponential.log2(self, out)

    def log10(self, out=None):
        """
        log base 10, element-wise.

        Parameters
        ----------
        self : ht.DNDarray
            The value for which to compute the logarithm.
        out : ht.DNDarray or None, optional
            A location in which to store the results. If provided, it must have a broadcastable shape. If not provided
            or set to None, a fresh tensor is allocated.

        Returns
        -------
        logarithms : ht.DNDarray
            A tensor of the same shape as x, containing the positive logarithms of each element in this tensor.
            Negative input elements are returned as nan. If out was provided, logarithms is a reference to it.

        Examples
        --------
        >>> ht.log10(ht.arange(5))
        tensor([-inf, 0.0000, 1.0000, 1.5850, 2.0000])
        """
        return exponential.log10(self, out)

    def log1p(self, out=None):
        """
        Return the natural logarithm of one plus the input array, element-wise.

        Parameters
        ----------
        self : ht.DNDarray
            The value for which to compute the logarithm.
        out : ht.DNDarray or None, optional
            A location in which to store the results. If provided, it must have a broadcastable shape. If not provided
            or set to None, a fresh tensor is allocated.

        Returns
        -------
        logarithms : ht.DNDarray
            A tensor of the same shape as x, containing the positive logarithms of each element in this tensor.
            Negative input elements are returned as nan. If out was provided, logarithms is a reference to it.

        Examples
        --------
        >>> ht.log1p(ht.arange(5))
        array([0., 0.69314718, 1.09861229, 1.38629436, 1.60943791])
        """
        return exponential.log1p(self, out)

    def __lt__(self, other):
        """
        Element-wise rich comparison of relation "less than" with values from second operand (scalar or tensor)
        Takes the second operand (scalar or tensor) to which to compare the first tensor as argument.

        Parameters
        ----------
        other: tensor or scalar
            The value(s) to which to compare elements from tensor

        Returns
        -------
        result: ht.DNDarray
            DNDarray holding 1 for all elements in which values in self are less than values of other (x1 < x2),
            0 for all other elements

        Examples
        -------
        >>> import heat as ht
        >>> T1 = ht.float32([[1, 2],[3, 4]])
        >>> T1.__lt__(3.0)
        tensor([[1, 1],
               [0, 0]], dtype=torch.uint8)

        >>> T2 = ht.float32([[2, 2], [2, 2]])
        >>> T1.__lt__(T2)
        tensor([[1, 0],
               [0, 0]], dtype=torch.uint8)

        """
        return relational.lt(self, other)

    def max(self, axis=None, out=None, keepdim=None):
        """
        Return the maximum of an array or maximum along an axis.

        Parameters
        ----------
        self : ht.DNDarray
            Input data.

        axis : None or int
            Axis or axes along which to operate. By default, flattened input is used.
        #TODO: out : ht.DNDarray, optional
            Alternative output array in which to place the result. Must be of the same shape and buffer length as the
            expected output.
        #TODO: initial : scalar, optional
            The minimum value of an output element. Must be present to allow computation on empty slice.
        """
        return statistics.max(self, axis=axis, out=out, keepdim=keepdim)

    def mean(self, axis=None):
        """
        Calculates and returns the mean of a tensor.
        If a axis is given, the mean will be taken in that direction.

        Parameters
        ----------
        self : ht.DNDarray
            Values for which the mean is calculated for
        axis : None, Int, iterable
            axis which the mean is taken in.
            Default: None -> mean of all data calculated

        Examples
        --------
        >>> a = ht.random.randn(1,3)
        >>> a
        tensor([[-1.2435,  1.1813,  0.3509]])
        >>> ht.mean(a)
        tensor(0.0962)

        >>> a = ht.random.randn(4,4)
        >>> a
        tensor([[ 0.0518,  0.9550,  0.3755,  0.3564],
                [ 0.8182,  1.2425,  1.0549, -0.1926],
                [-0.4997, -1.1940, -0.2812,  0.4060],
                [-1.5043,  1.4069,  0.7493, -0.9384]])
        >>> ht.mean(a, 1)
        tensor([ 0.4347,  0.7307, -0.3922, -0.0716])
        >>> ht.mean(a, 0)
        tensor([-0.2835,  0.6026,  0.4746, -0.0921])

        >>> a = ht.random.randn(4,4)
        >>> a
        tensor([[ 2.5893,  1.5934, -0.2870, -0.6637],
                [-0.0344,  0.6412, -0.3619,  0.6516],
                [ 0.2801,  0.6798,  0.3004,  0.3018],
                [ 2.0528, -0.1121, -0.8847,  0.8214]])
        >>> ht.mean(a, (0,1))
        tensor(0.4730)

        Returns
        -------
        ht.DNDarray containing the mean/s, if split, then split in the same direction as x.
        """
        return statistics.mean(self, axis)

    def min(self, axis=None, out=None, keepdim=None):
        """
        Return the minimum of an array or minimum along an axis.

        Parameters
        ----------
        self : ht.DNDarray
            Input data.
        axis : None or int
            Axis or axes along which to operate. By default, flattened input is used.
        #TODO: out : ht.DNDarray, optional
            Alternative output array in which to place the result. Must be of the same shape and buffer length as the
            expected output.
        #TODO: initial : scalar, optional
            The maximum value of an output element. Must be present to allow computation on empty slice.
        """
        return statistics.min(self, axis=axis, out=out, keepdim=keepdim)

    def __mod__(self, other):
        """
        Element-wise division remainder of values of self by values of operand other (i.e. self % other), not commutative.
        Takes the two operands (scalar or tensor) whose elements are to be divided (operand 1 by operand 2)
        as arguments.

        Parameters
        ----------
        other: tensor or scalar
            The second operand by whose values it self to be divided.

        Returns
        -------
        result: ht.DNDarray
            A tensor containing the remainder of the element-wise division of self by other.

        Examples:
        ---------
        >>> import heat as ht
        >>> ht.mod(2, 2)
        tensor([0])

        >>> T1 = ht.int32([[1, 2], [3, 4]])
        >>> T2 = ht.int32([[2, 2], [2, 2]])
        >>> T1 % T2
        tensor([[1, 0],
                [1, 0]], dtype=torch.int32)

        >>> s = ht.int32([2])
        >>> s % T1
        tensor([[0, 0]
                [2, 2]], dtype=torch.int32)
        """
        return arithmetics.mod(self, other)

    def __mul__(self, other):
        """
        Element-wise multiplication (not matrix multiplication) with values from second operand (scalar or tensor)
        Takes the second operand (scalar or tensor) whose values to multiply to the first tensor as argument.

        Parameters
        ----------
        other: tensor or scalar
           The value(s) to multiply to the tensor (element-wise)

        Returns
        -------
        result: ht.DNDarray
           A tensor containing the results of element-wise multiplication.

        Examples:
        ---------
        >>> import heat as ht
        >>> T1 = ht.float32([[1, 2], [3, 4]])
        >>> T1.__mul__(3.0)
        tensor([[3., 6.],
            [9., 12.]])

        >>> T2 = ht.float32([[2, 2], [2, 2]])
        >>> T1.__mul__(T2)
        tensor([[2., 4.],
            [6., 8.]])
        """
        return arithmetics.mul(self, other)

    def __ne__(self, other):
        """
        Element-wise rich comparison of non-equality with values from second operand (scalar or tensor)
        Takes the second operand (scalar or tensor) to which to compare the first tensor as argument.

        Parameters
        ----------
        other: tensor or scalar
            The value(s) to which to compare equality

        Returns
        -------
        result: ht.DNDarray
            DNDarray holding 1 for all elements in which values of self are equal to values of other,
            0 for all other elements

        Examples:
        ---------
        >>> import heat as ht
        >>> T1 = ht.float32([[1, 2],[3, 4]])
        >>> T1.__ne__(3.0)
        tensor([[1, 1],
                [0, 1]])

        >>> T2 = ht.float32([[2, 2], [2, 2]])
        >>> T1.__ne__(T2)
        tensor([[1, 0],
                [1, 1]])
        """
        return relational.ne(self, other)

    def nonzero(self):
        """
        Return the indices of the elements that are non-zero. (using torch.nonzero)

        Returns a tuple of arrays, one for each dimension of a, containing the indices of the non-zero elements in that dimension.
        The values in a are always tested and returned in row-major, C-style order. The corresponding non-zero values can be obtained with: a[nonzero(a)].

        Parameters
        ----------
        self: ht.DNDarray

        Returns
        -------
        result: ht.DNDarray
            Indices of elements that are non-zero.
            If 'a' is split then the result is split in the 0th dimension. However, this DNDarray can be UNBALANCED as it contains the indices of the
            non-zero elements on each node.

        Examples
        --------
        >>> x = ht.array([[3, 0, 0], [0, 4, 1], [0, 6, 0]], split=0)
        [0/2] tensor([[3, 0, 0]])
        [1/2] tensor([[0, 4, 1]])
        [2/2] tensor([[0, 6, 0]])
        >>> ht.nonzero(x)
        [0/2] tensor([[0, 0]])
        [1/2] tensor([[1, 1],
        [1/2]         [1, 2]])
        [2/2] tensor([[2, 1]])

        >>> a = ht.array([[1, 2, 3], [4, 5, 6], [7, 8, 9]], split=0)
        [0/1] tensor([[1, 2, 3],
        [0/1]         [4, 5, 6]])
        [1/1] tensor([[7, 8, 9]])
        >>> a > 3
        [0/1] tensor([[0, 0, 0],
        [0/1]         [1, 1, 1]], dtype=torch.uint8)
        [1/1] tensor([[1, 1, 1]], dtype=torch.uint8)
        >>> ht.nonzero(a > 3)
        [0/1] tensor([[1, 0],
        [0/1]         [1, 1],
        [0/1]         [1, 2]])
        [1/1] tensor([[2, 0],
        [1/1]         [2, 1],
        [1/1]         [2, 2]])
        >>> a[ht.nonzero(a > 3)]
        [0/1] tensor([[4, 5, 6]])
        [1/1] tensor([[7, 8, 9]])
        """
        return indexing.nonzero(self)

    def numpy(self):
        """
        Convert heat tensor to numpy tensor. If the tensor is distributed it will be merged beforehand. If the tensor 
        resides on the GPU, it will be copied to the CPU first.


        Examples
        --------
        >>> import heat as ht 
        
        T1 = ht.random.randn((10,8))
        T1.numpy()
        """
        dist =  manipulations.resplit(self, axis = None)
        return dist._DNDarray__array.cpu().numpy()

    def __pow__(self, other):
        """
        Element-wise exponential function with values from second operand (scalar or tensor)
        Takes the second operand (scalar or tensor) whose values are the exponent to be applied to the first
        tensor as argument.

        Parameters
        ----------
        other: tensor or scalar
           The value(s) in the exponent (element-wise)

        Returns
        -------
        result: ht.DNDarray
           A tensor containing the results of element-wise exponential operation.

        Examples:
        ---------
        >>> import heat as ht

        >>> T1 = ht.float32([[1, 2], [3, 4]])
        >>> T1.__pow__(3.0)
        tensor([[1., 8.],
                [27., 64.]])

        >>> T2 = ht.float32([[3, 3], [2, 2]])
        >>> T1.__pow__(T2)
        tensor([[1., 8.],
                [9., 16.]])
        """
        return arithmetics.pow(self, other)

    def prod(self, axis=None, out=None, keepdim=None):
        """
        Return the product of array elements over a given axis.

        Parameters
        ----------
        axis : None or int or tuple of ints, optional
            Axis or axes along which a product is performed. The default, axis=None, will calculate the product of all
            the elements in the input array. If axis is negative it counts from the last to the first axis.

            If axis is a tuple of ints, a product is performed on all of the axes specified in the tuple instead of a
            single axis or all the axes as before.
        out : ndarray, optional
            Alternative output tensor in which to place the result. It must have the same shape as the expected output,
            but the type of the output values will be cast if necessary.
        keepdims : bool, optional
            If this is set to True, the axes which are reduced are left in the result as dimensions with size one. With
            this option, the result will broadcast correctly against the input array.

        Returns
        -------
        product_along_axis : ht.DNDarray
            An array shaped as a but with the specified axis removed. Returns a reference to out if specified.

        Examples
        --------
        >>> import heat as ht
        >>> ht.array([1.,2.]).prod()
        ht.tensor([2.0])

        >>> ht.tensor([
            [1.,2.],
            [3.,4.]
        ]).prod()
        ht.tensor([24.0])

        >>> ht.array([
            [1.,2.],
            [3.,4.]
        ]).prod(axis=1)
        ht.tensor([  2.,  12.])
        """
        return arithmetics.prod(self, axis, out, keepdim)

    def __repr__(self, *args):
        # TODO: document me
        # TODO: generate none-PyTorch repr
        return self.__array.__repr__(*args)


    def resplit_(self, axis=None):
        """
        In-place redistribution of the content of the tensor. Allows to "unsplit" (i.e. gather) all values from all
        nodes as well as the definition of new axis along which the tensor is split without changes to the values.

        WARNING: this operation might involve a significant communication overhead. Use it sparingly and preferably for
        small tensors.

        Parameters
        ----------
        axis : int
            The new split axis, None denotes gathering, an int will set the new split axis

        Returns
        -------
        resplit: ht.DNDarray
            The redistributed tensor

        Examples
        --------
        a = ht.zeros((4, 5,), split=0)
        a.lshape
        (0/2) >>> (2, 5)
        (1/2) >>> (2, 5)
        a.resplit(None)
        a.split
        >>> None
        a.lshape
        (0/2) >>> (4, 5)
        (1/2) >>> (4, 5)

        a = ht.zeros((4, 5,), split=0)
        a.lshape
        (0/2) >>> (2, 5)
        (1/2) >>> (2, 5)
        a.resplit(1)
        a.split
        >>> 1
        a.lshape
        (0/2) >>> (4, 3)
        (1/2) >>> (4, 2)
        """
        # sanitize the axis to check whether it is in range
        axis = sanitize_axis(self.shape, axis)

        # early out for unchanged content
        if axis == self.split:
            return self

        # unsplit the tensor
        if axis is None:
            gathered = torch.empty(self.shape, dtype=self.dtype.torch_type())

            recv_counts, recv_displs, _ = self.comm.counts_displs_shape(self.shape, self.split)
            self.comm.Allgatherv(self.__array, (gathered, recv_counts, recv_displs,), recv_axis=self.split)

            self.__array = gathered
            self.__split = None

        # tensor needs be split/sliced locally
        elif self.split is None:
            _, _, slices = self.comm.chunk(self.shape, axis)
            temp = self.__array[slices]
            self.__array = torch.empty((1,))
            # necessary to clear storage of local __array
            self.__array= temp.clone().detach()
            self.__split = axis

        # entirely new split axis, need to redistribute
        else:
            _, output_shape, _ = self.comm.chunk(self.shape, axis)
            redistributed = torch.empty(output_shape, dtype=self.dtype.torch_type())

            send_counts, send_displs, _ = self.comm.counts_displs_shape(self.lshape, axis)
            recv_counts, recv_displs, _ = self.comm.counts_displs_shape(self.shape, self.split)
            self.comm.Alltoallv(
                (self.__array, send_counts, send_displs,),
                (redistributed, recv_counts, recv_displs,),
                send_axis=axis, recv_axis=self.split
            )

            self.__array = redistributed
            self.__split = axis

        return self

    def __rfloordiv__(self, other):
        """
        Element-wise floor division (i.e. result is rounded int (floor))
        of the not-heat-typed parameter by another tensor. Takes the first operand (scalar or tensor) by which to divide
        as argument.

        Parameters
        ----------
        other: scalar or unknown data-type
            this will be divided by the self-tensor

        Return
        ------
        result: ht.tensor
            A tensor containing the results of element-wise floor division (integer values) of t1 by t2.

        Examples:
        ---------
        >>> import heat as ht
        >>> T = ht.float32([[1.7, 2.0], [1.9, 4.2]])
        >>> 5 // T
        tensor([[2., 2.],
                [2., 1.]])
        """
        return arithmetics.floordiv(other, self)

    def __rmod__(self, other):
        """
        Element-wise division remainder of values of other by values of operand self (i.e. other % self),
        not commutative.
        Takes the two operands (scalar or tensor) whose elements are to be divided (operand 2 by operand 1)
        as arguments.

        Parameters
        ----------
        other: scalar or unknown data-type
            The second operand which values will be divided by self.

        Returns
        -------
        result: ht.tensor
            A tensor containing the remainder of the element-wise division of other by self.

        Examples:
        ---------
        >>> import heat as ht
        >>> T = ht.int32([1, 3])
        >>> 2 % T
        tensor([0, 2], dtype=torch.int32)

        """
        return arithmetics.mod(other, self)

    def __rpow__(self, other):
        """
        Element-wise exponential function of second operand (not-heat-typed) with values from first operand (tensor).
        Takes the first operand (tensor) whose values are the exponent to be applied to the second
        scalar or unknown data-type as argument.

        Parameters
        ----------
        other: scalar or unknown data-type
           The value(s) in the base (element-wise)

        Returns
        -------
        result: ht.NDNarray
           A tensor containing the results of element-wise exponential operation.

        Examples:
        ---------
        >>> import heat as ht

        >>> T = ht.float32([[1, 2], [3, 4]])
        >>> 3 ** T
        tensor([[ 3., 9.],
                [27., 81.]])
        """
        return arithmetics.pow(other, self)

    def __rsub__(self, other):
        """
        Element-wise subtraction of another tensor or a scalar from the tensor.
        Takes the first operand (tensor) whose elements are to be subtracted from the second argument
        (scalar or unknown data-type).

        Parameters
        ----------
        other: scalar or unknown data-type
            The value(s) from which the self-tensor will be element wise subtracted.

        Returns
        -------
        result: ht.DNDarray
            A tensor containing the results of element-wise subtraction.

        Examples:
        ---------
        >>> import heat as ht
        >>> T = ht.float32([[1, 2], [3, 4]])
        >>> 5 - T
        tensor([[4., 3.],
                [2., 1.]])
        """
        return arithmetics.sub(other, self)

    def __rtruediv__(self, other):
        """
        Element-wise true division (i.e. result is floating point value rather than rounded int (floor))
        of the not-heat-type parameter by another tensor. Takes the first tensor by which it divides the second
        not-heat-typed-parameter.

        Parameters
        ----------
        other: scalar or unknown data-type
            this will be divided by the self-tensor

        Returns
        -------
        result: ht.DNDarray
           A tensor containing the results of element-wise division.

        Examples:
        ---------
        >>> import heat as ht
        >>> T = ht.float32([2,3])
        >>> 2 / T
        tensor([1.0000, 0.6667])
        """
        return arithmetics.div(other, self)

    def save(self, path, *args, **kwargs):
        """
        Save the tensor's data to disk. Attempts to auto-detect the file format by determining the extension.

        Parameters
        ----------
        self : ht.DNDarray
            The tensor holding the data to be stored
        path : str
            Path to the file to be stored.
        args/kwargs : list/dict
            additional options passed to the particular functions.

        Raises
        -------
        ValueError
            If the file extension is not understood or known.

        Examples
        --------
        >>> a = ht.arange(100, split=0)
        >>> a.save('data.h5', 'DATA', mode='a')
        >>> a.save('data.nc', 'DATA', mode='w')
        """
        return io.save(self, path, *args, **kwargs)

    if io.supports_hdf5():
        def save_hdf5(self, path, dataset, mode='w', **kwargs):
            """
            Saves data to an HDF5 file. Attempts to utilize parallel I/O if possible.

            Parameters
            ----------
            path : str
                Path to the HDF5 file to be written.
            dataset : str
                Name of the dataset the data is saved to.
            mode : str, one of 'w', 'a', 'r+'
                File access mode
            kwargs : dict
                additional arguments passed to the created dataset.

            Raises
            -------
            TypeError
                If any of the input parameters are not of correct type.
            ValueError
                If the access mode is not understood.

            Examples
            --------
            >>> ht.arange(100, split=0).save_hdf5('data.h5', dataset='DATA')
            """
            return io.save_hdf5(self, path, dataset, mode, **kwargs)

    if io.supports_netcdf():
        def save_netcdf(self, path, variable, mode='w', **kwargs):
            """
            Saves data to a netCDF4 file. Attempts to utilize parallel I/O if possible.

            Parameters
            ----------
            path : str
                Path to the netCDF4 file to be written.
            variable : str
                Name of the variable the data is saved to.
            mode : str, one of 'w', 'a', 'r+'
                File access mode
            kwargs : dict
                additional arguments passed to the created dataset.

            Raises
            -------
            TypeError
                If any of the input parameters are not of correct type.
            ValueError
                If the access mode is not understood.

            Examples
            --------
            >>> ht.arange(100, split=0).save_netcdf('data.nc', dataset='DATA')
            """
            return io.save_netcdf(self, path, variable, mode, **kwargs)

    def __setitem__(self, key, value):
        """
        Global item setter

        Parameters
        ----------
        key : int, tuple, list, slice
            index/indices to be set
        value: np.scalar, tensor, torch.Tensor
            value to be set to the specified positions in the ht.DNDarray (self)

        Returns
        -------
        Nothing
            The specified element/s (key) of self is set with the value

        Examples
        --------
        (2 processes)
        >>> a = ht.zeros((4,5), split=0)
        (1/2) >>> tensor([[0., 0., 0., 0., 0.],
                          [0., 0., 0., 0., 0.]])
        (2/2) >>> tensor([[0., 0., 0., 0., 0.],
                          [0., 0., 0., 0., 0.]])
        >>> a[1:4, 1] = 1
        >>> a
        (1/2) >>> tensor([[0., 0., 0., 0., 0.],
                          [0., 1., 0., 0., 0.]])
        (2/2) >>> tensor([[0., 1., 0., 0., 0.],
                          [0., 1., 0., 0., 0.]])
        """
        if isinstance(key, DNDarray) and key.gshape[-1] != len(self.gshape):
            key = tuple(x.item() for x in key)
        if not self.is_distributed():
            if isinstance(key, DNDarray) and key.gshape[-1] == len(self.gshape):
                # this is for a list of values
                for i in range(key.gshape[0]):
                    self.__setter((key[i, 0].item(), key[i, 1].item()), value)
            else:
                self.__setter(key, value)
        else:
            _, _, chunk_slice = self.comm.chunk(self.shape, self.split)
            chunk_start = chunk_slice[self.split].start
            chunk_end = chunk_slice[self.split].stop

            if isinstance(key, int):
                if key < 0:
                    key += self.numdims
                if self.split == 0:
                    if key in range(chunk_start, chunk_end):
                        self.__setter(key - chunk_start, value)
                if self.split > 0:
                    if self[key].split is not None and isinstance(value, DNDarray) and value.split is None:
                        value = factories.array(value, split=self[key].split)
                    self.__setter(key, value)
            elif isinstance(key, (tuple, list, torch.Tensor)):
                if isinstance(key[self.split], slice):
                    key = list(key)
                    overlap = list(set(range(key[self.split].start if key[self.split].start is not None else 0,
                                             key[self.split].stop if key[self.split].stop is not None else self.gshape[self.split],
                                             key[self.split].step if key[self.split].step is not None else 1))
                                   & set(range(chunk_start, chunk_end)))
                    if overlap:
                        overlap.sort()
                        hold = [x - chunk_start for x in overlap]
                        key[self.split] = slice(min(hold), max(hold) + 1, key[self.split].step)
                        try:
                            self.__setter(tuple(key), value[overlap])
                        except TypeError as te:
                            if str(te) != "'int' object is not subscriptable":
                                raise TypeError(te)
                            self.__setter(tuple(key), value)
                        except IndexError:
                            self.__setter(tuple(key), value)

                elif key[self.split] in range(chunk_start, chunk_end):
                    key = list(key)
                    key[self.split] = key[self.split] - chunk_start
                    self.__setter(tuple(key), value)

                elif key[self.split] < 0:
                    key = list(key)
                    if self.gshape[self.split] + key[self.split] in range(chunk_start, chunk_end):
                        key[self.split] = key[self.split] + chunk_end - chunk_start
                        self.__setter(tuple(key), value)

            elif isinstance(key, slice) and self.split == 0:
                overlap = list(set(range(key.start, key.stop)) & set(range(chunk_start, chunk_end)))
                if overlap:
                    overlap.sort()
                    hold = [x - chunk_start for x in overlap]
                    key = slice(min(hold), max(hold) + 1, key.step)
                    self.__setter(key, value)

            elif isinstance(key, DNDarray) and key.gshape[-1] == len(self.gshape):
                # this is the case with a list of indices to set
                key = key.copy()
                key.lloc[..., self.split] -= chunk_start
                key_new = [key._DNDarray__array[..., i] for i in range(len(self.gshape))]
                self.__setter(tuple(key_new), value)
            else:
                self.__setter(key, value)

    def __setter(self, key, value):
        if np.isscalar(value):
            self.__array.__setitem__(key, value)
        elif isinstance(value, DNDarray):
            self.__array.__setitem__(key, value.__array)
        elif isinstance(value, torch.Tensor):
            self.__array.__setitem__(key, value.data)
        elif isinstance(value, (list, tuple)):
            value = torch.Tensor(value)
            self.__array.__setitem__(key, value.data)
        elif isinstance(value, np.ndarray):
            value = torch.from_numpy(value)
            self.__array.__setitem__(key, value.data)
        else:
            raise NotImplementedError('Not implemented for {}'.format(value.__class__.__name__))

    def sin(self, out=None):
        """
        Return the trigonometric sine, element-wise.

        Parameters
        ----------
        out : ht.DNDarray or None, optional
            A location in which to store the results. If provided, it must have a broadcastable shape. If not provided
            or set to None, a fresh tensor is allocated.

        Returns
        -------
        sine : ht.DNDarray
            A tensor of the same shape as x, containing the trigonometric sine of each element in this tensor.
            Negative input elements are returned as nan. If out was provided, square_roots is a reference to it.

        Examples
        --------
        >>> ht.arange(-6, 7, 2).sin()
        tensor([ 0.2794,  0.7568, -0.9093,  0.0000,  0.9093, -0.7568, -0.2794])
        """
        return trigonometrics.sin(self, out)

    def sinh(self, out=None):
        """
        Return the hyperbolic sine, element-wise.

        Parameters
        ----------
        x : ht.DNDarray
            The value for which to compute the hyperbolic sine.
        out : ht.DNDarray or None, optional
            A location in which to store the results. If provided, it must have a broadcastable shape. If not provided
            or set to None, a fresh tensor is allocated.

        Returns
        -------
        hyperbolic sine : ht.DNDarray
            A tensor of the same shape as x, containing the trigonometric sine of each element in this tensor.
            Negative input elements are returned as nan. If out was provided, square_roots is a reference to it.

        Examples
        --------
        >>> ht.sinh(ht.arange(-6, 7, 2))
        tensor([[-201.7132,  -27.2899,   -3.6269,    0.0000,    3.6269,   27.2899,  201.7132])
        """
        return trigonometrics.sinh(self, out)

    def sqrt(self, out=None):
        """
        Return the non-negative square-root of the tensor element-wise.

        Parameters
        ----------
        out : ht.DNDarray or None, optional
            A location in which to store the results. If provided, it must have a broadcastable shape. If not provided
            or set to None, a fresh tensor is allocated.

        Returns
        -------
        square_roots : ht.DNDarray
            A tensor of the same shape as x, containing the positive square-root of each element in this tensor.
            Negative input elements are returned as nan. If out was provided, square_roots is a reference to it.

        Examples
        --------
        >>> ht.arange(5).sqrt()
        tensor([0.0000, 1.0000, 1.4142, 1.7321, 2.0000])
        >>> ht.arange(-5, 0).sqrt()
        tensor([nan, nan, nan, nan, nan])
        """
        return exponential.sqrt(self, out)

    def squeeze(self, axis=None):
        """
        Remove single-dimensional entries from the shape of a tensor.

        Parameters:
        -----------
        x : ht.tensor
            Input data.

        axis : None or int or tuple of ints, optional
               Selects a subset of the single-dimensional entries in the shape.
               If axis is None, all single-dimensional entries will be removed from the shape.
               If an axis is selected with shape entry greater than one, a ValueError is raised.



        Returns:
        --------
        squeezed : ht.tensor
                   The input tensor, but with all or a subset of the dimensions of length 1 removed.


        Examples:
        >>> import heat as ht
        >>> import torch
        >>> torch.manual_seed(1)
        <torch._C.Generator object at 0x115704ad0>
        >>> a = ht.random.randn(1,3,1,5)
        >>> a
        tensor([[[[ 0.2673, -0.4212, -0.5107, -1.5727, -0.1232]],

                [[ 3.5870, -1.8313,  1.5987, -1.2770,  0.3255]],

                [[-0.4791,  1.3790,  2.5286,  0.4107, -0.9880]]]])
        >>> a.shape
        (1, 3, 1, 5)
        >>> a.squeeze().shape
        (3, 5)
        >>> a.squeeze
        tensor([[ 0.2673, -0.4212, -0.5107, -1.5727, -0.1232],
                [ 3.5870, -1.8313,  1.5987, -1.2770,  0.3255],
                [-0.4791,  1.3790,  2.5286,  0.4107, -0.9880]])
        >>> a.squeeze(axis=0).shape
        (3, 1, 5)
        >>> a.squeeze(axis=-2).shape
        (1, 3, 5)
        >>> a.squeeze(axis=1).shape
        Traceback (most recent call last):
        ...
        ValueError: Dimension along axis 1 is not 1 for shape (1, 3, 1, 5)
        """
        return manipulations.squeeze(self, axis)

    def std(self, axis=None, bessel=True):
        """
        Calculates and returns the standard deviation of a tensor with the bessel correction
        If a axis is given, the variance will be taken in that direction.

        Parameters
        ----------
        x : ht.DNDarray
            Values for which the std is calculated for
        axis : None, Int
            axis which the mean is taken in.
            Default: None -> std of all data calculated
            NOTE -> if multidemensional var is implemented in pytorch, this can be an iterable. Only thing which muse be changed is the raise
        bessel : Bool
            Default: True
            use the bessel correction when calculating the varaince/std
            toggle between unbiased and biased calculation of the std

        Examples
        --------
        >>> a = ht.random.randn(1,3)
        >>> a
        tensor([[ 0.3421,  0.5736, -2.2377]])
        >>> ht.std(a)
        tensor(1.5606)
        >>> a = ht.random.randn(4,4)
        >>> a
        tensor([[-1.0206,  0.3229,  1.1800,  1.5471],
                [ 0.2732, -0.0965, -0.1087, -1.3805],
                [ 0.2647,  0.5998, -0.1635, -0.0848],
                [ 0.0343,  0.1618, -0.8064, -0.1031]])
        >>> ht.std(a, 0)
        tensor([0.6157, 0.2918, 0.8324, 1.1996])
        >>> ht.std(a, 1)
        tensor([1.1405, 0.7236, 0.3506, 0.4324])
        >>> ht.std(a, 1, bessel=False)
        tensor([0.9877, 0.6267, 0.3037, 0.3745])

        Returns
        -------
        ht.DNDarray containing the std/s, if split, then split in the same direction as x.
        """
        return statistics.std(self, axis, bessel=bessel)

    def __str__(self, *args):
        # TODO: document me
        # TODO: generate none-PyTorch str
        return self.__array.__str__(*args)

    def __sub__(self, other):
        """
        Element-wise subtraction of another tensor or a scalar from the tensor.
        Takes the second operand (scalar or tensor) whose elements are to be subtracted  as argument.

        Parameters
        ----------
        other: tensor or scalar
            The value(s) to be subtracted element-wise from the tensor

        Returns
        -------
        result: ht.DNDarray
            A tensor containing the results of element-wise subtraction.

        Examples:
        ---------
        >>> import heat as ht
        >>> T1 = ht.float32([[1, 2], [3, 4]])
        >>> T1.__sub__(2.0)
        tensor([[ 1.,  0.],
                [-1., -2.]])

        >>> T2 = ht.float32([[2, 2], [2, 2]])
        >>> T1.__sub__(T2)
        tensor([[-1., 0.],
                [1., 2.]])
        """
        return arithmetics.sub(self, other)

    def sum(self, axis=None, out=None, keepdim=None):
        """
        Sum of array elements over a given axis.

        Parameters
        ----------
        axis : None or int or tuple of ints, optional
            Axis along which a sum is performed. The default, axis=None, will sum
            all of the elements of the input array. If axis is negative it counts
            from the last to the first axis.

            If axis is a tuple of ints, a sum is performed on all of the axes specified
            in the tuple instead of a single axis or all the axes as before.

         Returns
         -------
         sum_along_axis : ht.DNDarray
             An array with the same shape as self.__array except for the specified axis which
             becomes one, e.g. a.shape = (1,2,3) => ht.ones((1,2,3)).sum(axis=1).shape = (1,1,3)

        Examples
        --------
        >>> ht.ones(2).sum()
        tensor([2.])

        >>> ht.ones((3,3)).sum()
        tensor([9.])

        >>> ht.ones((3,3)).astype(ht.int).sum()
        tensor([9])

        >>> ht.ones((3,2,1)).sum(axis=-3)
        tensor([[[3.],
                 [3.]]])
        """
        return arithmetics.sum(self, axis=axis, out=out, keepdim=keepdim)

    def tan(self, out=None):
        """
        Compute tangent element-wise.

        Equivalent to ht.sin(x) / ht.cos(x) element-wise.

        Parameters
        ----------
        x : ht.DNDarray
            The value for which to compute the trigonometric tangent.
        out : ht.DNDarray or None, optional
            A location in which to store the results. If provided, it must have a broadcastable shape. If not provided
            or set to None, a fresh tensor is allocated.

        Returns
        -------
        tangent : ht.DNDarray
            A tensor of the same shape as x, containing the trigonometric tangent of each element in this tensor.

        Examples
        --------
        >>> ht.arange(-6, 7, 2).tan()
        tensor([ 0.29100619, -1.15782128,  2.18503986,  0., -2.18503986, 1.15782128, -0.29100619])
        """
        return trigonometrics.tan(self, out)

    def tanh(self, out=None):
        """
        Return the hyperbolic tangent, element-wise.

        Returns
        -------
        hyperbolic tangent : ht.DNDarray
            A tensor of the same shape as x, containing the hyperbolic tangent of each element in this tensor.

        Examples
        --------
        >>> ht.tanh(ht.arange(-6, 7, 2))
        tensor([-1.0000, -0.9993, -0.9640,  0.0000,  0.9640,  0.9993,  1.0000])
        """
        return trigonometrics.tanh(self, out)

    def transpose(self, axes=None):
        """
        Permute the dimensions of an array.

        Parameters
        ----------
        axes : None or list of ints, optional
            By default, reverse the dimensions, otherwise permute the axes according to the values given.

        Returns
        -------
        p : ht.DNDarray
            a with its axes permuted.

        Examples
        --------
        >>> a = ht.array([[1, 2], [3, 4]])
        >>> a
        tensor([[1, 2],
                [3, 4]])
        >>> a.transpose()
        tensor([[1, 3],
                [2, 4]])
        >>> a.transpose((1, 0))
        tensor([[1, 3],
                [2, 4]])
        >>> a.transpose(1, 0)
        tensor([[1, 3],
                [2, 4]])

        >>> x = ht.ones((1, 2, 3))
        >>> ht.transpose(x, (1, 0, 2)).shape
        (2, 1, 3)
        """
        return linalg.transpose(self, axes)

    def tril(self, k=0):
        """
        Returns the lower triangular part of the tensor, the other elements of the result tensor are set to 0.

        The lower triangular part of the tensor is defined as the elements on and below the diagonal.

        The argument k controls which diagonal to consider. If k=0, all elements on and below the main diagonal are
        retained. A positive value includes just as many diagonals above the main diagonal, and similarly a negative
        value excludes just as many diagonals below the main diagonal.

        Parameters
        ----------
        k : int, optional
            Diagonal above which to zero elements. k=0 (default) is the main diagonal, k<0 is below and k>0 is above.

        Returns
        -------
        lower_triangle : ht.DNDarray
            Lower triangle of the input tensor.
        """
        return linalg.tril(self, k)

    def triu(self, k=0):
        """
        Returns the upper triangular part of the tensor, the other elements of the result tensor are set to 0.

        The upper triangular part of the tensor is defined as the elements on and below the diagonal.

        The argument k controls which diagonal to consider. If k=0, all elements on and below the main diagonal are
        retained. A positive value includes just as many diagonals above the main diagonal, and similarly a negative
        value excludes just as many diagonals below the main diagonal.

        Parameters
        ----------
        k : int, optional
            Diagonal above which to zero elements. k=0 (default) is the main diagonal, k<0 is below and k>0 is above.

        Returns
        -------
        upper_triangle : ht.DNDarray
            Upper triangle of the input tensor.
        """
        return linalg.triu(self, k)

    def __truediv__(self, other):
        """
        Element-wise true division (i.e. result is floating point value rather than rounded int (floor))
        of the tensor by another tensor or scalar. Takes the second operand (scalar or tensor) by which to divide
        as argument.

        Parameters
        ----------
        other: tensor or scalar
           The value(s) by which to divide the tensor (element-wise)

        Returns
        -------
        result: ht.DNDarray
           A tensor containing the results of element-wise division.

        Examples:
        ---------
        >>> import heat as ht
        >>> ht.div(2.0, 2.0)
        tensor([1.])
        >>> T1 = ht.float32([[1, 2],[3, 4]])
        >>> T2 = ht.float32([[2, 2], [2, 2]])
        >>> T1 / T2
        tensor([[0.5000, 1.0000],
                [1.5000, 2.0000]])
        >>> s = 2.0
        >>> ht.div(T1, s)
        tensor([[0.5000, 1.0000],
                [1.5, 2.0000]])
        """
        return arithmetics.div(self, other)

    def unique(self, sorted=False, return_inverse=False, axis=None):
        """
        Finds and returns the unique elements of the tensor.

        Works most effective if axis != self.split.

        Parameters
        ----------
        sorted : bool
            Whether the found elements should be sorted before returning as output.
        return_inverse:
            Whether to also return the indices for where elements in the original input ended up in the returned
            unique list.
        axis : int
            Axis along which unique elements should be found. Default to None, which will return a one dimensional list of
            unique values.

        Returns
        -------
        res : ht.DNDarray
            Output array. The unique elements. Elements are distributed the same way as the input tensor.
        inverse_indices : torch.tensor (optional)
            If return_inverse is True, this tensor will hold the list of inverse indices

        Examples
        --------
        >>> x = ht.array([[3, 2], [1, 3]])
        >>> x.unique(x, sorted=True)
        array([1, 2, 3])

        >>> x.unique(x, sorted=True, axis=0)
        array([[1, 3],
               [2, 3]])

        >>> x.unique(x, sorted=True, axis=1)
        array([[2, 3],
               [3, 1]])
        """
        return manipulations.unique(self, sorted, return_inverse, axis)

    def var(self, axis=None, bessel=True):
        """
        Calculates and returns the variance of a tensor.
        If a axis is given, the variance will be taken in that direction.

        Parameters
        ----------
        x : ht.DNDarray
            Values for which the variance is calculated for
        axis : None, Int
            axis which the variance is taken in.
            Default: None -> var of all data calculated
            NOTE -> if multidemensional var is implemented in pytorch, this can be an iterable. Only thing which muse be changed is the raise
        bessel : Bool
            Default: True
            use the bessel correction when calculating the varaince/std
            toggle between unbiased and biased calculation of the std

        Examples
        --------
        >>> a = ht.random.randn(1,3)
        >>> a
        tensor([[-1.9755,  0.3522,  0.4751]])
        >>> ht.var(a)
        tensor(1.9065)

        >>> a = ht.random.randn(4,4)
        >>> a
        tensor([[-0.8665, -2.6848, -0.0215, -1.7363],
                [ 0.5886,  0.5712,  0.4582,  0.5323],
                [ 1.9754,  1.2958,  0.5957,  0.0418],
                [ 0.8196, -1.2911, -0.2026,  0.6212]])
        >>> ht.var(a, 1)
        tensor([1.3092, 0.0034, 0.7061, 0.9217])
        >>> ht.var(a, 0)
        tensor([1.3624, 3.2563, 0.1447, 1.2042])
        >>> ht.var(a, 0, bessel=True)
        tensor([1.3624, 3.2563, 0.1447, 1.2042])
        >>> ht.var(a, 0, bessel=False)
        tensor([1.0218, 2.4422, 0.1085, 0.9032])

        Returns
        -------
        ht.DNDarray containing the var/s, if split, then split in the same direction as x.
        """
        return statistics.var(self, axis, bessel=bessel)

    """
    This ensures that commutative arithmetic operations work no matter on which side the heat-tensor is placed.

    Examples
    --------
    >>> import heat as ht
    >>> T = ht.float32([[1., 2.], [3., 4.,]])
    >>> T + 1
    tensor([[2., 3.],
            [4., 5.]])
    >>> 1 + T
    tensor([[2., 3.],
        [4., 5.]])
    """
    __radd__ = __add__
    __rmul__ = __mul__<|MERGE_RESOLUTION|>--- conflicted
+++ resolved
@@ -1405,38 +1405,21 @@
                         overlap.sort()
                         hold = [x - chunk_start for x in overlap]
                         key[self.split] = slice(min(hold), max(hold) + 1, key[self.split].step)
-<<<<<<< HEAD
-                        arr = self.__array[list(key)]
-                        gout = list(arr.shape)
-=======
                         arr = self.__array[tuple(key) if not list_flag else key]
                         gout[:len(arr.shape)] = list(arr.shape)
->>>>>>> 3a71b350
 
                 # if the given axes are not splits (must be ints for python)
                 # this means the whole slice is on one node
                 elif key[self.split] in range(chunk_start, chunk_end):
                     key = list(key)
                     key[self.split] = key[self.split] - chunk_start
-<<<<<<< HEAD
-                    arr = self.__array[key]
-                    gout = list(arr.shape)
-                elif key[self.split] < 0 and self.gshape[self.split] + key[self.split] in range(chunk_start, chunk_end):
-                    key = list(key)
-                    key[self.split] = key[self.split] + chunk_end - chunk_start
-                    arr = self.__array[key]
-                    gout = list(arr.shape)
-=======
                     arr = self.__array[tuple(key) if not list_flag else key]
-                    # gout = list(arr.shape) if arr.nelement() != 0 else [0] * len(self.gshape)
                     gout[:len(arr.shape)] = list(arr.shape)
                 elif key[self.split] < 0 and self.gshape[self.split] + key[self.split] in range(chunk_start, chunk_end):
                     key = list(key)
                     key[self.split] = key[self.split] + chunk_end - chunk_start
                     arr = self.__array[tuple(key) if not list_flag else key]
                     gout[:len(arr.shape)] = list(arr.shape)
-                    # gout = list(arr.shape) if arr.nelement() != 0 else [0] * len(self.gshape)
->>>>>>> 3a71b350
                 else:
                     warnings.warn("This process (rank: {}) is without data after slicing, running the .balance_() function is recommended".format(
                         self.comm.rank), ResourceWarning)
@@ -1476,14 +1459,8 @@
                 # it will return a 1D DNDarray of the elements on each node which are in the key (will be split in the 0th dimension
                 key.lloc[..., self.split] -= chunk_start
                 key_new = [key._DNDarray__array[..., i] for i in range(len(self.gshape))]
-<<<<<<< HEAD
-                arr = self.__array[key_new]
-                gout = list(arr.shape)
-=======
                 arr = self.__array[tuple(key_new)]
-                # gout = list(arr.shape) if arr.nelement() != 0 else [0] * len(self.gshape)
                 gout[:len(arr.shape)] = list(arr.shape)
->>>>>>> 3a71b350
                 new_split = 0
 
             else:  # handle other cases not accounted for (one is a slice is given and the split != 0)
@@ -2634,10 +2611,7 @@
 
         Examples:
         >>> import heat as ht
-        >>> import torch
-        >>> torch.manual_seed(1)
-        <torch._C.Generator object at 0x115704ad0>
-        >>> a = ht.random.randn(1,3,1,5)
+        >>> a = ht.random.randn(1, 3, 1, 5)
         >>> a
         tensor([[[[ 0.2673, -0.4212, -0.5107, -1.5727, -0.1232]],
 
