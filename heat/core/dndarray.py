"""Provides HeAT's core data structure, the DNDarray, a distributed n-dimensional array"""
from __future__ import annotations

import math
import numpy as np
import torch
import warnings

from inspect import stack
from mpi4py import MPI
from pathlib import Path
from typing import List, Union, Tuple, TypeVar, Optional

warnings.simplefilter("always", ResourceWarning)

# NOTE: heat module imports need to be placed at the very end of the file to avoid cyclic dependencies
__all__ = ["DNDarray"]

Communication = TypeVar("Communication")


class LocalIndex:
    """
    Indexing class for local operations (primarily for :func:`lloc` function)
    For docs on ``__getitem__`` and ``__setitem__`` see :func:`lloc`
    """

    def __init__(self, obj):
        self.obj = obj

    def __getitem__(self, key):
        return self.obj[key]

    def __setitem__(self, key, value):
        self.obj[key] = value


class DNDarray:
    """
    Distributed N-Dimensional array. The core element of HeAT. It is composed of
    PyTorch tensors local to each process.

    Parameters
    ----------
    array : torch.Tensor
        Local array elements
    gshape : Tuple[int,...]
        The global shape of the array
    dtype : datatype
        The datatype of the array
    split : int or None
        The axis on which the array is divided between processes
    device : Device
        The device on which the local arrays are using (cpu or gpu)
    comm : Communication
        The communications object for sending and receiving data
    balanced: bool or None
        Describes whether the data are evenly distributed across processes.
        If this information is not available (``self.balanced is None``), it
        can be gathered via the :func:`is_distributed()` method (requires communication).
    """

    def __init__(
        self,
        array: torch.Tensor,
        gshape: Tuple[int, ...],
        dtype: datatype,
        split: int,
        device: Device,
        comm: Communication,
        balanced: bool,
    ):
        self.__array = array
        self.__gshape = gshape
        self.__dtype = dtype
        self.__split = split
        self.__device = device
        self.__comm = comm
        self.__balanced = balanced
        self.__ishalo = False
        self.__halo_next = None
        self.__halo_prev = None
        self.__lshape_map = None

        # check for inconsistencies between torch and heat devices
        assert str(array.device) == device.torch_device

    @property
    def balanced(self) -> bool:
        """
        Boolean value indicating if the DNDarray is balanced between the MPI processes
        """
        return self.__balanced

    @property
    def comm(self) -> Communication:
        """
        The :class:`~heat.core.communication.Communication` of the ``DNDarray``
        """
        return self.__comm

    @property
    def device(self) -> Device:
        """
        The :class:`~heat.core.devices.Device` of the ``DNDarray``
        """
        return self.__device

    @property
    def dtype(self) -> datatype:
        """
        The :class:`~heat.core.types.datatype` of the ``DNDarray``
        """
        return self.__dtype

    @property
    def gshape(self) -> Tuple:
        """
        Returns the global shape of the ``DNDarray`` across all processes
        """
        return self.__gshape

    @property
    def halo_next(self) -> torch.Tensor:
        """
        Returns the halo of the next process
        """
        return self.__halo_next

    @property
    def halo_prev(self) -> torch.Tensor:
        """
        Returns the halo of the previous process
        """
        return self.__halo_prev

    @property
    def larray(self) -> torch.Tensor:
        """
        Returns the underlying process-local ``torch.Tensor`` of the ``DNDarray``
        """
        return self.__array

    @larray.setter
    def larray(self, array: torch.Tensor):
        """
        Setter for ``self.larray``, the underlying local ``torch.Tensor`` of the ``DNDarray``.

        Parameters
        ----------
        array : torch.Tensor
            The new underlying local ``torch.tensor`` of the ``DNDarray``

        Warning
        -----------
        Please use this function with care, as it might corrupt/invalidate the metadata in the ``DNDarray`` instance.
        """
        # sanitize tensor input
        sanitation.sanitize_in_tensor(array)
        # verify consistency of tensor shape with global DNDarray
        sanitation.sanitize_lshape(self, array)
        # set balanced status
        split = self.split
        if split is not None and array.shape[split] != self.lshape[split]:
            self.__balanced = None
        self.__array = array

    @property
    def nbytes(self) -> int:
        """
        Returns the number of bytes consumed by the global tensor. Equivalent to property gnbytes.

        Note
        ------------
            Does not include memory consumed by non-element attributes of the ``DNDarray`` object.
        """
        return self.__array.element_size() * self.size

    @property
    def ndim(self) -> int:
        """
        Number of dimensions of the ``DNDarray``

        .. deprecated:: 0.5.0
          `numdims` will be removed in HeAT 1.0.0, it is replaced by `ndim` because the latter is numpy API compliant.
        """
        return len(self.__gshape)

    @property
    def size(self) -> int:
        """
        Number of total elements of the ``DNDarray``
        """
        return torch.prod(
            torch.tensor(self.gshape, dtype=torch.int, device=self.device.torch_device)
        ).item()

    @property
    def gnbytes(self) -> int:
        """
        Returns the number of bytes consumed by the global ``DNDarray``

        Note
        -----------
            Does not include memory consumed by non-element attributes of the ``DNDarray`` object.
        """
        return self.nbytes

    @property
    def gnumel(self) -> int:
        """
        Returns the number of total elements of the ``DNDarray``
        """
        return self.size

    @property
    def imag(self) -> DNDarray:
        """
        Return the imaginary part of the ``DNDarray``.
        """
        return complex_math.imag(self)

    @property
    def lnbytes(self) -> int:
        """
        Returns the number of bytes consumed by the local ``torch.Tensor``

        Note
        -------------------
            Does not include memory consumed by non-element attributes of the ``DNDarray`` object.
        """
        return self.__array.element_size() * self.__array.nelement()

    @property
    def lnumel(self) -> int:
        """
        Number of elements of the ``DNDarray`` on each process
        """
        return np.prod(self.__array.shape)

    @property
    def lloc(self) -> Union[DNDarray, None]:
        """
        Local item setter and getter. i.e. this function operates on a local
        level and only on the PyTorch tensors composing the :class:`DNDarray`.
        This function uses the LocalIndex class. As getter, it returns a ``DNDarray``
        with the indices selected at a *local* level

        Parameters
        ----------
        key : int or slice or Tuple[int,...]
            Indices of the desired data.
        value : scalar, optional
            All types compatible with pytorch tensors, if none given then this is a getter function

        Examples
        --------
        >>> a = ht.zeros((4, 5), split=0)
        DNDarray([[0., 0., 0., 0., 0.],
                  [0., 0., 0., 0., 0.],
                  [0., 0., 0., 0., 0.],
                  [0., 0., 0., 0., 0.]], dtype=ht.float32, device=cpu:0, split=0)
        >>> a.lloc[1, 0:4]
        (1/2) tensor([0., 0., 0., 0.])
        (2/2) tensor([0., 0., 0., 0.])
        >>> a.lloc[1, 0:4] = torch.arange(1, 5)
        >>> a
        DNDarray([[0., 0., 0., 0., 0.],
                  [1., 2., 3., 4., 0.],
                  [0., 0., 0., 0., 0.],
                  [1., 2., 3., 4., 0.]], dtype=ht.float32, device=cpu:0, split=0)
        """
        return LocalIndex(self.__array)

    @property
    def lshape(self) -> Tuple[int]:
        """
        Returns the shape of the ``DNDarray`` on each node
        """
        return tuple(self.__array.shape)

    @property
    def lshape_map(self) -> torch.Tensor:
        """
        Returns the lshape map. If it hasn't been previously created then it will be created here.
        """
        return self.create_lshape_map()

    @property
    def real(self) -> DNDarray:
        """
        Return the real part of the ``DNDarray``.
        """
        return complex_math.real(self)

    @property
    def shape(self) -> Tuple[int]:
        """
        Returns the shape of the ``DNDarray`` as a whole
        """
        return self.__gshape

    @property
    def split(self) -> int:
        """
        Returns the axis on which the ``DNDarray`` is split
        """
        return self.__split

    @property
    def stride(self) -> Tuple[int]:
        """
        Returns the steps in each dimension when traversing a ``DNDarray``. torch-like usage: ``self.stride()``
        """
        return self.__array.stride

    @property
    def strides(self) -> Tuple[int]:
        """
        Returns bytes to step in each dimension when traversing a ``DNDarray``. numpy-like usage: ``self.strides()``
        """
        steps = list(self.larray.stride())
        itemsize = self.larray.storage().element_size()
        strides = tuple(step * itemsize for step in steps)
        return strides

    @property
    def T(self):
        """
        Reverse the dimensions of a DNDarray.
        """
        # specialty docs for this version of transpose. The transpose function is in heat/core/linalg/basics
        return linalg.transpose(self, axes=None)

    @property
    def array_with_halos(self) -> Tuple[torch.tensor, torch.tensor]:
        """
        Fetch halos of size ``halo_size`` from neighboring ranks and save them in ``self.halo_next``/``self.halo_prev``
        in case they are not already stored. If ``halo_size`` differs from the size of already stored halos,
        the are overwritten.
        """
        return self.__cat_halo()

    def __prephalo(self, start, end) -> torch.Tensor:
        """
        Extracts the halo indexed by start, end from ``self.array`` in the direction of ``self.split``

        Parameters
        ----------
        start : int
            Start index of the halo extracted from ``self.array``
        end : int
            End index of the halo extracted from ``self.array``
        """
        ix = [slice(None, None, None)] * len(self.shape)
        try:
            ix[self.split] = slice(start, end)
        except IndexError:
            print("Indices out of bound")

        return self.__array[ix].clone().contiguous()

    def get_halo(self, halo_size) -> torch.Tensor:
        """
        Fetch halos of size ``halo_size`` from neighboring ranks and save them in ``self.halo_next/self.halo_prev``
        in case they are not already stored. If ``halo_size`` differs from the size of already stored halos,
        the are overwritten.

        Parameters
        ----------
        halo_size : int
            Size of the halo.
        """
        if not self.is_balanced():
            raise RuntimeError(
                "halo cannot be created for unbalanced tensors, running the .balance_() function is recommended"
            )
        if not isinstance(halo_size, int):
            raise TypeError(
                "halo_size needs to be of Python type integer, {} given".format(type(halo_size))
            )
        if halo_size < 0:
            raise ValueError(
                "halo_size needs to be a positive Python integer, {} given".format(type(halo_size))
            )

        if self.comm.is_distributed() and self.split is not None:
            # gather lshapes
            lshape_map = self.create_lshape_map()
            rank = self.comm.rank
            size = self.comm.size
            next_rank = rank + 1
            prev_rank = rank - 1
            last_rank = size - 1

            # if local shape is zero and it's the last process
            if self.lshape[self.split] == 0:
                return  # if process has no data we ignore it

            if halo_size > self.lshape[self.split]:
                # if on at least one process the halo_size is larger than the local size throw ValueError
                raise ValueError(
                    "halo_size {} needs to be smaller than chunck-size {} )".format(
                        halo_size, self.lshape[self.split]
                    )
                )

            a_prev = self.__prephalo(0, halo_size)
            a_next = self.__prephalo(-halo_size, None)

            res_prev = None
            res_next = None

            req_list = list()

            # only exchange data with next process if it has data
            if rank != last_rank and (lshape_map[next_rank, self.split] > 0):
                self.comm.Isend(a_next, next_rank)
                res_prev = torch.zeros(
                    a_prev.size(), dtype=a_prev.dtype, device=self.device.torch_device
                )
                req_list.append(self.comm.Irecv(res_prev, source=next_rank))

            if rank != 0:
                self.comm.Isend(a_prev, prev_rank)
                res_next = torch.zeros(
                    a_next.size(), dtype=a_next.dtype, device=self.device.torch_device
                )
                req_list.append(self.comm.Irecv(res_next, source=prev_rank))

            for req in req_list:
                req.Wait()

            self.__halo_next = res_prev
            self.__halo_prev = res_next
            self.__ishalo = True

    def __cat_halo(self) -> Tuple[torch.tensor, torch.tensor]:
        """
        Fetch halos of size ``halo_size`` from neighboring ranks and save them in ``self.halo_next``/``self.halo_prev``
        in case they are not already stored. If ``halo_size`` differs from the size of already stored halos,
        the are overwritten.

        """
        return torch.cat(
            [_ for _ in (self.__halo_prev, self.__array, self.__halo_next) if _ is not None],
            self.split,
        )

    def astype(self, dtype, copy=True) -> DNDarray:
        """
        Returns a casted version of this array.
        Casted array is a new array of the same shape but with given type of this array. If copy is ``True``, the
        same array is returned instead.

        Parameters
        ----------
        dtype : datatype
            HeAT type to which the array is cast
        copy : bool, optional
            By default the operation returns a copy of this array. If copy is set to ``False`` the cast is performed
            in-place and this array is returned

        """
        dtype = canonical_heat_type(dtype)
        casted_array = self.__array.type(dtype.torch_type())
        if copy:
            return DNDarray(
                casted_array, self.shape, dtype, self.split, self.device, self.comm, self.balanced
            )

        self.__array = casted_array
        self.__dtype = dtype

        return self

    def balance_(self) -> DNDarray:
        """
        Function for balancing a :class:`DNDarray` between all nodes. To determine if this is needed use the :func:`is_balanced()` function.
        If the ``DNDarray`` is already balanced this function will do nothing. This function modifies the ``DNDarray``
        itself and will not return anything.

        Examples
        --------
        >>> a = ht.zeros((10, 2), split=0)
        >>> a[:, 0] = ht.arange(10)
        >>> b = a[3:]
        [0/2] tensor([[3., 0.],
        [1/2] tensor([[4., 0.],
                      [5., 0.],
                      [6., 0.]])
        [2/2] tensor([[7., 0.],
                      [8., 0.],
                      [9., 0.]])
        >>> b.balance_()
        >>> print(b.gshape, b.lshape)
        [0/2] (7, 2) (1, 2)
        [1/2] (7, 2) (3, 2)
        [2/2] (7, 2) (3, 2)
        >>> b
        [0/2] tensor([[3., 0.],
                     [4., 0.],
                     [5., 0.]])
        [1/2] tensor([[6., 0.],
                      [7., 0.]])
        [2/2] tensor([[8., 0.],
                      [9., 0.]])
        >>> print(b.gshape, b.lshape)
        [0/2] (7, 2) (3, 2)
        [1/2] (7, 2) (2, 2)
        [2/2] (7, 2) (2, 2)
        """
        if self.is_balanced():
            return
        self.redistribute_()

    def __bool__(self) -> bool:
        """
        Boolean scalar casting.
        """
        return self.__cast(bool)

    def __cast(self, cast_function) -> Union[float, int]:
        """
        Implements a generic cast function for ``DNDarray`` objects.

        Parameters
        ----------
        cast_function : function
            The actual cast function, e.g. ``float`` or ``int``

        Raises
        ------
        TypeError
            If the ``DNDarray`` object cannot be converted into a scalar.

        """
        if np.prod(self.shape) == 1:
            if self.split is None:
                return cast_function(self.__array)

            is_empty = np.prod(self.__array.shape) == 0
            root = self.comm.allreduce(0 if is_empty else self.comm.rank, op=MPI.SUM)

            return self.comm.bcast(None if is_empty else cast_function(self.__array), root=root)

        raise TypeError("only size-1 arrays can be converted to Python scalars")

    def __complex__(self) -> DNDarray:
        """
        Complex scalar casting.
        """
        return self.__cast(complex)

    def counts_displs(self) -> Tuple[Tuple[int], Tuple[int]]:
        """
        Returns actual counts (number of items per process) and displacements (offsets) of the DNDarray.
        Does not assume load balance.
        """
        if self.split is not None:
            counts = self.lshape_map[:, self.split]
            displs = [0] + torch.cumsum(counts, dim=0)[:-1].tolist()
            return tuple(counts.tolist()), tuple(displs)
        else:
            raise ValueError("Non-distributed DNDarray. Cannot calculate counts and displacements.")

    def cpu(self) -> DNDarray:
        """
        Returns a copy of this object in main memory. If this object is already in main memory, then no copy is
        performed and the original object is returned.
        """
        self.__array = self.__array.cpu()
        self.__device = devices.cpu
        return self

    def create_lshape_map(self, force_check: bool = False) -> torch.Tensor:
        """
        Generate a 'map' of the lshapes of the data on all processes.
        Units are ``(process rank, lshape)``

        Parameters
        ----------
        force_check : bool, optional
            if False (default) and the lshape map has already been created, use the previous
            result. Otherwise, create the lshape_map
        """
        if not force_check and self.__lshape_map is not None:
            return self.__lshape_map

        lshape_map = torch.zeros(
            (self.comm.size, self.ndim), dtype=torch.int, device=self.device.torch_device
        )
        if not self.is_distributed:
            lshape_map[:] = torch.tensor(self.gshape, device=self.device.torch_device)
            return lshape_map
        if self.is_balanced():
            for i in range(self.comm.size):
                _, lshape, _ = self.comm.chunk(self.gshape, self.split, rank=i)
                lshape_map[i, :] = torch.tensor(lshape, device=self.device.torch_device)
        else:
            lshape_map[self.comm.rank, :] = torch.tensor(
                self.lshape, device=self.device.torch_device
            )
            self.comm.Allreduce(MPI.IN_PLACE, lshape_map, MPI.SUM)

        self.__lshape_map = lshape_map
        return lshape_map

    def __float__(self) -> DNDarray:
        """
        Float scalar casting.

        See Also
        ---------
        :func:`~heat.core.manipulations.flatten`
        """
        return self.__cast(float)

    def fill_diagonal(self, value: float) -> DNDarray:
        """
        Fill the main diagonal of a 2D :class:`DNDarray`.
        This function modifies the input tensor in-place, and returns the input array.

        Parameters
        ----------
        value : float
            The value to be placed in the ``DNDarrays`` main diagonal
        """
        # Todo: make this 3D/nD
        if len(self.shape) != 2:
            raise ValueError("Only 2D tensors supported at the moment")

        if self.split is not None and self.comm.is_distributed:
            counts, displ, _ = self.comm.counts_displs_shape(self.shape, self.split)
            k = min(self.shape[0], self.shape[1])
            for p in range(self.comm.size):
                if displ[p] > k:
                    break
                proc = p
            if self.comm.rank <= proc:
                indices = (
                    displ[self.comm.rank],
                    displ[self.comm.rank + 1] if (self.comm.rank + 1) != self.comm.size else k,
                )
                if self.split == 0:
                    self.larray[:, indices[0] : indices[1]] = self.larray[
                        :, indices[0] : indices[1]
                    ].fill_diagonal_(value)
                elif self.split == 1:
                    self.larray[indices[0] : indices[1], :] = self.larray[
                        indices[0] : indices[1], :
                    ].fill_diagonal_(value)

        else:
            self.larray = self.larray.fill_diagonal_(value)

        return self

    def __getitem__(self, key: Union[int, Tuple[int, ...], List[int, ...]]) -> DNDarray:
        """
        Global getter function for DNDarrays.
        Returns a new DNDarray composed of the elements of the original tensor selected by the indices
        given. This does *NOT* redistribute or rebalance the resulting tensor. If the selection of values is
        unbalanced then the resultant tensor is also unbalanced!
        To redistributed the ``DNDarray`` use :func:`balance()` (issue #187)

        Parameters
        ----------
        key : int, slice, Tuple[int,...], List[int,...]
            Indices to get from the tensor.

        Examples
        --------
        >>> a = ht.arange(10, split=0)
        (1/2) >>> tensor([0, 1, 2, 3, 4], dtype=torch.int32)
        (2/2) >>> tensor([5, 6, 7, 8, 9], dtype=torch.int32)
        >>> a[1:6]
        (1/2) >>> tensor([1, 2, 3, 4], dtype=torch.int32)
        (2/2) >>> tensor([5], dtype=torch.int32)
        >>> a = ht.zeros((4,5), split=0)
        (1/2) >>> tensor([[0., 0., 0., 0., 0.],
                          [0., 0., 0., 0., 0.]])
        (2/2) >>> tensor([[0., 0., 0., 0., 0.],
                          [0., 0., 0., 0., 0.]])
        >>> a[1:4, 1]
        (1/2) >>> tensor([0.])
        (2/2) >>> tensor([0., 0.])
        """
        key = getattr(key, "copy()", key)
        l_dtype = self.dtype.torch_type()
        advanced_ind = False
        if isinstance(key, DNDarray) and key.ndim == self.ndim:
            """ if the key is a DNDarray and it has as many dimensions as self, then each of the
                entries in the 0th dim refer to a single element. To handle this, the key is split
                into the torch tensors for each dimension. This signals that advanced indexing is
                to be used. """
            # NOTE: this gathers the entire key on every process!!
            # TODO: remove this resplit!!
            key = manipulations.resplit(key)
            if key.ndim > 1:
                key = list(key.larray.split(1, dim=1))
                # key is now a list of tensors with dimensions (key.ndim, 1)
                # squeeze singleton dimension:
                key = list(key[i].squeeze_(1) for i in range(len(key)))
            else:
                key = [key]
            advanced_ind = True
        elif not isinstance(key, tuple):
            """ this loop handles all other cases. DNDarrays which make it to here refer to
                advanced indexing slices, as do the torch tensors. Both DNDaarrys and torch.Tensors
                are cast into lists here by PyTorch. lists mean advanced indexing will be used"""
            h = [slice(None, None, None)] * self.ndim
            if isinstance(key, DNDarray):
                key = manipulations.resplit(key)
                h[0] = key.larray.tolist()
            elif isinstance(key, torch.Tensor):
                h[0] = key.tolist()
            else:
                h[0] = key
            key = list(h)

        if isinstance(key, (list, tuple)):
            key = list(key)
            for i, k in enumerate(key):
<<<<<<< HEAD
                # this might be a good place to check if the dtype is there
                try:
                    k = manipulations.resplit(k)
                    key[i] = k.larray
                except AttributeError:
                    pass
=======
                if isinstance(k, DNDarray):
                    # extract torch tensor
                    k = manipulations.resplit(k.copy())
                    key[i] = k.larray.type(torch.int64)
            key = tuple(key)

        # assess final global shape
        self_proxy = self.__torch_proxy__()
        gout_full = list(self_proxy[key].shape)
>>>>>>> cef003dd

        # ellipsis
        key = list(key)
        key_classes = [type(n) for n in key]
        # if any(isinstance(n, ellipsis) for n in key):
        n_elips = key_classes.count(type(...))
        if n_elips > 1:
            raise ValueError("key can only contain 1 ellipsis")
        elif n_elips == 1:
            # get which item is the ellipsis
            ell_ind = key_classes.index(type(...))
            kst = key[:ell_ind]
            kend = key[ell_ind + 1 :]
            slices = [slice(None)] * (self.ndim - (len(kst) + len(kend)))
            key = kst + slices + kend

        key = tuple(key)

        # assess final global shape
        self_proxy = torch.ones((1,)).as_strided(self.gshape, [0] * self.ndim)
        gout_full = list(self_proxy[key].shape)

        # calculate new split axis
        new_split = self.split
        # when slicing, squeezed singleton dimensions may affect new split axis
        if self.split is not None and len(gout_full) < self.ndim:
            if advanced_ind:
                new_split = 0
            else:
                for i in range(len(key[: self.split + 1])):
                    if self.__is_key_singular(key, i, self_proxy):
                        new_split = None if i == self.split else new_split - 1

        key = tuple(key)
        if not self.is_distributed():
            arr = self.__array[key].reshape(gout_full)
            return DNDarray(
                arr, tuple(gout_full), self.dtype, new_split, self.device, self.comm, self.balanced
            )

        # else: (DNDarray is distributed)
        arr = torch.tensor([], dtype=self.__array.dtype, device=self.__array.device)
        rank = self.comm.rank
        counts, chunk_starts = self.counts_displs()
        counts, chunk_starts = torch.tensor(counts), torch.tensor(chunk_starts)
        chunk_ends = chunk_starts + counts
        chunk_start = chunk_starts[rank]
        chunk_end = chunk_ends[rank]

        if len(key) == 0:  # handle empty list
            # this will return an array of shape (0, ...)
            arr = self.__array[key]

        """ At the end of the following if/elif/elif block the output array will be set.
            each block handles the case where the element of the key along the split axis
            is a different type and converts the key from global indices to local indices. """
        lout = gout_full.copy()

        if (
            isinstance(key[self.split], (list, torch.Tensor, DNDarray, np.ndarray))
            and len(key[self.split]) > 1
        ):
            # advanced indexing, elements in the split dimension are adjusted to the local indices
            lkey = list(key)
            if isinstance(key[self.split], DNDarray):
                lkey[self.split] = key[self.split].larray

            if not isinstance(lkey[self.split], torch.Tensor):
                inds = torch.tensor(
                    lkey[self.split], dtype=torch.long, device=self.device.torch_device
                )
            else:
                if lkey[self.split].dtype in [torch.bool, torch.uint8]:  # or torch.byte?
                    # need to convert the bools to indices
                    inds = torch.nonzero(lkey[self.split])
                else:
                    inds = lkey[self.split]
            # todo: remove where in favor of nonzero? might be a speed upgrade. testing required
            loc_inds = torch.where((inds >= chunk_start) & (inds < chunk_end))
            # if there are no local indices on a process, then `arr` is empty
            # if local indices exist:
            if len(loc_inds[0]) != 0:
                # select same local indices for other (non-split) dimensions if necessary
                for i, k in enumerate(lkey):
                    if isinstance(k, (list, torch.Tensor, DNDarray)):
                        if i != self.split:
                            lkey[i] = k[loc_inds]
                # correct local indices for offset
                inds = inds[loc_inds] - chunk_start
                lkey[self.split] = inds
                lout[new_split] = len(inds)
                arr = self.__array[tuple(lkey)].reshape(tuple(lout))
            elif len(loc_inds[0]) == 0:
                if new_split is not None:
                    lout[new_split] = len(loc_inds[0])
                else:
                    lout = [0] * len(gout_full)
                arr = torch.tensor([], dtype=self.larray.dtype, device=self.larray.device).reshape(
                    tuple(lout)
                )

        elif isinstance(key[self.split], slice):
            # standard slicing along the split axis,
            # adjust the slice start, stop, and step, then run it on the processes which have the requested data
            key = list(key)
            key_start = key[self.split].start if key[self.split].start is not None else 0
            key_stop = (
                key[self.split].stop
                if key[self.split].stop is not None
                else self.gshape[self.split]
            )
            if key_stop < 0:
                key_stop = self.gshape[self.split] + key[self.split].stop
            key_step = key[self.split].step
            og_key_start = key_start
            st_pr = torch.where(key_start < chunk_ends)[0]
            st_pr = st_pr[0] if len(st_pr) > 0 else self.comm.size
            sp_pr = torch.where(key_stop >= chunk_starts)[0]
            sp_pr = sp_pr[-1] if len(sp_pr) > 0 else 0
            actives = list(range(st_pr, sp_pr + 1))
            if rank in actives:
                key_start = 0 if rank != actives[0] else key_start - chunk_starts[rank]
                key_stop = counts[rank] if rank != actives[-1] else key_stop - chunk_starts[rank]
                key_start, key_stop = self.__xitem_get_key_start_stop(
                    rank, actives, key_start, key_stop, key_step, chunk_ends, og_key_start
                )
                key[self.split] = slice(key_start, key_stop, key_step)
                lout[new_split] = (
                    math.ceil((key_stop - key_start) / key_step)
                    if key_step is not None
                    else key_stop - key_start
                )
                arr = self.__array[tuple(key)].reshape(lout)
            else:
                lout[new_split] = 0
                arr = torch.empty(lout, dtype=self.__array.dtype, device=self.__array.device)

        elif self.__is_key_singular(key, self.split, self_proxy):
            # getting one item along split axis:
            key = list(key)
            if isinstance(key[self.split], list):
                key[self.split] = key[self.split].pop()
            elif isinstance(key[self.split], (torch.Tensor, DNDarray, np.ndarray)):
                key[self.split] = key[self.split].item()
            # translate negative index
            if key[self.split] < 0:
                key[self.split] += self.gshape[self.split]

            active_rank = torch.where(key[self.split] >= chunk_starts)[0][-1].item()
            # slice `self` on `active_rank`, allocate `arr` on all other ranks in preparation for Bcast
            if rank == active_rank:
                key[self.split] -= chunk_start.item()
                arr = self.__array[tuple(key)].reshape(tuple(lout))
            else:
                arr = torch.empty(tuple(lout), dtype=self.larray.dtype, device=self.larray.device)
            # broadcast result
            # TODO: Replace with `self.comm.Bcast(arr, root=active_rank)` after fixing #784
            arr = self.comm.bcast(arr, root=active_rank)
            if arr.device != self.larray.device:
                # todo: remove when unnecessary (also after #784)
                arr = arr.to(device=self.larray.device)

        return DNDarray(
            arr.type(l_dtype),
            gout_full if isinstance(gout_full, tuple) else tuple(gout_full),
            self.dtype,
            new_split,
            self.device,
            self.comm,
            balanced=True if new_split is None else None,
        )

    if torch.cuda.device_count() > 0:

        def gpu(self) -> DNDarray:
            """
            Returns a copy of this object in GPU memory. If this object is already in GPU memory, then no copy is
            performed and the original object is returned.

            """
            self.__array = self.__array.cuda(devices.gpu.torch_device)
            self.__device = devices.gpu
            return self

    def __int__(self) -> DNDarray:
        """
        Integer scalar casting.
        """
        return self.__cast(int)

    def is_balanced(self, force_check: bool = False) -> bool:
        """
        Determine if ``self`` is balanced evenly (or as evenly as possible) across all nodes
        distributed evenly (or as evenly as possible) across all processes.
        This is equivalent to returning ``self.balanced``. If no information
        is available (``self.balanced = None``), the balanced status will be
        assessed via collective communication.

        Parameters
        force_check : bool, optional
            If True, the balanced status of the ``DNDarray`` will be assessed via
            collective communication in any case.
        """
        if not force_check and self.balanced is not None:
            return self.balanced

        _, _, chk = self.comm.chunk(self.shape, self.split)
        test_lshape = tuple([x.stop - x.start for x in chk])
        balanced = 1 if test_lshape == self.lshape else 0

        out = self.comm.allreduce(balanced, MPI.SUM)
        balanced = True if out == self.comm.size else False
        return balanced

    def is_distributed(self) -> bool:
        """
        Determines whether the data of this ``DNDarray`` is distributed across multiple processes.
        """
        return self.split is not None and self.comm.is_distributed()

    @staticmethod
    def __is_key_singular(key: any, axis: int, self_proxy: torch.Tensor) -> bool:
        # determine if the key gets a singular item
        zeros = tuple([0] * (self_proxy.ndim - 1))
        return self_proxy[(*zeros[:axis], key[axis], *zeros[axis:])].ndim == 0

    def item(self):
        """
        Returns the only element of a 1-element :class:`DNDarray`.
        Mirror of the pytorch command by the same name. If size of ``DNDarray`` is >1 element, then a ``ValueError`` is
        raised (by pytorch)

        Examples
        -------
        >>> import heat as ht
        >>> x = ht.zeros((1))
        >>> x.item()
        0.0
        """
        return self.__array.item()

    def __len__(self) -> int:
        """
        The length of the ``DNDarray``, i.e. the number of items in the first dimension.
        """
        return self.shape[0]

    def numpy(self) -> np.array:
        """
        Convert :class:`DNDarray` to numpy array. If the ``DNDarray`` is distributed it will be merged beforehand. If the ``DNDarray``
        resides on the GPU, it will be copied to the CPU first.

        Examples
        --------
        >>> import heat as ht
        T1 = ht.random.randn((10,8))
        T1.numpy()
        """
        dist = self.copy().resplit_(axis=None)
        return dist.larray.cpu().numpy()

    def __repr__(self) -> str:
        """
        Computes a printable representation of the passed DNDarray.
        """
        return printing.__str__(self)

    def ravel(self):
        """
        Flattens the ``DNDarray``.

        See Also
        --------
        :func:`~heat.core.manipulations.ravel`

        Examples
        --------
        >>> a = ht.ones((2,3), split=0)
        >>> b = a.ravel()
        >>> a[0,0] = 4
        >>> b
        DNDarray([4., 1., 1., 1., 1., 1.], dtype=ht.float32, device=cpu:0, split=0)
        """
        return manipulations.ravel(self)

    def redistribute_(
        self, lshape_map: Optional[torch.Tensor] = None, target_map: Optional[torch.Tensor] = None
    ):
        """
        Redistributes the data of the :class:`DNDarray` *along the split axis* to match the given target map.
        This function does not modify the non-split dimensions of the ``DNDarray``.
        This is an abstraction and extension of the balance function.

        Parameters
        ----------
        lshape_map : torch.Tensor, optional
            The current lshape of processes.
            Units are ``[rank, lshape]``.
        target_map : torch.Tensor, optional
            The desired distribution across the processes.
            Units are ``[rank, target lshape]``.
            Note: the only important parts of the target map are the values along the split axis,
            values which are not along this axis are there to mimic the shape of the ``lshape_map``.

        Examples
        --------
        >>> st = ht.ones((50, 81, 67), split=2)
        >>> target_map = torch.zeros((st.comm.size, 3), dtype=torch.int)
        >>> target_map[0, 2] = 67
        >>> print(target_map)
        [0/2] tensor([[ 0,  0, 67],
        [0/2]         [ 0,  0,  0],
        [0/2]         [ 0,  0,  0]], dtype=torch.int32)
        [1/2] tensor([[ 0,  0, 67],
        [1/2]         [ 0,  0,  0],
        [1/2]         [ 0,  0,  0]], dtype=torch.int32)
        [2/2] tensor([[ 0,  0, 67],
        [2/2]         [ 0,  0,  0],
        [2/2]         [ 0,  0,  0]], dtype=torch.int32)
        >>> print(st.lshape)
        [0/2] (50, 81, 23)
        [1/2] (50, 81, 22)
        [2/2] (50, 81, 22)
        >>> st.redistribute_(target_map=target_map)
        >>> print(st.lshape)
        [0/2] (50, 81, 67)
        [1/2] (50, 81, 0)
        [2/2] (50, 81, 0)
        """
        if not self.is_distributed():
            return
        snd_dtype = self.dtype.torch_type()
        # units -> {pr, 1st index, 2nd index}
        if lshape_map is None:
            # NOTE: giving an lshape map which is incorrect will result in an incorrect distribution
            lshape_map = self.create_lshape_map(force_check=True)
        else:
            if not isinstance(lshape_map, torch.Tensor):
                raise TypeError(
                    "lshape_map must be a torch.Tensor, currently {}".format(type(lshape_map))
                )
            if lshape_map.shape != (self.comm.size, len(self.gshape)):
                raise ValueError(
                    "lshape_map must have the shape ({}, {}), currently {}".format(
                        self.comm.size, len(self.gshape), lshape_map.shape
                    )
                )
        if target_map is None:  # if no target map is given then it will balance the tensor
            _, _, chk = self.comm.chunk(self.shape, self.split)
            target_map = lshape_map.clone()
            target_map[..., self.split] = 0
            for pr in range(self.comm.size):
                target_map[pr, self.split] = self.comm.chunk(self.shape, self.split, rank=pr)[1][
                    self.split
                ]
            self.__balanced = True
        else:
            sanitation.sanitize_in_tensor(target_map)
            if target_map[..., self.split].sum() != self.shape[self.split]:
                raise ValueError(
                    "Sum along the split axis of the target map must be equal to the "
                    "shape in that dimension, currently {}".format(target_map[..., self.split])
                )
            if target_map.shape != (self.comm.size, len(self.gshape)):
                raise ValueError(
                    "target_map must have the shape {}, currently {}".format(
                        (self.comm.size, len(self.gshape)), target_map.shape
                    )
                )
            # no info on balanced status
            self.__balanced = False
        lshape_cumsum = torch.cumsum(lshape_map[..., self.split], dim=0)
        chunk_cumsum = torch.cat(
            (
                torch.tensor([0], device=self.device.torch_device),
                torch.cumsum(target_map[..., self.split], dim=0),
            ),
            dim=0,
        )
        # need the data start as well for process 0
        for rcv_pr in range(self.comm.size - 1):
            st = chunk_cumsum[rcv_pr].item()
            sp = chunk_cumsum[rcv_pr + 1].item()
            # start pr should be the next process with data
            if lshape_map[rcv_pr, self.split] >= target_map[rcv_pr, self.split]:
                # if there is more data on the process than the start process than start == stop
                st_pr = rcv_pr
                sp_pr = rcv_pr
            else:
                # if there is less data on the process than need to get the data from the next data
                # with data
                # need processes > rcv_pr with lshape > 0
                st_pr = (
                    torch.nonzero(input=lshape_map[rcv_pr:, self.split] > 0, as_tuple=False)[
                        0
                    ].item()
                    + rcv_pr
                )
                hld = (
                    torch.nonzero(input=sp <= lshape_cumsum[rcv_pr:], as_tuple=False).flatten()
                    + rcv_pr
                )
                sp_pr = hld[0].item() if hld.numel() > 0 else self.comm.size

            # st_pr and sp_pr are the processes on which the data sits at the beginning
            # need to loop from st_pr to sp_pr + 1 and send the pr
            for snd_pr in range(st_pr, sp_pr + 1):
                if snd_pr == self.comm.size:
                    break
                data_required = abs(sp - st - lshape_map[rcv_pr, self.split].item())
                send_amt = (
                    data_required
                    if data_required <= lshape_map[snd_pr, self.split]
                    else lshape_map[snd_pr, self.split]
                )
                if (sp - st) <= lshape_map[rcv_pr, self.split].item() or snd_pr == rcv_pr:
                    send_amt = 0
                # send amount is the data still needed by recv if that is available on the snd
                if send_amt != 0:
                    self.__redistribute_shuffle(
                        snd_pr=snd_pr, send_amt=send_amt, rcv_pr=rcv_pr, snd_dtype=snd_dtype
                    )
                lshape_cumsum[snd_pr] -= send_amt
                lshape_cumsum[rcv_pr] += send_amt
                lshape_map[rcv_pr, self.split] += send_amt
                lshape_map[snd_pr, self.split] -= send_amt
            if lshape_map[rcv_pr, self.split] > target_map[rcv_pr, self.split]:
                # if there is any data left on the process then send it to the next one
                send_amt = lshape_map[rcv_pr, self.split] - target_map[rcv_pr, self.split]
                self.__redistribute_shuffle(
                    snd_pr=rcv_pr, send_amt=send_amt.item(), rcv_pr=rcv_pr + 1, snd_dtype=snd_dtype
                )
                lshape_cumsum[rcv_pr] -= send_amt
                lshape_cumsum[rcv_pr + 1] += send_amt
                lshape_map[rcv_pr, self.split] -= send_amt
                lshape_map[rcv_pr + 1, self.split] += send_amt

        if any(lshape_map[..., self.split] != target_map[..., self.split]):
            # sometimes need to call the redistribute once more,
            # (in the case that the second to last processes needs to get data from +1 and -1)
            self.redistribute_(lshape_map=lshape_map, target_map=target_map)

        self.__lshape_map = target_map

    def __redistribute_shuffle(
        self,
        snd_pr: Union[int, torch.Tensor],
        send_amt: Union[int, torch.Tensor],
        rcv_pr: Union[int, torch.Tensor],
        snd_dtype: torch.dtype,
    ):
        """
        Function to abstract the function used during redistribute for shuffling data between
        processes along the split axis

        Parameters
        ----------
        snd_pr : int or torch.Tensor
            Sending process
        send_amt : int or torch.Tensor
            Amount of data to be sent by the sending process
        rcv_pr : int or torch.Tensor
            Receiving process
        snd_dtype : torch.dtype
            Torch type of the data in question
        """
        rank = self.comm.rank
        send_slice = [slice(None)] * self.ndim
        keep_slice = [slice(None)] * self.ndim
        if rank == snd_pr:
            if snd_pr < rcv_pr:  # data passed to a higher rank (off the bottom)
                send_slice[self.split] = slice(
                    self.lshape[self.split] - send_amt, self.lshape[self.split]
                )
                keep_slice[self.split] = slice(0, self.lshape[self.split] - send_amt)
            if snd_pr > rcv_pr:  # data passed to a lower rank (off the top)
                send_slice[self.split] = slice(0, send_amt)
                keep_slice[self.split] = slice(send_amt, self.lshape[self.split])
            data = self.__array[send_slice].clone()
            self.comm.Send(data, dest=rcv_pr, tag=685)
            self.__array = self.__array[keep_slice]
        if rank == rcv_pr:
            shp = list(self.gshape)
            shp[self.split] = send_amt
            data = torch.zeros(shp, dtype=snd_dtype, device=self.device.torch_device)
            self.comm.Recv(data, source=snd_pr, tag=685)
            if snd_pr < rcv_pr:  # data passed from a lower rank (append to top)
                self.__array = torch.cat((data, self.__array), dim=self.split)
            if snd_pr > rcv_pr:  # data passed from a higher rank (append to bottom)
                self.__array = torch.cat((self.__array, data), dim=self.split)

    def resplit_(self, axis: int = None):
        """
        In-place option for resplitting a :class:`DNDarray`.

        Parameters
        ----------
        axis : int
            The new split axis, ``None`` denotes gathering, an int will set the new split axis

        Examples
        --------
        >>> a = ht.zeros((4, 5,), split=0)
        >>> a.lshape
        (0/2) (2, 5)
        (1/2) (2, 5)
        >>> ht.resplit_(a, None)
        >>> a.split
        None
        >>> a.lshape
        (0/2) (4, 5)
        (1/2) (4, 5)
        >>> a = ht.zeros((4, 5,), split=0)
        >>> a.lshape
        (0/2) (2, 5)
        (1/2) (2, 5)
        >>> ht.resplit_(a, 1)
        >>> a.split
        1
        >>> a.lshape
        (0/2) (4, 3)
        (1/2) (4, 2)
        """
        # sanitize the axis to check whether it is in range
        axis = sanitize_axis(self.shape, axis)

        # early out for unchanged content
        if axis == self.split:
            return self
        if axis is None:
            gathered = torch.empty(
                self.shape, dtype=self.dtype.torch_type(), device=self.device.torch_device
            )
            counts, displs = self.counts_displs()
            self.comm.Allgatherv(self.__array, (gathered, counts, displs), recv_axis=self.split)
            self.__array = gathered
            self.__split = axis
            self.__lshape_map = None
            return self
        # tensor needs be split/sliced locally
        if self.split is None:
            # new_arr = self
            _, _, slices = self.comm.chunk(self.shape, axis)
            temp = self.__array[slices]
            self.__array = torch.empty((1,), device=self.device.torch_device)
            # necessary to clear storage of local __array
            self.__array = temp.clone().detach()
            self.__split = axis
            self.__lshape_map = None
            return self

        tiles = tiling.SplitTiles(self)
        new_tile_locs = tiles.set_tile_locations(
            split=axis, tile_dims=tiles.tile_dimensions, arr=self
        )
        rank = self.comm.rank
        # receive the data with non-blocking, save which process its from
        rcv = {}
        for rpr in range(self.comm.size):
            # need to get where the tiles are on the new one first
            # rpr is the destination
            new_locs = torch.where(new_tile_locs == rpr)
            new_locs = torch.stack([new_locs[i] for i in range(self.ndim)], dim=1)
            for i in range(new_locs.shape[0]):
                key = tuple(new_locs[i].tolist())
                spr = tiles.tile_locations[key].item()
                to_send = tiles[key]
                if spr == rank and spr != rpr:
                    self.comm.Send(to_send.clone(), dest=rpr, tag=rank)
                    del to_send
                elif spr == rpr and rpr == rank:
                    rcv[key] = [None, to_send]
                elif rank == rpr:
                    sz = tiles.get_tile_size(key)
                    buf = torch.zeros(
                        sz, dtype=self.dtype.torch_type(), device=self.device.torch_device
                    )
                    w = self.comm.Irecv(buf=buf, source=spr, tag=spr)
                    rcv[key] = [w, buf]
        dims = list(range(self.ndim))
        del dims[axis]
        sorted_keys = sorted(rcv.keys())
        # todo: reduce the problem to 1D cats for each dimension, then work up
        sz = self.comm.size
        arrays = []
        for prs in range(int(len(sorted_keys) / sz)):
            lp_keys = sorted_keys[prs * sz : (prs + 1) * sz]
            lp_arr = None
            for k in lp_keys:
                if rcv[k][0] is not None:
                    rcv[k][0].Wait()
                if lp_arr is None:
                    lp_arr = rcv[k][1]
                else:
                    lp_arr = torch.cat((lp_arr, rcv[k][1]), dim=dims[-1])
                del rcv[k]
            if lp_arr is not None:
                arrays.append(lp_arr)
        del dims[-1]
        # for 4 prs and 4 dims, arrays is now 16 elements long,
        # next need to group the each 4 (sz) and cat in the next dim
        for d in reversed(dims):
            new_arrays = []
            for prs in range(int(len(arrays) / sz)):
                new_arrays.append(torch.cat(arrays[prs * sz : (prs + 1) * sz], dim=d))
            arrays = new_arrays
            del d
        if len(arrays) == 1:
            arrays = arrays[0]

        self.__array = arrays
        self.__split = axis
        self.__lshape_map = None
        return self

    def __setitem__(
        self,
        key: Union[int, Tuple[int, ...], List[int, ...]],
        value: Union[float, DNDarray, torch.Tensor],
    ):
        """
        Global item setter

        Parameters
        ----------
        key : Union[int, Tuple[int,...], List[int,...]]
            Index/indices to be set
        value: Union[float, DNDarray,torch.Tensor]
            Value to be set to the specified positions in the DNDarray (self)

        Notes
        -----
        If a ``DNDarray`` is given as the value to be set then the split axes are assumed to be equal.
        If they are not, PyTorch will raise an error when the values are attempted to be set on the local array

        Examples
        --------
        >>> a = ht.zeros((4,5), split=0)
        (1/2) >>> tensor([[0., 0., 0., 0., 0.],
                          [0., 0., 0., 0., 0.]])
        (2/2) >>> tensor([[0., 0., 0., 0., 0.],
                          [0., 0., 0., 0., 0.]])
        >>> a[1:4, 1] = 1
        >>> a
        (1/2) >>> tensor([[0., 0., 0., 0., 0.],
                          [0., 1., 0., 0., 0.]])
        (2/2) >>> tensor([[0., 1., 0., 0., 0.],
                          [0., 1., 0., 0., 0.]])
        """
        key = getattr(key, "copy()", key)
        try:
            if value.split != self.split:
                val_split = int(value.split)
                sp = self.split
                warnings.warn(
                    f"\nvalue.split {val_split} not equal to this DNDarray's split:"
                    f" {sp}. this may cause errors or unwanted behavior",
                    category=RuntimeWarning,
                )
        except (AttributeError, TypeError):
            pass

        # NOTE: for whatever reason, there is an inplace op which interferes with the abstraction
        # of this next block of code. this is shared with __getitem__. I attempted to abstract it
        # in a standard way, but it was causing errors in the test suite. If someone else is
        # motived to do this they are welcome to, but i have no time right now
        if isinstance(key, DNDarray) and key.ndim == self.ndim:
            """ if the key is a DNDarray and it has as many dimensions as self, then each of the
                entries in the 0th dim refer to a single element. To handle this, the key is split
                into the torch tensors for each dimension. This signals that advanced indexing is
                to be used. """
            key = manipulations.resplit(key)
            if key.ndim > 1:
                key = list(key.larray.split(1, dim=1))
                # key is now a list of tensors with dimensions (key.ndim, 1)
                # squeeze singleton dimension:
                key = list(key[i].squeeze_(1) for i in range(len(key)))
            else:
                key = [key]
        elif not isinstance(key, tuple):
            """ this loop handles all other cases. DNDarrays which make it to here refer to
                advanced indexing slices, as do the torch tensors. Both DNDaarrys and torch.Tensors
                are cast into lists here by PyTorch. lists mean advanced indexing will be used"""
            h = [slice(None, None, None)] * self.ndim
            if isinstance(key, DNDarray):
                key = manipulations.resplit(key)
                h[0] = key.larray.tolist()
            elif isinstance(key, torch.Tensor):
                h[0] = key.tolist()
            else:
                h[0] = key
            key = list(h)

        # key must be torch-proof
        if isinstance(key, (list, tuple)):
            key = list(key)
            for i, k in enumerate(key):
                try:  # extract torch tensor
                    k = manipulations.resplit(k)
                    key[i] = k.larray
                except AttributeError:
                    pass

        key = list(key)

        # ellipsis stuff
        key_classes = [type(n) for n in key]
        # if any(isinstance(n, ellipsis) for n in key):
        n_elips = key_classes.count(type(...))
        if n_elips > 1:
            raise ValueError("key can only contain 1 ellipsis")
        elif n_elips == 1:
            # get which item is the ellipsis
            ell_ind = key_classes.index(type(...))
            kst = key[:ell_ind]
            kend = key[ell_ind + 1 :]
            slices = [slice(None)] * (self.ndim - (len(kst) + len(kend)))
            key = kst + slices + kend

        for c, k in enumerate(key):
            try:
                key[c] = k.item()
            except (AttributeError, ValueError):
                pass

        rank = self.comm.rank
        if self.split is not None:
            counts, chunk_starts = self.counts_displs()
        else:
            counts, chunk_starts = 0, [0] * self.comm.size
        counts, chunk_starts = torch.tensor(counts), torch.tensor(chunk_starts)
        chunk_ends = chunk_starts + counts
        chunk_start = chunk_starts[rank]
        chunk_end = chunk_ends[rank]
        # determine which elements are on the local process (if the key is a torch tensor)
        try:
            # if isinstance(key[self.split], torch.Tensor):
            filter_key = torch.nonzero(
                (chunk_start <= key[self.split]) & (key[self.split] < chunk_end)
            )
            for k in range(len(key)):
                try:
                    key[k] = key[k][filter_key].flatten()
                except TypeError:
                    pass
        except TypeError:  # this will happen if the key doesnt have that many
            pass

        key = tuple(key)

        if not self.is_distributed():
            return self.__setter(key, value)  # returns None

        # raise RuntimeError("split axis of array and the target value are not equal") removed
        # this will occur if the local shapes do not match
        rank = self.comm.rank
        ends = []
        for pr in range(self.comm.size):
            _, _, e = self.comm.chunk(self.shape, self.split, rank=pr)
            ends.append(e[self.split].stop - e[self.split].start)
        ends = torch.tensor(ends, device=self.device.torch_device)
        chunk_ends = ends.cumsum(dim=0)
        chunk_starts = torch.tensor([0] + chunk_ends.tolist(), device=self.device.torch_device)
        _, _, chunk_slice = self.comm.chunk(self.shape, self.split)
        chunk_start = chunk_slice[self.split].start
        chunk_end = chunk_slice[self.split].stop

        self_proxy = self.__torch_proxy__()

        # if the value is a DNDarray, the divisions need to be balanced:
        #   this means that we need to know how much data is where for both DNDarrays
        #   if the value data is not in the right place, then it will need to be moved

        if isinstance(key[self.split], slice):
            key = list(key)
            key_start = key[self.split].start if key[self.split].start is not None else 0
            key_stop = (
                key[self.split].stop
                if key[self.split].stop is not None
                else self.gshape[self.split]
            )
            if key_stop < 0:
                key_stop = self.gshape[self.split] + key[self.split].stop
            key_step = key[self.split].step
            og_key_start = key_start
            st_pr = torch.where(key_start < chunk_ends)[0]
            st_pr = st_pr[0] if len(st_pr) > 0 else self.comm.size
            sp_pr = torch.where(key_stop >= chunk_starts)[0]
            sp_pr = sp_pr[-1] if len(sp_pr) > 0 else 0
            actives = list(range(st_pr, sp_pr + 1))

            if (
                isinstance(value, type(self))
                and value.split is not None
                and value.shape[self.split] != self.shape[self.split]
            ):
                # setting elements in self with a DNDarray which is not the same size in the
                # split dimension
                local_keys = []
                # below is used if the target needs to be reshaped
                target_reshape_map = torch.zeros(
                    (self.comm.size, self.ndim), dtype=torch.int, device=self.device.torch_device
                )
                for r in range(self.comm.size):
                    if r not in actives:
                        loc_key = key.copy()
                        loc_key[self.split] = slice(0, 0, 0)
                    else:
                        key_start_l = 0 if r != actives[0] else key_start - chunk_starts[r]
                        key_stop_l = ends[r] if r != actives[-1] else key_stop - chunk_starts[r]
                        key_start_l, key_stop_l = self.__xitem_get_key_start_stop(
                            r, actives, key_start_l, key_stop_l, key_step, chunk_ends, og_key_start
                        )
                        loc_key = key.copy()
                        loc_key[self.split] = slice(key_start_l, key_stop_l, key_step)

                        gout_full = torch.tensor(
                            self_proxy[loc_key].shape, device=self.device.torch_device
                        )
                        target_reshape_map[r] = gout_full
                    local_keys.append(loc_key)

                key = local_keys[rank]
                value = value.redistribute(target_map=target_reshape_map)

                if rank not in actives:
                    return  # non-active ranks can exit here

                chunk_starts_v = target_reshape_map[:, self.split]
                value_slice = [slice(None, None, None)] * value.ndim
                step2 = key_step if key_step is not None else 1
                key_start = (chunk_starts_v[rank] - og_key_start).item()

                if key_start < 0:
                    key_start = 0
                key_stop = key_start + key_stop
                slice_loc = value.ndim - 1 if self.split > value.ndim - 1 else self.split
                value_slice[slice_loc] = slice(
                    key_start, math.ceil(torch.true_divide(key_stop, step2)), 1
                )

                self.__setter(tuple(key), value.larray)
                return

            # if rank in actives:
            if rank not in actives:
                return  # non-active ranks can exit here
            key_start = 0 if rank != actives[0] else key_start - chunk_starts[rank]
            key_stop = ends[rank] if rank != actives[-1] else key_stop - chunk_starts[rank]
            key_start, key_stop = self.__xitem_get_key_start_stop(
                rank, actives, key_start, key_stop, key_step, chunk_ends, og_key_start
            )
            key[self.split] = slice(key_start, key_stop, key_step)

            # todo: need to slice the values to be the right size...
            if isinstance(value, (torch.Tensor, type(self))):
                # if its a torch tensor, it is assumed to exist on all processes
                value_slice = [slice(None, None, None)] * value.ndim
                step2 = key_step if key_step is not None else 1
                key_start = (chunk_starts[rank] - og_key_start).item()
                if key_start < 0:
                    key_start = 0
                key_stop = key_start + key_stop
                slice_loc = value.ndim - 1 if self.split > value.ndim - 1 else self.split
                value_slice[slice_loc] = slice(
                    key_start, math.ceil(torch.true_divide(key_stop, step2)), 1
                )
                self.__setter(tuple(key), value[tuple(value_slice)])
            else:
                self.__setter(tuple(key), value)
        elif isinstance(key[self.split], (torch.Tensor, list)):
            key = list(key)
            key[self.split] -= chunk_start

            if len(key[self.split]) != 0:
                self.__setter(tuple(key), value)

        elif key[self.split] in range(chunk_start, chunk_end):
            key = list(key)
            key[self.split] = key[self.split] - chunk_start
            self.__setter(tuple(key), value)

        elif key[self.split] < 0:
            key = list(key)
            if self.gshape[self.split] + key[self.split] in range(chunk_start, chunk_end):
                key[self.split] = key[self.split] + self.shape[self.split] - chunk_start
                self.__setter(tuple(key), value)

    def __setter(
        self,
        key: Union[int, Tuple[int, ...], List[int, ...]],
        value: Union[float, DNDarray, torch.Tensor],
    ):
        """
        Utility function for checking ``value`` and forwarding to :func:``__setitem__``

        Raises
        -------------
        NotImplementedError
            If the type of ``value`` ist not supported
        """
        if np.isscalar(value):
            self.__array.__setitem__(key, value)
        elif isinstance(value, DNDarray):
            self.__array.__setitem__(key, value.__array)
        elif isinstance(value, torch.Tensor):
            self.__array.__setitem__(key, value.data)
        elif isinstance(value, (list, tuple)):
            value = torch.tensor(value, device=self.device.torch_device)
            self.__array.__setitem__(key, value.data)
        elif isinstance(value, np.ndarray):
            value = torch.from_numpy(value)
            self.__array.__setitem__(key, value.data)
        else:
            raise NotImplementedError("Not implemented for {}".format(value.__class__.__name__))

    def __str__(self) -> str:
        """
        Computes a string representation of the passed ``DNDarray``.
        """
        return printing.__str__(self)

    def tolist(self, keepsplit: bool = False) -> List:
        """
        Return a copy of the local array data as a (nested) Python list. For scalars, a standard Python number is returned.

        Parameters
        ----------
        keepsplit: bool
            Whether the list should be returned locally or globally.

        Examples
        --------
        >>> a = ht.array([[0,1],[2,3]])
        >>> a.tolist()
        [[0, 1], [2, 3]]

        >>> a = ht.array([[0,1],[2,3]], split=0)
        >>> a.tolist()
        [[0, 1], [2, 3]]

        >>> a = ht.array([[0,1],[2,3]], split=1)
        >>> a.tolist(keepsplit=True)
        (1/2) [[0], [2]]
        (2/2) [[1], [3]]
        """
        if not keepsplit:
            return self.resplit(axis=None).__array.tolist()

        return self.__array.tolist()

    def __torch_proxy__(self) -> torch.Tensor:
        """
        Return a 1-element `torch.Tensor` strided as the global `self` shape.
        Used internally for sanitation purposes.
        """
        return torch.ones((1,), dtype=torch.int8, device=self.larray.device).as_strided(
            self.gshape, [0] * self.ndim
        )

    @staticmethod
    def __xitem_get_key_start_stop(
        rank: int,
        actives: list,
        key_st: int,
        key_sp: int,
        step: int,
        ends: torch.Tensor,
        og_key_st: int,
    ) -> Tuple[int, int]:
        # this does some basic logic for adjusting the starting and stoping of the a key for
        #   setitem and getitem
        if step is not None and rank > actives[0]:
            offset = (ends[rank - 1] - og_key_st) % step
            if step > 2 and offset > 0:
                key_st += step - offset
            elif step == 2 and offset > 0:
                key_st += (ends[rank - 1] - og_key_st) % step
        if isinstance(key_st, torch.Tensor):
            key_st = key_st.item()
        if isinstance(key_sp, torch.Tensor):
            key_sp = key_sp.item()
        return key_st, key_sp


# HeAT imports at the end to break cyclic dependencies
from . import complex_math
from . import devices
from . import factories
from . import linalg
from . import manipulations
from . import printing
from . import rounding
from . import sanitation
from . import statistics
from . import stride_tricks
from . import tiling

from .devices import Device
from .stride_tricks import sanitize_axis
from .types import datatype, canonical_heat_type<|MERGE_RESOLUTION|>--- conflicted
+++ resolved
@@ -722,24 +722,12 @@
         if isinstance(key, (list, tuple)):
             key = list(key)
             for i, k in enumerate(key):
-<<<<<<< HEAD
                 # this might be a good place to check if the dtype is there
                 try:
                     k = manipulations.resplit(k)
                     key[i] = k.larray
                 except AttributeError:
                     pass
-=======
-                if isinstance(k, DNDarray):
-                    # extract torch tensor
-                    k = manipulations.resplit(k.copy())
-                    key[i] = k.larray.type(torch.int64)
-            key = tuple(key)
-
-        # assess final global shape
-        self_proxy = self.__torch_proxy__()
-        gout_full = list(self_proxy[key].shape)
->>>>>>> cef003dd
 
         # ellipsis
         key = list(key)
@@ -759,7 +747,7 @@
         key = tuple(key)
 
         # assess final global shape
-        self_proxy = torch.ones((1,)).as_strided(self.gshape, [0] * self.ndim)
+        self_proxy = self.__torch_proxy__()
         gout_full = list(self_proxy[key].shape)
 
         # calculate new split axis
