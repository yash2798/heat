from __future__ import annotations

import numpy as np
import math
import torch
import warnings
<<<<<<< HEAD
from typing import List, Dict, Any, TypeVar, Union, Tuple
=======
from typing import List
>>>>>>> f4fb25f8

from . import arithmetics
from . import devices
from . import exponential
from . import factories
from . import indexing
from . import io
from . import linalg
from . import logical
from . import manipulations
from . import memory
from . import relational
from . import rounding
from . import statistics
from . import stride_tricks
from . import tiling
from . import trigonometrics

from .devices import Device
from .types import datatype, canonical_heat_type

from .communication import MPI, Communication
from .stride_tricks import sanitize_axis

warnings.simplefilter("always", ResourceWarning)

__all__ = ["DNDarray"]


class LocalIndex:
    """
    Indexing class for local operations (primarily for :func:`lloc` function)
    For docs on ``__getitem__`` and ``__setitem__`` see :func:`lloc`
    """

    def __init__(self, obj):
        self.obj = obj

    def __getitem__(self, key):
        return self.obj[key]

    def __setitem__(self, key, value):
        self.obj[key] = value


class DNDarray:
    """
    Distributed N-Dimensional array. The core element of HeAT. It is composed of
    PyTorch tensors local to each process.

    Parameters
    ----------
    array : torch.Tensor
        Local array elements
    gshape : tuple
        The global shape of the array
    dtype : datatype
        The datatype of the array
    split : int or None
        The axis on which the array is divided between processes
    device : Device
        The device on which the local arrays are using (cpu or gpu)
    comm : Communication
        The communications object for sending and receiving data
    """

    def __init__(self, array, gshape, dtype, split, device, comm):
        self.__array = array
        self.__gshape = gshape
        self.__dtype = dtype
        self.__split = split
        self.__device = device
        self.__comm = comm
        self.__ishalo = False
        self.__halo_next = None
        self.__halo_prev = None

        # handle inconsistencies between torch and heat devices
        if (
            isinstance(array, torch.Tensor)
            and isinstance(device, Device)
            and array.device.type != device.device_type
        ):
            self.__array = self.__array.to(devices.sanitize_device(self.__device).torch_device)

    @property
    def halo_next(self):
        return self.__halo_next

    @property
    def halo_prev(self):
        return self.__halo_prev

    @property
    def comm(self):
        """
        The :class:`~heat.core.communication.Communication` of the ``DNDarray``
        """
        return self.__comm

    @property
    def device(self):
        """
        The :class:`~heat.core.devices.Device` of the ``DNDarray``
        """
        return self.__device

    @property
    def dtype(self):
        """
        The :class:`~heat.core.types.datatype` of the ``DNDarray``
        """
        return self.__dtype

    @property
    def gshape(self):
        return self.__gshape

    @property
    def numdims(self) -> int:
        """
        Number of dimensions of the ``DNDarray``

        Returns
        -------
        number_of_dimensions : int
            The number of dimensions of the DNDarray

        .. deprecated:: 0.5.0
          ``numdims`` will be removed in HeAT 1.0.0, it is replaced by ``ndim`` because the latter is numpy API compliant.
        """
        warnings.warn("numdims is deprecated, use ndim instead", DeprecationWarning)
        return len(self.__gshape)

    @property
    def ndim(self) -> int:
        """
        Number of dimensions of the ``DNDarray``

        """
        return len(self.__gshape)

    @property
    def size(self) -> int:
        """
        Number of total elements of the ``DNDarray``
        """
        try:
            return np.prod(self.__gshape)
        except TypeError:
            return 1

    @property
    def gnumel(self) -> int:
        """
        Number of total elements of the ``DNDarray``
        """
        return self.size

    @property
    def lnumel(self) -> int:
        """
        Number of elements of the ``DNDarray`` on each process
        """
        return np.prod(self.__array.shape)

    @property
    def lloc(self) -> Union[DNDarray, None]:
        """
        Local item setter and getter. i.e. this function operates on a local
        level and only on the PyTorch tensors composing the :class:`DNDarray`.
        This function uses the LocalIndex class. As getter, it returns a ``DNDarray``
        with the indices selected at a *local* level

        Parameters
        ----------
        key : int or slice or Tuple[int,...]
            Indices of the desired data.
        value : scalar, optional
            All types compatible with pytorch tensors, if none given then this is a getter function

        Examples
        --------
        >>> a = ht.zeros((4, 5), split=0)
        (1/2) tensor([[0., 0., 0., 0., 0.],
                      [0., 0., 0., 0., 0.]])
        (2/2) tensor([[0., 0., 0., 0., 0.],
                      [0., 0., 0., 0., 0.]])
        >>> a.lloc[1, 0:4]
        (1/2) tensor([0., 0., 0., 0.])
        (2/2) tensor([0., 0., 0., 0.])
        >>> a.lloc[1, 0:4] = torch.arange(1, 5)
        >>> a
        (1/2) tensor([[0., 0., 0., 0., 0.],
                      [1., 2., 3., 4., 0.]])
        (2/2) tensor([[0., 0., 0., 0., 0.],
                      [1., 2., 3., 4., 0.]])
        """
        return LocalIndex(self.__array)

    @property
    def lshape(self) -> Tuple[int]:
        """
        Returns the shape of the ``DNDarray`` on each node
        """
        return tuple(self.__array.shape)

    @property
    def shape(self) -> Tuple[int]:
        """
        Returns the shape of the ``DNDarray`` as a whole
        """
        return self.__gshape

    @property
    def split(self) -> int:
        """
        Returns the axis on which the ``DNDarray`` is split
        """
        return self.__split

    @property
    def stride(self) -> Tuple[int]:
        """
        Returns the steps in each dimension when traversing a ``DNDarray``. torch-like usage: ``self.stride()``
        """
        return self.__array.stride

    @property
    def strides(self) -> Tuple[int]:
        """
        Returns bytes to step in each dimension when traversing a ``DNDarray``. numpy-like usage: ``self.strides()``
        """
        steps = list(self._DNDarray__array.stride())
        itemsize = self._DNDarray__array.storage().element_size()
        strides = tuple(step * itemsize for step in steps)
        return strides

    @property
    def T(self):
        """
        Transpose the ``DNDarray``
        """
        return linalg.transpose(self, axes=None)

    @property
    def array_with_halos(self):
        """
        Fetch halos of size ``halo_size`` from neighboring ranks and save them in ``self.halo_next``/``self.halo_prev``
        in case they are not already stored. If ``halo_size`` differs from the size of already stored halos,
        the are overwritten.
        """
        return self.__cat_halo()

    def __prephalo(self, start, end) -> torch.Tensor:
        """
        Extracts the halo indexed by start, end from ``self.array`` in the direction of ``self.split``

        Parameters
        ----------
        start : int
            Start index of the halo extracted from ``self.array``
        end : int
            End index of the halo extracted from ``self.array``
        """
        ix = [slice(None, None, None)] * len(self.shape)
        try:
            ix[self.split] = slice(start, end)
        except IndexError:
            print("Indices out of bound")

        return self.__array[ix].clone().contiguous()

    def get_halo(self, halo_size):
        """
        Fetch halos of size ``halo_size`` from neighboring ranks and save them in ``self.halo_next/self.halo_prev``
        in case they are not already stored. If ``halo_size`` differs from the size of already stored halos,
        the are overwritten.

        Parameters
        ----------
        halo_size : int
            Size of the halo.
        """
        if not isinstance(halo_size, int):
            raise TypeError(
                "halo_size needs to be of Python type integer, {} given)".format(type(halo_size))
            )
        if halo_size < 0:
            raise ValueError(
                "halo_size needs to be a positive Python integer, {} given)".format(type(halo_size))
            )

        if self.comm.is_distributed() and self.split is not None:
            min_chunksize = self.shape[self.split] // self.comm.size
            if halo_size > min_chunksize:
                raise ValueError(
                    "halo_size {} needs to smaller than chunck-size {} )".format(
                        halo_size, min_chunksize
                    )
                )

            a_prev = self.__prephalo(0, halo_size)
            a_next = self.__prephalo(-halo_size, None)

            res_prev = None
            res_next = None

            req_list = list()

            if self.comm.rank != self.comm.size - 1:
                self.comm.Isend(a_next, self.comm.rank + 1)
                res_prev = torch.zeros(a_prev.size(), dtype=a_prev.dtype)
                req_list.append(self.comm.Irecv(res_prev, source=self.comm.rank + 1))

            if self.comm.rank != 0:
                self.comm.Isend(a_prev, self.comm.rank - 1)
                res_next = torch.zeros(a_next.size(), dtype=a_next.dtype)
                req_list.append(self.comm.Irecv(res_next, source=self.comm.rank - 1))

            for req in req_list:
                req.wait()

            self.__halo_next = res_prev
            self.__halo_prev = res_next
            self.__ishalo = True

    def __cat_halo(self) -> Tuple[torch.tensor, torch.tensor]:
        """
        Fetch halos of size ``halo_size`` from neighboring ranks and save them in ``self.halo_next``/``self.halo_prev``
        in case they are not already stored. If ``halo_size`` differs from the size of already stored halos,
        the are overwritten.

        """
        return torch.cat(
            [_ for _ in (self.__halo_prev, self.__array, self.__halo_next) if _ is not None],
            self.split,
        )

    def abs(self, out=None, dtype=None) -> DNDarray:
        """
        Calculate the absolute value element-wise. Returns tensor containing the absolute value of each element in ``self``.

        Parameters
        ----------
        out : DNDarray, optional
            A location into which the result is stored. If provided, it must have a shape that the inputs broadcast to.
            If not provided or ``None``, the array is modified inplace
        dtype : datatype, optional
            Determines the data type of the output array. The values are cast to this type with potential loss of
            precision.

        """
        return rounding.abs(self, out, dtype)

    def absolute(self, out=None, dtype=None) -> DNDarray:
        """
        Calculate the absolute value element-wise.
        :func:`abs` is a shorthand for this function.

        Parameters
        ----------
        out : DNDarray, optional
            A location into which the result is stored. If provided, it must have a shape that the inputs broadcast to.
            If not provided or ``None``, ``self`` is modified in-place.
        dtype : datatype, optional
            Determines the data type of the output array. The values are cast to this type with potential loss of
            precision.

        """
        return self.abs(out, dtype)

    def __add__(self, other) -> DNDarray:
        """
        Element-wise addition of another tensor or a scalar to the tensor.
        Takes the second operand (scalar or tensor) whose elements are to be added as argument.

        Parameters
        ----------
        other: DNDarray or scalar
            The value(s) to be added element-wise to the tensor

        Examples
        ---------
        >>> import heat as ht
        >>> T1 = ht.float32([[1, 2], [3, 4]])
        >>> T1.__add__(2.0)
        tensor([[3., 4.],
               [5., 6.]])
        >>> T2 = ht.float32([[2, 2], [2, 2]])
        >>> T1.__add__(T2)
        tensor([[3., 4.],
                [5., 6.]])
        """
        return arithmetics.add(self, other)

    def all(self, axis=None, out=None, keepdim=None) -> Union[DNDarray, bool]:
        """
        Test whether all array elements along a given axis evaluate to ``True``.

        Parameters
        -----------
        axis: None or int or Tuple[int], optional
            Axis or axes along which a logical AND reduction is performed. The default (``axis=None``) is to perform a
            logical AND over all the dimensions of the input array. ``axis`` may be negative, in which case it counts
            from the last to the first axis.
        out: DNDarray, optional
            Alternate output array in which to place the result. It must have the same shape as the expected output
            and its type is preserved.

        Examples
        ---------
        >>> import heat as ht
        >>> a = ht.random.randn(4,5)
        >>> a
        tensor([[ 0.5370, -0.4117, -3.1062,  0.4897, -0.3231],
                [-0.5005, -1.7746,  0.8515, -0.9494, -0.2238],
                [-0.0444,  0.3388,  0.6805, -1.3856,  0.5422],
                [ 0.3184,  0.0185,  0.5256, -1.1653, -0.1665]])
        >>> x = a < 0.5
        >>> x
        tensor([[0, 1, 1, 1, 1],
                [1, 1, 0, 1, 1],
                [1, 1, 0, 1, 0],
                [1,1, 0, 1, 1]], dtype=torch.uint8)
        >>> x.all()
        tensor([0], dtype=torch.uint8)
        >>> x.all(axis=0)
        tensor([[0, 1, 0, 1, 0]], dtype=torch.uint8)
        >>> x.all(axis=1)
        tensor([[0],
                [0],
                [0],
                [0]], dtype=torch.uint8)
        >>> out = ht.zeros((1,5))
        >>> x.all(axis=0, out=out)
        >>> out
        tensor([[0, 1, 0, 1, 0]], dtype=torch.uint8)
        """
        return logical.all(self, axis=axis, out=out, keepdim=keepdim)

    def allclose(self, other, rtol=1e-05, atol=1e-08, equal_nan=False) -> bool:
        """
        Test whether self and other are element-wise equal within a tolerance. Returns ``True`` if
        ``|self-other|<=atol+rtol*|other|`` for all elements, ``False`` otherwise.

        Parameters
        -----------
        other : DNDarray
            Input array to compare to
        atol: float, optional
            Absolute tolerance.
        rtol: float, optional
            Relative tolerance.
        equal_nan: bool, optional
            Whether to compare NaN’s as equal. If ``True``, NaN’s in a will be considered equal to NaN’s in ``other`` in the output array.

        Examples
        ---------
        >>> a = ht.float32([[2, 2], [2, 2]])
        >>> a.allclose(a)
        True
        >>> b = ht.float32([[2.00005,2.00005],[2.00005,2.00005]])
        >>> a.allclose(b)
        False
        >>> a.allclose(b, atol=1e-04)
        True
        """
        return logical.allclose(self, other, rtol, atol, equal_nan)

    def __and__(self, other) -> DNDarray:
        """
        Compute the bit-wise AND of self and other arrays element-wise.

        Parameters
        ----------
        other: DNDarray or scalar
            Only integer and boolean types are handled. If self.shape != other.shape, they must be broadcastable to a
            common shape (which becomes the shape of the output).

        Examples
        ---------
        >>> import heat as ht
        >>> ht.array([13]) & 17
        tensor([1])
        >>> ht.array([14]) & ht.array([13])
        tensor([12])
        >>> ht.array([14,3]) & 13
        tensor([12,  1])
        >>> ht.array([11,7]) & ht.array([4,25])
        tensor([0, 1])
        >>> ht.array([2,5,255]) & ht.array([3,14,16])
        tensor([ 2,  4, 16])
        >>> ht.array([True, True]) & ht.array([False, True])
        tensor([False,  True])
        """
        return arithmetics.bitwise_and(self, other)

    def any(self, axis=None, out=None, keepdim=False) -> DNDarray:
        """
        Test whether any array element along a given axis evaluates to ``True``.
        Returns an array of booleans that are 1, if any non-zero values exist on this axis, 0 otherwise.
        The returning array is one dimensional unless axis is not ``None``.

        Parameters
        -----------
        axis : int, optional
            Axis along which a logic OR reduction is performed. With ``axis=None``, the logical OR is performed over all
            dimensions of the array.
        out : DNDarray, optional
            Alternative output array in which to place the result. It must have the same shape as the expected output.
            The output is a tensor with ``datatype=bool``.

        Examples
        ---------
        >>> import heat as ht
        >>> t = ht.float32([[0.3, 0, 0.5]])
        >>> t.any()
        tensor([1], dtype=torch.uint8)
        >>> t.any(axis=0)
        tensor([[1, 0, 1]], dtype=torch.uint8)
        >>> t.any(axis=1)
        tensor([[1]], dtype=torch.uint8)
        >>> t = ht.int32([[0, 0, 1], [0, 0, 0]])
        >>> res = ht.zeros((1, 3), dtype=ht.bool)
        >>> t.any(axis=0, out=res)
        tensor([[0, 0, 1]], dtype=torch.uint8)
        >>> res
        tensor([[0, 0, 1]], dtype=torch.uint8)
        """
        return logical.any(self, axis=axis, out=out, keepdim=keepdim)

    def argmax(self, axis=None, out=None, **kwargs) -> DNDarray:
        """
        Returns the indices of the maximum values along an axis.

        Parameters
        ----------
        axis : int, optional
            By default, the index is into the flattened array, otherwise along the specified axis.
        out : DNDarray, optional
            If provided, the result will be inserted into this array. It should be of the appropriate shape and datatype.

        Examples
        --------
        >>> import heat as ht
        >>> import torch
        >>> torch.manual_seed(1)
        >>> a = ht.random.randn(3,3)
        >>> a
        tensor([[-0.5631, -0.8923, -0.0583],
        [-0.1955, -0.9656,  0.4224],
        [ 0.2673, -0.4212, -0.5107]])
        >>> a.argmax()
        tensor([5])
        >>> a.argmax(axis=0)
        tensor([[2, 2, 1]])
        >>> a.argmax(axis=1)
        tensor([[2],
        [2],
        [0]])
        """
        return statistics.argmax(self, axis=axis, out=out, **kwargs)

    def argmin(self, axis=None, out=None, **kwargs) -> DNDarray:
        """
        Returns the indices of the minimum values along an axis.

        Parameters
        ----------
        x : DNDarray
            Input array.
        axis : int, optional
            By default, the index is into the flattened array, otherwise along the specified axis.
        out : DNDarray, optional
            If provided, the result will be inserted into this array. It should be of the appropriate shape and datatype.

        Examples
        --------
        >>> import heat as ht
        >>> import torch
        >>> torch.manual_seed(1)
        >>> a = ht.random.randn(3,3)
        >>> a
        tensor([[-0.5631, -0.8923, -0.0583],
        [-0.1955, -0.9656,  0.4224],
        [ 0.2673, -0.4212, -0.5107]])
        >>> a.argmin()
        tensor([4])
        >>> a.argmin(axis=0)
        tensor([[0, 1, 2]])
        >>> a.argmin(axis=1)
        tensor([[1],
                [1],
                [2]])
        """
        return statistics.argmin(self, axis=axis, out=out, **kwargs)

    def astype(self, dtype, copy=True) -> DNDarray:
        """
        Returns a casted version of this array.
        Casted array is a new array of the same shape but with given type of this array. If copy is ``True``, the
        same array is returned instead.

        Parameters
        ----------
        dtype : datatype
            HeAT type to which the array is cast
        copy : bool, optional
            By default the operation returns a copy of this array. If copy is set to false the cast is performed
            in-place and this array is returned

        """
        dtype = canonical_heat_type(dtype)
        casted_array = self.__array.type(dtype.torch_type())
        if copy:
            return DNDarray(casted_array, self.shape, dtype, self.split, self.device, self.comm)

        self.__array = casted_array
        self.__dtype = dtype

        return self

    def average(self, axis=None, weights=None, returned=False) -> Union[DNDarray, Tuple[DNDarray]]:
        """
        Compute the weighted average along the specified axis.
        Return the average along the specified axis. When ``returned=True``,
        return a tuple with the average as the first element and the sum
        of the weights as the second element. ``sum_of_weights`` is of the
        same type as ``average``.

        Parameters
        ----------
        axis : None or int or Tuple[ints,...], optional
            Axis or axes along which to average x.  The default,
            ``axis=None``, will average over all of the elements of the input array.
            If axis is negative it counts from the last to the first axis.
            #TODO Issue #351: If axis is a tuple of ints, averaging is performed on all of the axes
            specified in the tuple instead of a single axis or all the axes as
            before.
        weights : DNDarray, optional
            An array of weights associated with the values in ``self``. Each value in
            ``self`` contributes to the average according to its associated weight.
            The weights array can either be 1D (in which case its length must be
            the size of ``self`` along the given axis) or of the same shape as ``self``.
            If ``weights=None``, then all data in ``self`` are assumed to have a
            weight equal to one, the result is equivalent to :func:`~heat.core.statistics.mean`.
        returned : bool, optional
            If ``True``, the tuple (``average``, ``sum_of_weights``)
            is returned, otherwise only the average is returned.
            If ``weights=None``, ``sum_of_weights`` is equivalent to the number of
            elements over which the average is taken.

        Raises
        ------
        ZeroDivisionError
            When all weights along axis are zero.

        TypeError
            When the length of 1D weights is not the same as the shape of ``x``
            along axis.

        Examples
        --------
        >>> data = ht.arange(1,5, dtype=float)
        >>> data
        tensor([1., 2., 3., 4.])
        >>> data.average()
        tensor(2.5000)
        >>> ht.arange(1,11, dtype=float).average(weights=ht.arange(10,0,-1))
        tensor([4.])
        >>> data = ht.array([[0, 1],
                             [2, 3],
                            [4, 5]], dtype=float, split=1)
        >>> weights = ht.array([1./4, 3./4])
        >>> data.average(axis=1, weights=weights)
        tensor([0.7500, 2.7500, 4.7500])
        >>> data.average(weights=weights)
        Traceback (most recent call last):
        ...
        TypeError: Axis must be specified when shapes of x and weights differ.
        """
        return statistics.average(self, axis=axis, weights=weights, returned=returned)

    def balance_(self):
        """
        Function for balancing a :class:`DNDarray` between all nodes. To determine if this is needed use the is_balanced function.
        If the ``DNDarray`` is already balanced this function will do nothing. This function modifies the ``DNDarray``
        itself and will not return anything.

        Examples
        --------
        >>> a = ht.zeros((10, 2), split=0)
        >>> a[:, 0] = ht.arange(10)
        >>> b = a[3:]
        [0/2] tensor([[3., 0.],
        [1/2] tensor([[4., 0.],
                      [5., 0.],
                      [6., 0.]])
        [2/2] tensor([[7., 0.],
                      [8., 0.],
                      [9., 0.]])
        >>> b.balance_()
        >>> print(b.gshape, b.lshape)
        [0/2] (7, 2) (1, 2)
        [1/2] (7, 2) (3, 2)
        [2/2] (7, 2) (3, 2)
        >>> b
        [0/2] tensor([[3., 0.],
                     [4., 0.],
                     [5., 0.]])
        [1/2] tensor([[6., 0.],
                      [7., 0.]])
        [2/2] tensor([[8., 0.],
                      [9., 0.]])
        >>> print(b.gshape, b.lshape)
        [0/2] (7, 2) (3, 2)
        [1/2] (7, 2) (2, 2)
        [2/2] (7, 2) (2, 2)
        """
        if self.is_balanced():
            return
        self.redistribute_()

    def __bool__(self) -> bool:
        """
        Boolean scalar casting.
        """
        return self.__cast(bool)

    def __cast(self, cast_function) -> Union[float, int]:
        """
        Implements a generic cast function for HeAT ``DNDarray`` objects.

        Parameters
        ----------
        cast_function : function
            The actual cast function, e.g. ``float`` or ``int``

        Raises
        ------
        TypeError
            If the ``DNDarray`` object cannot be converted into a scalar.

        """
        if np.prod(self.shape) == 1:
            if self.split is None:
                return cast_function(self.__array)

            is_empty = np.prod(self.__array.shape) == 0
            root = self.comm.allreduce(0 if is_empty else self.comm.rank, op=MPI.SUM)

            return self.comm.bcast(None if is_empty else cast_function(self.__array), root=root)

        raise TypeError("only size-1 arrays can be converted to Python scalars")

    def ceil(self, out=None) -> DNDarray:
        """
        Return the ceil of the input, element-wise.
        The ceil of the scalar ``x`` is the smallest integer i, such that ``i>=x``. It is often denoted as :math:`\\lceil x \\rceil`.

        Parameters
        ----------
        out : DNDarray, optional
            A location in which to store the results. If provided, it must have a broadcastable shape. If not provided
            or set to ``None``, the array is modified in-place.

        Examples
        --------
        >>> ht.arange(-2.0, 2.0, 0.4).ceil()
        tensor([-2., -1., -1., -0., -0., -0.,  1.,  1.,  2.,  2.])
        """
        return rounding.ceil(self, out)

    def clip(self, a_min, a_max, out=None) -> DNDarray:
        """
        Returns a :class:`DNDarray` with the elements of ``self``, but where values ``<a_min`` are replaced with ``a_min``,
        and those ``>a_max`` with ``a_max``.

        Parameters
        ----------
        a_min : scalar or None
            Minimum value. If ``None``, clipping is not performed on lower interval edge. Not more than one of ``a_min`` and
            ``a_max`` may be ``None``.
        a_max : scalar or None
            Maximum value. If ``None``, clipping is not performed on upper interval edge. Not more than one of ``a_min`` and
            ``a_max`` may be ``None``.
        out : DNDarray, optional
            The results will be placed in this array. It may be the input array for in-place clipping. ``out`` must be of
            the right shape to hold the output. Its type is preserved.

        """
        return rounding.clip(self, a_min, a_max, out)

    def __complex__(self):
        """
        Complex scalar casting.
        """
        return self.__cast(complex)

    def copy(self) -> DNDarray:
        """
        Return an array copy of the given object.
        """
        return memory.copy(self)

    def cos(self, out=None) -> DNDarray:
        """
        Return the trigonometric cosine, element-wise. Negative input elements are returned as nan.
        If out was provided, square_roots is a reference to it.

        Parameters
        ----------
        out : DNDarray or None, optional
            A location in which to store the results. If provided, it must have a broadcastable shape. If not provided
            or set to ``None``, the array is modified in-place.

        Examples
        --------
        >>> ht.arange(-6, 7, 2).cos()
        tensor([ 0.9602, -0.6536, -0.4161,  1.0000, -0.4161, -0.6536,  0.9602])
        """
        return trigonometrics.cos(self, out)

    def cosh(self, out=None) -> DNDarray:
        """
        Return the hyperbolic cosine, element-wise. Negative input elements are returned as ``NaN``.
        If ``out`` was provided, ``cosh`` is a reference to it.

        Parameters
        ----------
        out : DNDarray or None, optional
            A location in which to store the results. If provided, it must have a broadcastable shape. If not provided
            or set to ``None``, the array is modified in-place.

        Examples
        --------
        >>> ht.cosh(ht.arange(-6, 7, 2))
        tensor([201.7156,  27.3082,   3.7622,   1.0000,   3.7622,  27.3082, 201.7156])
        """
        return trigonometrics.cosh(self, out)

    def cpu(self) -> DNDarray:
        """
        Returns a copy of this object in main memory. If this object is already in main memory, then no copy is
        performed and the original object is returned.
        """
        self.__array = self.__array.cpu()
        self.__device = devices.cpu
        return self

    def create_lshape_map(self) -> torch.Tensor:
        """
        Generate a 'map' of the lshapes of the data on all processes.
        Units are ``(process rank, lshape)``
        """
        lshape_map = torch.zeros(
            (self.comm.size, len(self.gshape)), dtype=torch.int, device=self.device.torch_device
        )
        lshape_map[self.comm.rank, :] = torch.tensor(self.lshape, device=self.device.torch_device)
        self.comm.Allreduce(MPI.IN_PLACE, lshape_map, MPI.SUM)
        return lshape_map

    def __eq__(self, other) -> DNDarray:
        """
        Element-wise rich comparison of equality with values from second operand (scalar or tensor)

        Takes the second operand (scalar or tensor) to which to compare the first tensor as argument. Returns a DNDarray
        holding 1 for all elements in which values of self are equal to values of other, 0 for all other elements

        Parameters
        ----------
        other: DNDarray or scalar
            The value(s) to which to compare equality

        Examples
        ---------
        >>> import heat as ht
        >>> T1 = ht.float32([[1, 2],[3, 4]])
        >>> T1.__eq__(3.0)
        tensor([[0, 0],
                [1, 0]])
        >>> T2 = ht.float32([[2, 2], [2, 2]])
        >>> T1.__eq__(T2)
        tensor([[0, 1],
                [0, 0]])
        """
        return relational.eq(self, other)

    def isclose(self, other, rtol=1e-05, atol=1e-08, equal_nan=False) -> DNDarray:
        """
        Returns a boolean :class:`DNDarray` of whether elements of other are equal to the original ``DNDarray`` within the given
        tolerance.

        Parameters
        -----------
        other: DNDarray
            Input DNDarray to compare.
        rtol : float
            The relative tolerance parameter.
        atol : float
            The absolute tolerance parameter.
        equal_nan : bool
            Whether to compare NaN’s as equal. If ``True``, NaN’s in x will be considered equal to NaN’s in y in the output array.

        """
        return logical.isclose(self, other, rtol, atol, equal_nan)

    def exp(self, out=None) -> DNDarray:
        """
        Calculate the exponential of all elements in ``self``.

        Parameters
        ----------
        out : DNDarray, optional
            A location in which to store the results. If provided, it must have a broadcastable shape. If not provided
            or set to ``None``, the array is modified in-place.

        Examples
        --------
        >>> ht.arange(5).exp()
        tensor([ 1.0000,  2.7183,  7.3891, 20.0855, 54.5981])
        """
        return exponential.exp(self, out)

    def expm1(self, out=None) -> DNDarray:
        """
        Calculate ``exp(x)-1`` for all elements in the array.

        Parameters
        ----------
        out : DNDarray, optional
            A location in which to store the results. If provided, it must have a broadcastable shape. If not provided
            or set to ``None``, the array is modified in-place.

        Examples
        --------
        >>> ht.arange(5).exp() + 1.
        tensor([ 1.0000,  2.7183,  7.3891, 20.0855, 54.5981])
        """
        return exponential.expm1(self, out)

    def exp2(self, out=None) -> DNDarray:
        """
        Calculate the exponential of all elements in ``self``.

        Parameters
        ----------
        out : DNDarray, optional
            A location in which to store the results. If provided, it must have a broadcastable shape. If not provided
            or set to ``None``, the array is modified in-place.

        Examples
        --------
        >>> ht.exp2(ht.arange(5))
        tensor([ 1.,  2.,  4.,  8., 16.], dtype=torch.float64)
        """
        return exponential.exp2(self, out)

    def expand_dims(self, axis) -> DNDarray:
        """
        Expand the shape of an array.
        Insert a new axis that will appear at the axis position in the expanded array shape. The number of dimensions
        of the output array is one greater than that of the input array.

        Parameters
        ----------
        axis : int
            Position in the expanded axes where the new axis is placed.

        Raises
        ------
        ValueError
            If the axis is not in range of the axes.

        Examples
        --------
        >>> x = ht.array([1,2])
        >>> x.shape
        (2,)
        >>> y = ht.expand_dims(x, axis=0)
        >>> y
        array([[1, 2]])
        >>> y.shape
        (1, 2)
        >>>y = ht.expand_dims(x, axis=1)
        >>> y
        array([[1],
               [2]])
        >>> y.shape
        (2, 1)
        """
        return manipulations.expand_dims(self, axis)

    def flatten(self) -> DNDarray:
        """
        Return a flat array (1D).

        Examples
        --------
        >>> x = ht.array([[1,2],[3,4]])
        >>> x.flatten()
        tensor([1,2,3,4])
        """
        return manipulations.flatten(self)

    def __float__(self) -> float:
        """
        Float scalar casting.
        """
        return self.__cast(float)

    def floor(self, out=None) -> DNDarray:
        """
        Return the floor of the input, element-wise.
        The floor of the scalar ``x`` is the largest integer i, such that ``i<=x``. It is often denoted as :math:`\\lfloor x
        \\rfloor`.

        Parameters
        ----------
        out : DNDarray, optional
            A location in which to store the results. If provided, it must have a broadcastable shape. If not provided
            or set to ``None``, the array is modified in-place.

        Examples
        --------
        >>> ht.floor(ht.arange(-2.0, 2.0, 0.4))
        tensor([-2., -2., -2., -1., -1.,  0.,  0.,  0.,  1.,  1.])
        """
        return rounding.floor(self, out)

    def __floordiv__(self, other) -> DNDarray:
        """
        Element-wise floor division (i.e. result is rounded int (floor)).
        Takes the first tensor by which it divides the second not-heat-typed-parameter.

        Parameters
        ----------
        other: DNDarray or scalar
            The second operand by whose values is divided

        Examples
        ---------
        >>> import heat as ht
        >>> T1 = ht.float32([[1.7, 2.0], [1.9, 4.2]])
        >>> T1 // 1
        tensor([[1., 2.],
                [1., 4.]])
        >>> T2 = ht.float32([1.5, 2.5])
        >>> T1 // T2
        tensor([[1., 0.],
                [1., 1.]])
        """
        return arithmetics.floordiv(self, other)

    def fabs(self, out=None) -> DNDarray:
        """
        Calculate the absolute value element-wise and return floating-point array.
        This function exists besides ``abs==absolute`` since it will be needed in case complex numbers will be introduced in the future.

        Parameters
        ----------
        out : DNDarray, optional
            A location into which the result is stored. If provided, it must have a shape that the inputs broadcast to.
            If not provided or ``None``, the array is modified in-place.
        """
        return rounding.fabs(self, out)

    def fill_diagonal(self, value) -> DNDarray:
        """
        Fill the main diagonal of a 2D :class:`DNDarray`.
        This function modifies the input tensor in-place, and returns the input array.

        Parameters
        ----------
        value : float
            The value to be placed in the ``DNDarrays`` main diagonal
        """
        # Todo: make this 3D/nD
        if len(self.shape) != 2:
            raise ValueError("Only 2D tensors supported at the moment")

        if self.split is not None and self.comm.is_distributed:
            counts, displ, _ = self.comm.counts_displs_shape(self.shape, self.split)
            k = min(self.shape[0], self.shape[1])
            for p in range(self.comm.size):
                if displ[p] > k:
                    break
                proc = p
            if self.comm.rank <= proc:
                indices = (
                    displ[self.comm.rank],
                    displ[self.comm.rank + 1] if (self.comm.rank + 1) != self.comm.size else k,
                )
                if self.split == 0:
                    self._DNDarray__array[:, indices[0] : indices[1]] = self._DNDarray__array[
                        :, indices[0] : indices[1]
                    ].fill_diagonal_(value)
                elif self.split == 1:
                    self._DNDarray__array[indices[0] : indices[1], :] = self._DNDarray__array[
                        indices[0] : indices[1], :
                    ].fill_diagonal_(value)

        else:
            self._DNDarray__array = self._DNDarray__array.fill_diagonal_(value)

        return self

    def __ge__(self, other) -> DNDarray:
        """
        Element-wise rich comparison of relation "greater than or equal" with values from second operand (scalar or
        tensor).
        Takes the second operand (scalar or tensor) to which to compare the first tensor as argument. Returns a DNDarray
        holding 1 for all elements in which values in self are greater than or equal to values of other
        (x1 >= x2), 0 for all other elements

        Parameters
        ----------
        other: DNDarray or scalar
            The value(s) to which to compare elements from tensor

        Examples
        -------
        >>> import heat as ht
        >>> T1 = ht.float32([[1, 2],[3, 4]])
        >>> T1.__ge__(3.0)
        tensor([[0, 0],
                [1, 1]], dtype=torch.uint8)
        >>> T2 = ht.float32([[2, 2], [2, 2]])
        >>> T1.__ge__(T2)
        tensor([[0, 1],
                [1, 1]], dtype=torch.uint8)
        """
        return relational.ge(self, other)

    def __getitem__(self, key) -> DNDarray:
        """
        Global getter function for DNDarrays.
        Returns a new DNDarray composed of the elements of the original tensor selected by the indices
        given. This does *NOT* redistribute or rebalance the resulting tensor. If the selection of values is
        unbalanced then the resultant tensor is also unbalanced!
        To redistributed the tensor use balance() (issue #187)

        Parameters
        ----------
<<<<<<< HEAD
        key : int, slice, Tuple[int,...], List[int,...]
            Indices to get from the tensor.
=======
        key : int, slice, tuple, list, torch.Tensor, DNDarray
            indices to get from the tensor.

        Returns
        -------
        result : ht.DNDarray
            getter returns a new ht.DNDarray composed of the elements of the original tensor selected by the indices
            given. This does *NOT* redistribute or rebalance the resulting tensor. If the selection of values is
            unbalanced then the resultant tensor is also unbalanced!
            To redistributed the tensor use balance() (issue #187)
>>>>>>> f4fb25f8

        Examples
        --------
        >>> a = ht.arange(10, split=0)
        (1/2) >>> tensor([0, 1, 2, 3, 4], dtype=torch.int32)
        (2/2) >>> tensor([5, 6, 7, 8, 9], dtype=torch.int32)
        >>> a[1:6]
        (1/2) >>> tensor([1, 2, 3, 4], dtype=torch.int32)
        (2/2) >>> tensor([5], dtype=torch.int32)
        >>> a = ht.zeros((4,5), split=0)
        (1/2) >>> tensor([[0., 0., 0., 0., 0.],
                          [0., 0., 0., 0., 0.]])
        (2/2) >>> tensor([[0., 0., 0., 0., 0.],
                          [0., 0., 0., 0., 0.]])
        >>> a[1:4, 1]
        (1/2) >>> tensor([0.])
        (2/2) >>> tensor([0., 0.])
        """
        l_dtype = self.dtype.torch_type()
        kgshape_flag = False
        if isinstance(key, DNDarray) and key.ndim == self.ndim:
            """ if the key is a DNDarray and it has as many dimensions as self, then each of the entries in the 0th
                dim refer to a single element. To handle this, the key is split into the torch tensors for each dimension.
                This signals that advanced indexing is to be used. """
            lkey = [slice(None, None, None)] * self.ndim
            kgshape_flag = True
            kgshape = [0] * len(self.gshape)
            if key.ndim > 1:
                for i in range(key.ndim):
                    kgshape[i] = key.gshape[i]
                    lkey[i] = key._DNDarray__array[..., i]
            else:
                kgshape[0] = key.gshape[0]
                lkey[0] = key._DNDarray__array
            key = tuple(lkey)
        elif not isinstance(key, tuple):
            """ this loop handles all other cases. DNDarrays which make it to here refer to advanced indexing slices,
                as do the torch tensors. Both DNDaarrys and torch.Tensors are cast into lists here by PyTorch.
                lists mean advanced indexing will be used"""
            h = [slice(None, None, None)] * self.ndim
            if isinstance(key, DNDarray):
                h[0] = key._DNDarray__array.tolist()
            elif isinstance(key, torch.Tensor):
                h[0] = key.tolist()
            else:
                h[0] = key
            key = tuple(h)

        gout_full = [None] * len(self.gshape)
        # below generates the expected shape of the output.
        #   If lists or torch.Tensors remain in the key, some change may be made later
        key = list(key)
        for c, k in enumerate(key):
            if isinstance(k, slice):
                new_slice = stride_tricks.sanitize_slice(k, self.gshape[c])
                gout_full[c] = math.ceil((new_slice.stop - new_slice.start) / new_slice.step)
            elif isinstance(k, list):
                gout_full[c] = len(k)
            elif isinstance(k, (DNDarray, torch.Tensor)):
                gout_full[c] = k.shape[0] if not kgshape_flag else kgshape[c]
            if isinstance(k, DNDarray):
                key[c] = k._DNDarray__array
        if all(g == 1 for g in gout_full):
            gout_full = [1]
        else:
            # delete the dimensions from gout_full if they are not touched (they will be removed)
            for i in range(len(gout_full) - 1, -1, -1):
                if gout_full[i] is None:
                    del gout_full[i]

        key = tuple(key)
        if not self.is_distributed():
            if not self.comm.size == 1:
                return factories.array(
                    self.__array[key],
                    dtype=self.dtype,
                    split=self.split,
                    device=self.device,
                    comm=self.comm,
                )
            else:
                gout = tuple(self.__array[key].shape)
                if self.split is not None and self.split >= len(gout):
                    new_split = len(gout) - 1 if len(gout) - 1 >= 0 else None
                else:
                    new_split = self.split

                return DNDarray(
                    self.__array[key], gout, self.dtype, new_split, self.device, self.comm
                )

        else:
            rank = self.comm.rank
            ends = []
            for pr in range(self.comm.size):
                _, _, e = self.comm.chunk(self.shape, self.split, rank=pr)
                ends.append(e[self.split].stop - e[self.split].start)
            ends = torch.tensor(ends, device=self.device.torch_device)
            chunk_ends = ends.cumsum(dim=0)
            chunk_starts = torch.tensor([0] + chunk_ends.tolist(), device=self.device.torch_device)
            chunk_start = chunk_starts[rank]
            chunk_end = chunk_ends[rank]
            arr = torch.Tensor()
            # all keys should be tuples here
            gout = [0] * len(self.gshape)
            # handle the dimensional reduction for integers
            ints = sum(isinstance(it, int) for it in key)
            gout = gout[: len(gout) - ints]
            if self.split >= len(gout):
                new_split = len(gout) - 1 if len(gout) - 1 > 0 else 0
            else:
                new_split = self.split
            if len(key) == 0:  # handle empty list
                # this will return an array of shape (0, ...)
                arr = self.__array[key]
                gout_full = list(arr.shape)

            """ At the end of the following if/elif/elif block the output array will be set.
                each block handles the case where the element of the key along the split axis is a different type
                and converts the key from global indices to local indices.
            """
            if isinstance(key[self.split], (list, torch.Tensor, DNDarray)):
                # advanced indexing, elements in the split dimension are adjusted to the local indices
                lkey = list(key)
                if isinstance(key[self.split], DNDarray):
                    lkey[self.split] = key[self.split]._DNDarray__array
                inds = (
                    torch.tensor(
                        lkey[self.split], dtype=torch.long, device=self.device.torch_device
                    )
                    if not isinstance(lkey[self.split], torch.Tensor)
                    else lkey[self.split]
                )

                loc_inds = torch.where((inds >= chunk_start) & (inds < chunk_end))
                if len(loc_inds[0]) != 0:
                    # if there are no local indices on a process, then `arr` is empty
                    inds = inds[loc_inds] - chunk_start
                    lkey[self.split] = inds
                    arr = self.__array[tuple(lkey)]
            elif isinstance(key[self.split], slice):
                # standard slicing along the split axis,
                #   adjust the slice start, stop, and step, then run it on the processes which have the requested data
                key = list(key)
                key_start = key[self.split].start if key[self.split].start is not None else 0
                key_stop = (
                    key[self.split].stop
                    if key[self.split].stop is not None
                    else self.gshape[self.split]
                )
                if key_stop < 0:
                    key_stop = self.gshape[self.split] + key[self.split].stop
                key_step = key[self.split].step
                og_key_start = key_start
                st_pr = torch.where(key_start < chunk_ends)[0]
                st_pr = st_pr[0] if len(st_pr) > 0 else self.comm.size
                sp_pr = torch.where(key_stop >= chunk_starts)[0]
                sp_pr = sp_pr[-1] if len(sp_pr) > 0 else 0
                actives = list(range(st_pr, sp_pr + 1))
                if rank in actives:
                    key_start = 0 if rank != actives[0] else key_start - chunk_starts[rank]
                    key_stop = ends[rank] if rank != actives[-1] else key_stop - chunk_starts[rank]
                    if key_step is not None and rank > actives[0]:
                        offset = (chunk_ends[rank - 1] - og_key_start) % key_step
                        if key_step > 2 and offset > 0:
                            key_start += key_step - offset
                        elif key_step == 2 and offset > 0:
                            key_start += (chunk_ends[rank - 1] - og_key_start) % key_step
                    if isinstance(key_start, torch.Tensor):
                        key_start = key_start.item()
                    if isinstance(key_stop, torch.Tensor):
                        key_stop = key_stop.item()
                    key[self.split] = slice(key_start, key_stop, key_step)
                    arr = self.__array[tuple(key)]

            elif isinstance(key[self.split], int):
                # if there is an integer in the key along the split axis, adjust it and then get `arr`
                key = list(key)
                key[self.split] = (
                    key[self.split] + self.gshape[self.split]
                    if key[self.split] < 0
                    else key[self.split]
                )
                if key[self.split] in range(chunk_start, chunk_end):
                    key[self.split] = key[self.split] - chunk_start
                    arr = self.__array[tuple(key)]

            if 0 in arr.shape:
                # arr is empty
                # gout is all 0s as is the shape
                warnings.warn(
                    "This process (rank: {}) is without data after slicing, "
                    "running the .balance_() function is recommended".format(self.comm.rank),
                    ResourceWarning,
                )

            return DNDarray(
                arr.type(l_dtype),
                gout_full if isinstance(gout_full, tuple) else tuple(gout_full),
                self.dtype,
                new_split,
                self.device,
                self.comm,
            )

    if torch.cuda.device_count() > 0:

        def gpu(self) -> DNDarray:
            """
            Returns a copy of this object in GPU memory. If this object is already in GPU memory, then no copy is
            performed and the original object is returned.

            """
            self.__array = self.__array.cuda(devices.gpu.torch_device)
            self.__device = devices.gpu
            return self

    def __gt__(self, other) -> DNDarray:
        """
        Element-wise rich comparison of relation "greater than" with values from second operand (scalar or tensor)
        Takes the second operand (scalar or tensor) to which to compare the first tensor as argument.
        Returns aDNDarray holding 1 for all elements in which values in self are greater than values of other (x1 > x2),
        0 for all other elements

        Parameters
        ----------
        other: DNDarray or scalar
            The value(s) to which to compare elements from ``self``

         Examples
         -------
         >>> import heat as ht
         >>> T1 = ht.float32([[1, 2],[3, 4]])
         >>> T1.__gt__(3.0)
         tensor([[0, 0],
                 [0, 1]], dtype=torch.uint8)
         >>> T2 = ht.float32([[2, 2], [2, 2]])
         >>> T1.__gt__(T2)
         tensor([[0, 0],
                 [1, 1]], dtype=torch.uint8)

        """
        return relational.gt(self, other)

    def __int__(self) -> int:
        """
        Integer scalar casting.
        """
        return self.__cast(int)

    def __invert__(self) -> DNDarray:
        """
        Bit-wise inversion, or bit-wise NOT, element-wise.
        """
        return arithmetics.invert(self)

    def is_balanced(self) -> bool:
        """
        Determine if ``self`` is balanced evenly (or as evenly as possible) across all nodes
        """
        _, _, chk = self.comm.chunk(self.shape, self.split)
        test_lshape = tuple([x.stop - x.start for x in chk])
        balanced = 1 if test_lshape == self.lshape else 0

        out = self.comm.allreduce(balanced, MPI.SUM)
        return True if out == self.comm.size else False

    def is_distributed(self) -> bool:
        """
        Determines whether the data of this array is distributed across multiple processes.
        """
        return self.split is not None and self.comm.is_distributed()

    def item(self):
        """
        Returns the only element of a 1-element :class:`DNDarray`.
        Mirror of the pytorch command by the same name. If size of array is >1 element, then a ``ValueError`` is
        raised (by pytorch)

        Examples
        -------
        >>> import heat as ht
        >>> x = ht.zeros((1))
        >>> x.item()
        0.0
        """
        return self.__array.item()

    def __le__(self, other) -> DNDarray:
        """
        Element-wise rich comparison of relation "less than or equal" with values from second operand (scalar or tensor)
        Takes the second operand (scalar or tensor) to which to compare the first tensor as argument.
        Returns a ``DNDarray`` holding 1 for all elements in which values in self are less than or equal to values of other (``x1 <= x2``),
        0 for all other elements

        Parameters
        ----------
        other: tensor or scalar
            The value(s) to which to compare elements from tensor

        Examples
        -------
        >>> import heat as ht
        >>> T1 = ht.float32([[1, 2],[3, 4]])
        >>> T1.__le__(3.0)
        tensor([[1, 1],
                [1, 0]], dtype=torch.uint8)
        >>> T2 = ht.float32([[2, 2], [2, 2]])
        >>> T1.__le__(T2)
        tensor([[1, 1],
                [0, 0]], dtype=torch.uint8)
        """
        return relational.le(self, other)

    def __len__(self) -> int:
        """
        The length of the DNDarray, i.e. the number of items in the first dimension.
        """
        return self.shape[0]

    def log(self, out=None) -> DNDarray:
        """
        Natural logarithm, element-wise.
        The natural logarithm log is the inverse of the exponential function, so that ``log(exp(x))=x``. The natural
        logarithm is logarithm in base e. Negative input elements are returned as ``NaN``.
        If ``out`` was provided, logarithms is a reference to it.

        Parameters
        ----------
        out : DNDarray, optional
            A location in which to store the results. If provided, it must have a broadcastable shape. If not provided
            or set to ``None``, the array is modified in-place.

        Examples
        --------
        >>> ht.arange(5).log()
        tensor([  -inf, 0.0000, 0.6931, 1.0986, 1.3863])
        """
        return exponential.log(self, out)

    def log2(self, out=None) -> DNDarray:
        """
        Log base 2, element-wise.
        Negative input elements are returned as ``NaN``. If ``out`` was provided, logarithms is a reference to it.

        Parameters
        ----------
        out : DNDarray or None, optional
            A location in which to store the results. If provided, it must have a broadcastable shape. If not provided
            or set to ``None``, the array is modified in-place.

        Examples
        --------
        >>> ht.log2(ht.arange(5))
        tensor([  -inf, 0.0000, 1.0000, 1.5850, 2.0000])
        """
        return exponential.log2(self, out)

    def log10(self, out=None) -> DNDarray:
        """
        Log base 10, element-wise.
        Negative input elements are returned as ``NaN``. If ``out`` was provided, logarithms is a reference to it.

        Parameters
        ----------
        out : DNDarray, optional
            A location in which to store the results. If provided, it must have a broadcastable shape. If not provided
            or set to ``None``, the array is modified in-place.

        Examples
        --------
        >>> ht.log10(ht.arange(5))
        tensor([-inf, 0.0000, 1.0000, 1.5850, 2.0000])
        """
        return exponential.log10(self, out)

    def log1p(self, out=None) -> DNDarray:
        """
        Return the natural logarithm of one plus ``self``, element-wise.
        Negative input elements are returned as nan. If ``out`` was provided, logarithms is a reference to it.

        Parameters
        ----------
        out : DNDarray or None, optional
            A location in which to store the results. If provided, it must have a broadcastable shape. If not provided
            or set to ``None``, the array is modified in-place.

        Examples
        --------
        >>> ht.log1p(ht.arange(5))
        array([0., 0.69314718, 1.09861229, 1.38629436, 1.60943791])
        """
        return exponential.log1p(self, out)

    def __lshift__(self, other) -> DNDarray:
        """
        Shift the bits of an integer to the left.

        Parameters
        ----------
        other: DNDarray or scalar
           number of zero bits to add

        Examples
        ---------
        >>> ht.array([1, 2, 4]) << 1
        tensor([2, 4, 8])
        """
        return arithmetics.left_shift(self, other)

    def __lt__(self, other) -> DNDarray:
        """
        Element-wise rich comparison of relation "less than" with values from second operand (scalar or tensor)
        Takes the second operand (scalar or tensor) to which to compare the first tensor as argument.
        Result is ``DNDarray`` holding 1 for all elements in which values in self are less than values of other (x1 < x2),
        0 for all other elements

        Parameters
        ----------
        other: DNDarray or scalar
            The value(s) to which to compare elements from tensor

        Examples
        -------
        >>> import heat as ht
        >>> T1 = ht.float32([[1, 2],[3, 4]])
        >>> T1.__lt__(3.0)
        tensor([[1, 1],
               [0, 0]], dtype=torch.uint8)
        >>> T2 = ht.float32([[2, 2], [2, 2]])
        >>> T1.__lt__(T2)
        tensor([[1, 0],
               [0, 0]], dtype=torch.uint8)
        """
        return relational.lt(self, other)

    def __matmul__(self, other) -> DNDarray:
        """
        Matrix multiplication of two DNDarrays

        For comment context -> a @ b = c or A @ B = c
        Returns a tensor with the result of a @ b. The split dimension of the returned array is typically the split dimension of a.
        However, if a.split = None then the the c.split will be set as the split dimension of b. If both are None then c.split is also None.

        Parameters
        ----------
        a : DNDarray
            2 dimensional: L x P
        b : DNDarray
            2 dimensional: P x Q

        Notes
        -------
        If a is a split vector, then the returned vector will be of shape (1xQ) and will be split in the 1st dimension
        If b is a vector and either a or b is split, then the returned vector will be of shape (Lx1) and will be split
        in the 0th dimension

        References
        ----------
        [1] R. Gu, et al., "Improving Execution Concurrency of Large-scale Matrix Multiplication on Distributed Data-parallel Platforms,"
        IEEE Transactions on Parallel and Distributed Systems, vol 28, no. 9. 2017.
        [2] S. Ryu and D. Kim, "Parallel Huge Matrix Multiplication on a Cluster with GPGPU Accelerators,"
        2018 IEEE International Parallel and Distributed Processing Symposium Workshops (IPDPSW), Vancouver, BC, 2018, pp. 877-882.

        Example
        -------
        >>> a = ht.ones((n, m), split=1)
        >>> a[0] = ht.arange(1, m + 1)
        >>> a[:, -1] = ht.arange(1, n + 1)
        (0/1) tensor([[1., 2.],
                      [1., 1.],
                      [1., 1.],
                      [1., 1.],
                      [1., 1.]])
        (1/1) tensor([[3., 1.],
                      [1., 2.],
                      [1., 3.],
                      [1., 4.],
                      [1., 5.]])
        >>> b = ht.ones((j, k), split=0)
        >>> b[0] = ht.arange(1, k + 1)
        >>> b[:, 0] = ht.arange(1, j + 1)
        (0/1) tensor([[1., 2., 3., 4., 5., 6., 7.],
                      [2., 1., 1., 1., 1., 1., 1.]])
        (1/1) tensor([[3., 1., 1., 1., 1., 1., 1.],
                      [4., 1., 1., 1., 1., 1., 1.]])
        >>> linalg.matmul(a, b)
        (0/1) tensor([[18.,  8.,  9., 10.],
                      [14.,  6.,  7.,  8.],
                      [18.,  7.,  8.,  9.],
                      [22.,  8.,  9., 10.],
                      [26.,  9., 10., 11.]])
        (1/1) tensor([[11., 12., 13.],
                      [ 9., 10., 11.],
                      [10., 11., 12.],
                      [11., 12., 13.],
                      [12., 13., 14.]])
        """
        return linalg.matmul(self, other)

    def max(self, axis=None, out=None, keepdim=None) -> DNDarray:
        """
        Return the maximum of an array or maximum along an axis.

        Parameters
        ----------
        self : DNDarray
            Input array.
        axis : None or int
            Axis or axes along which to operate. By default, flattened input is used.
        #TODO: out : DNDarray, optional
            Alternative output array in which to place the result. Must be of the same shape and buffer length as the
            expected output.
        #TODO: initial : scalar, optional
            The minimum value of an output element. Must be present to allow computation on empty slice.
        """
        return statistics.max(self, axis=axis, out=out, keepdim=keepdim)

    def mean(self, axis=None) -> DNDarray:
        """
        Calculates and returns the mean of ``self``.
        If an axis is given, the mean will be taken in that direction.

        Parameters
        ----------
        self : DNDarray
            Values for which the mean is calculated.
        axis : int or Iterable, optional
            Axis which the mean is taken in.
            Default ``None`` yields mean of all data.

        Examples
        --------
        >>> a = ht.random.randn(1,3)
        >>> a
        tensor([[-1.2435,  1.1813,  0.3509]])
        >>> ht.mean(a)
        tensor(0.0962)
        >>> a = ht.random.randn(4,4)
        >>> a
        tensor([[ 0.0518,  0.9550,  0.3755,  0.3564],
                [ 0.8182,  1.2425,  1.0549, -0.1926],
                [-0.4997, -1.1940, -0.2812,  0.4060],
                [-1.5043,  1.4069,  0.7493, -0.9384]])
        >>> ht.mean(a, 1)
        tensor([ 0.4347,  0.7307, -0.3922, -0.0716])
        >>> ht.mean(a, 0)
        tensor([-0.2835,  0.6026,  0.4746, -0.0921])
        >>> a = ht.random.randn(4,4)
        >>> a
        tensor([[ 2.5893,  1.5934, -0.2870, -0.6637],
                [-0.0344,  0.6412, -0.3619,  0.6516],
                [ 0.2801,  0.6798,  0.3004,  0.3018],
                [ 2.0528, -0.1121, -0.8847,  0.8214]])
        >>> ht.mean(a, (0,1))
        tensor(0.4730)
        """
        return statistics.mean(self, axis)

    def min(self, axis=None, out=None, keepdim=None):
        """
        Return the minimum of an array or minimum along an axis.

        Parameters
        ----------
        axis : None or int
            Axis or axes along which to operate. By default, flattened input is used.
        #TODO: out : DNDarray, optional
            Alternative output array in which to place the result. Must be of the same shape and buffer length as the
            expected output.
        #TODO: initial : scalar, optional
            The maximum value of an output element. Must be present to allow computation on empty slice.
        """
        return statistics.min(self, axis=axis, out=out, keepdim=keepdim)

    def __mod__(self, other) -> DNDarray:
        """
        Element-wise division remainder of values of self by values of operand other (i.e. self % other), not commutative.

        Parameters
        ----------
        other: DNDarray or scalar
            The second operand by whose values ``self`` is to be divided.

        Examples
        ---------
        >>> import heat as ht
        >>> ht.mod(2, 2)
        tensor([0])
        >>> T1 = ht.int32([[1, 2], [3, 4]])
        >>> T2 = ht.int32([[2, 2], [2, 2]])
        >>> T1 % T2
        tensor([[1, 0],
                [1, 0]], dtype=torch.int32)
        >>> s = ht.int32([2])
        >>> s % T1
        tensor([[0, 0]
                [2, 2]], dtype=torch.int32)
        """
        return arithmetics.mod(self, other)

    def modf(self, out=None) -> Tuple[DNDarray, DNDarray]:
        """
        Return the fractional and integral parts of an array, element-wise.
        The fractional and integral parts are negative if the given number is negative.

        Parameters
        ----------
        out : DNDarray, optional
            A location into which the result is stored. If provided, it must have a shape that the inputs broadcast to.
            If not provided or ``None``, the array is modified in-place.
        """

        return rounding.modf(self, out)

    def __mul__(self, other) -> DNDarray:
        """
        Element-wise multiplication (not matrix multiplication) with values from second operand (scalar or tensor)
        Takes the second operand (scalar or tensor) whose values to multiply to the first tensor as argument.

        Parameters
        ----------
        other: DNDarray or scalar
           The value(s) to multiply to the tensor (element-wise)

        Examples
        ---------
        >>> import heat as ht
        >>> T1 = ht.float32([[1, 2], [3, 4]])
        >>> T1.__mul__(3.0)
        tensor([[3., 6.],
            [9., 12.]])
        >>> T2 = ht.float32([[2, 2], [2, 2]])
        >>> T1.__mul__(T2)
        tensor([[2., 4.],
            [6., 8.]])
        """
        return arithmetics.mul(self, other)

    def __ne__(self, other) -> DNDarray:
        """
        Element-wise rich comparison of non-equality with values from second operand (scalar or DNDarray)
        Takes the second operand (scalar or tensor) to which to compare the first tensor as argument.
        Result is a DNDarray holding 1 for all elements in which values of self are equal to values of other,
        0 for all other elements
        Parameters
        ----------
        other: DNDarray or scalar
            The value(s) to which to compare equality

        Examples
        ---------
        >>> import heat as ht
        >>> T1 = ht.float32([[1, 2],[3, 4]])
        >>> T1.__ne__(3.0)
        tensor([[1, 1],
                [0, 1]])
        >>> T2 = ht.float32([[2, 2], [2, 2]])
        >>> T1.__ne__(T2)
        tensor([[1, 0],
                [1, 1]])
        """
        return relational.ne(self, other)

    def nonzero(self) -> DNDarray:
        """
        Return the indices of the elements that are non-zero. (using ``torch.nonzero``)
        Result is 1D :class`DNDarray`, one entry for each dimension of self, containing the indices of the non-zero elements in that dimension.
        The values in a are always tested and returned in row-major, C-style order. The corresponding non-zero values can be obtained with: ``a[nonzero(a)]``.
        If self is split then the result is split in the 0th dimension. However, this ``DNDarray`` can be UNBALANCED
        as it contains the indices of the non-zero elements on each node.

        Examples
        --------
        >>> x = ht.array([[3, 0, 0], [0, 4, 1], [0, 6, 0]], split=0)
        [0/2] tensor([[3, 0, 0]])
        [1/2] tensor([[0, 4, 1]])
        [2/2] tensor([[0, 6, 0]])
        >>> ht.nonzero(x)
        [0/2] tensor([[0, 0]])
        [1/2] tensor([[1, 1],
        [1/2]         [1, 2]])
        [2/2] tensor([[2, 1]])
        >>> a = ht.array([[1, 2, 3], [4, 5, 6], [7, 8, 9]], split=0)
        [0/1] tensor([[1, 2, 3],
        [0/1]         [4, 5, 6]])
        [1/1] tensor([[7, 8, 9]])
        >>> a > 3
        [0/1] tensor([[0, 0, 0],
        [0/1]         [1, 1, 1]], dtype=torch.uint8)
        [1/1] tensor([[1, 1, 1]], dtype=torch.uint8)
        >>> ht.nonzero(a > 3)
        [0/1] tensor([[1, 0],
        [0/1]         [1, 1],
        [0/1]         [1, 2]])
        [1/1] tensor([[2, 0],
        [1/1]         [2, 1],
        [1/1]         [2, 2]])
        >>> a[ht.nonzero(a > 3)]
        [0/1] tensor([[4, 5, 6]])
        [1/1] tensor([[7, 8, 9]])
        """
        return indexing.nonzero(self)

    def numpy(self) -> np.array:
        """
        Convert :class:`DNDarray` to numpy array. If the tensor is distributed it will be merged beforehand. If the array
        resides on the GPU, it will be copied to the CPU first.

        Examples
        --------
        >>> import heat as ht
        T1 = ht.random.randn((10,8))
        T1.numpy()
        """
        dist = manipulations.resplit(self, axis=None)
        return dist._DNDarray__array.cpu().numpy()

    def __or__(self, other) -> DNDarray:
        """
        Compute the bit-wise OR of two arrays element-wise.

        Parameters
        ----------
        other: DNDarray or scalar
            Only integer and boolean types are handled. If ``self.shape!=other.shape``, they must be broadcastable to a
            common shape (which becomes the shape of the output).

        Examples
        ---------
        >>> import heat as ht
        >>> ht.array([13]) | 16
        tensor([29])
        >>> ht.array([32]) | ht.array([2])
        tensor([34])
        >>> ht.array([33, 4]) | 1
        tensor([33,  5])
        >>> ht.array([33, 4]) | ht.array([1, 2])
        tensor([33,  6])
        >>> ht.array([2, 5, 255]) | ht.array([4, 4, 4])
        tensor([  6,   5, 255])
        >>> ht.array([2, 5, 255, 2147483647], dtype=ht.int32) | ht.array([4, 4, 4, 2147483647], dtype=ht.int32)
        tensor([         6,          5,        255, 2147483647])
        >>> ht.array([True, True]) | ht.array([False, True])
        tensor([ True,  True])
        """
        return arithmetics.bitwise_or(self, other)

    def __pow__(self, other) -> DNDarray:
        """
        Element-wise exponential function with values from second operand (scalar or tensor)
        Takes the second operand (scalar or tensor) whose values are the exponent to be applied to the first
        tensor as argument.

        Parameters
        ----------
        other: DNDarray or scalar
           The value(s) in the exponent (element-wise)

        Examples
        ---------
        >>> import heat as ht
        >>> T1 = ht.float32([[1, 2], [3, 4]])
        >>> T1.__pow__(3.0)
        tensor([[1., 8.],
                [27., 64.]])
        >>> T2 = ht.float32([[3, 3], [2, 2]])
        >>> T1.__pow__(T2)
        tensor([[1., 8.],
                [9., 16.]])
        """
        return arithmetics.pow(self, other)

    def prod(self, axis=None, out=None, keepdim=None) -> DNDarray:
        """
        Return the product of array elements over a given axis.

        Parameters
        ----------
        axis : None or int or tuple of ints, optional
            Axis or axes along which a product is performed. The default, ``axis=None``, will calculate the product of all
            the elements in the input array. If axis is negative it counts from the last to the first axis.
            If axis is a tuple of ints, a product is performed on all of the axes specified in the tuple instead of a
            single axis or all the axes as before.
        out : DNDarray, optional
            Alternative output array in which to place the result. It must have the same shape as the expected output,
            but the type of the output values will be cast if necessary.
        keepdims : bool, optional
            If this is set to ``True``, the axes which are reduced are left in the result as dimensions with size one. With
            this option, the result will broadcast correctly against the input array.

        Examples
        --------
        >>> import heat as ht
        >>> ht.array([1.,2.]).prod()
        ht.tensor([2.0])
        >>> ht.tensor([
            [1.,2.],
            [3.,4.]
        ]).prod()
        ht.tensor([24.0])
        >>> ht.array([
            [1.,2.],
            [3.,4.]
        ]).prod(axis=1)
        ht.tensor([  2.,  12.])
        """
        return arithmetics.prod(self, axis, out, keepdim)

    def qr(self, tiles_per_proc=1, calc_q=True, overwrite_a=False) -> Tuple[DNDarray, DNDarray]:
        """
        Calculates the QR decomposition of a 2D :class:`DNDarray`.
        Returns a Tuple of Q and R
        The algorithms are based on the CAQR and TSQR algorithms. For more information see the references.

        Parameters
        ----------
        a : DNDarray
            DNDarray which will be decomposed
        tiles_per_proc : int or torch.Tensor, optional
            Number of tiles per process to operate on
        calc_q : bool, optional
            whether or not to calculate Q.
            If ``True``, function returns ``(Q, R)``.
            If ``False``, function returns ``(None, R)``.
        overwrite_a : bool, optional
            If ``True``, function overwrites the DNDarray a, with R.
            If ``False``, a new array will be created for R

        References
        ----------
        [0] W. Zheng, F. Song, L. Lin, and Z. Chen, “Scaling Up Parallel Computation of Tiled QR
        Factorizations by a Distributed Scheduling Runtime System and Analytical Modeling,”
        Parallel Processing Letters, vol. 28, no. 01, p. 1850004, 2018.

        [1] Bilel Hadri, Hatem Ltaief, Emmanuel Agullo, Jack Dongarra. Tile QR Factorization with
        Parallel Panel Processing for Multicore Architectures. 24th IEEE International Parallel
        and DistributedProcessing Symposium (IPDPS 2010), Apr 2010, Atlanta, United States.
        inria-00548899

        [2] Gene H. Golub and Charles F. Van Loan. 1996. Matrix Computations (3rd Ed.).
        """
        return linalg.qr(
            self, tiles_per_proc=tiles_per_proc, calc_q=calc_q, overwrite_a=overwrite_a
        )

    def __repr__(self, *args):
        # TODO: document me
        # TODO: generate none-PyTorch repr
        return self.__array.__repr__(*args)

    def redistribute_(self, lshape_map=None, target_map=None):
        """
        Redistributes the data of the :class:`DNDarray` *along the split axis* to match the given target map.
        This function does not modify the non-split dimensions of the ``DNDarray``.
        This is an abstraction and extension of the balance function.

        Parameters
        ----------
        lshape_map : torch.Tensor, optional
            The current lshape of processes.
            Units are ``[rank, lshape]``.
        target_map : torch.Tensor, optional
            The desired distribution across the processes.
            Units are ``[rank, target lshape]``.
            Note: the only important parts of the target map are the values along the split axis,
            values which are not along this axis are there to mimic the shape of the ``lshape_map``.

        Examples
        --------
        >>> st = ht.ones((50, 81, 67), split=2)
        >>> target_map = torch.zeros((st.comm.size, 3), dtype=torch.int)
        >>> target_map[0, 2] = 67
        >>> print(target_map)
        [0/2] tensor([[ 0,  0, 67],
        [0/2]         [ 0,  0,  0],
        [0/2]         [ 0,  0,  0]], dtype=torch.int32)
        [1/2] tensor([[ 0,  0, 67],
        [1/2]         [ 0,  0,  0],
        [1/2]         [ 0,  0,  0]], dtype=torch.int32)
        [2/2] tensor([[ 0,  0, 67],
        [2/2]         [ 0,  0,  0],
        [2/2]         [ 0,  0,  0]], dtype=torch.int32)
        >>> print(st.lshape)
        [0/2] (50, 81, 23)
        [1/2] (50, 81, 22)
        [2/2] (50, 81, 22)
        >>> st.redistribute_(target_map=target_map)
        >>> print(st.lshape)
        [0/2] (50, 81, 67)
        [1/2] (50, 81, 0)
        [2/2] (50, 81, 0)
        """
        if not self.is_distributed():
            return
        snd_dtype = self.dtype.torch_type()
        # units -> {pr, 1st index, 2nd index}
        if lshape_map is None:
            # NOTE: giving an lshape map which is incorrect will result in an incorrect distribution
            lshape_map = self.create_lshape_map()
        else:
            if not isinstance(lshape_map, torch.Tensor):
                raise TypeError(
                    "lshape_map must be a torch.Tensor, currently {}".format(type(lshape_map))
                )
            if lshape_map.shape != (self.comm.size, len(self.gshape)):
                raise ValueError(
                    "lshape_map must have the shape ({}, {}), currently {}".format(
                        self.comm.size, len(self.gshape), lshape_map.shape
                    )
                )

        if target_map is None:  # if no target map is given then it will balance the tensor
            target_map = torch.zeros(
                (self.comm.size, len(self.gshape)), dtype=int, device=self.device.torch_device
            )
            _, _, chk = self.comm.chunk(self.shape, self.split)
            target_map = lshape_map.clone()
            target_map[..., self.split] = 0
            for pr in range(self.comm.size):
                target_map[pr, self.split] = self.comm.chunk(self.shape, self.split, rank=pr)[1][
                    self.split
                ]
        else:
            if not isinstance(target_map, torch.Tensor):
                raise TypeError(
                    "target_map must be a torch.Tensor, currently {}".format(type(target_map))
                )
            if target_map[..., self.split].sum() != self.shape[self.split]:
                raise ValueError(
                    "Sum along the split axis of the target map must be equal to the "
                    "shape in that dimension, currently {}".format(target_map[..., self.split])
                )
            if target_map.shape != (self.comm.size, len(self.gshape)):
                raise ValueError(
                    "target_map must have the shape {}, currently {}".format(
                        (self.comm.size, len(self.gshape)), target_map.shape
                    )
                )

        lshape_cumsum = torch.cumsum(lshape_map[..., self.split], dim=0)
        chunk_cumsum = torch.cat(
            (
                torch.tensor([0], device=self.device.torch_device),
                torch.cumsum(target_map[..., self.split], dim=0),
            ),
            dim=0,
        )
        # need the data start as well for process 0
        for rcv_pr in range(self.comm.size - 1):
            st = chunk_cumsum[rcv_pr].item()
            sp = chunk_cumsum[rcv_pr + 1].item()
            # start pr should be the next process with data
            if lshape_map[rcv_pr, self.split] >= target_map[rcv_pr, self.split]:
                # if there is more data on the process than the start process than start == stop
                st_pr = rcv_pr
                sp_pr = rcv_pr
            else:
                # if there is less data on the process than need to get the data from the next data
                # with data
                # need processes > rcv_pr with lshape > 0
                st_pr = (
                    torch.nonzero(input=lshape_map[rcv_pr:, self.split] > 0, as_tuple=False)[
                        0
                    ].item()
                    + rcv_pr
                )
                hld = (
                    torch.nonzero(input=sp <= lshape_cumsum[rcv_pr:], as_tuple=False).flatten()
                    + rcv_pr
                )
                sp_pr = hld[0].item() if hld.numel() > 0 else self.comm.size

            # st_pr and sp_pr are the processes on which the data sits at the beginning
            # need to loop from st_pr to sp_pr + 1 and send the pr
            for snd_pr in range(st_pr, sp_pr + 1):
                if snd_pr == self.comm.size:
                    break
                data_required = abs(sp - st - lshape_map[rcv_pr, self.split].item())
                send_amt = (
                    data_required
                    if data_required <= lshape_map[snd_pr, self.split]
                    else lshape_map[snd_pr, self.split]
                )
                if (sp - st) <= lshape_map[rcv_pr, self.split].item() or snd_pr == rcv_pr:
                    send_amt = 0
                # send amount is the data still needed by recv if that is available on the snd
                if send_amt != 0:
                    self.__redistribute_shuffle(
                        snd_pr=snd_pr, send_amt=send_amt, rcv_pr=rcv_pr, snd_dtype=snd_dtype
                    )
                lshape_cumsum[snd_pr] -= send_amt
                lshape_cumsum[rcv_pr] += send_amt
                lshape_map[rcv_pr, self.split] += send_amt
                lshape_map[snd_pr, self.split] -= send_amt
            if lshape_map[rcv_pr, self.split] > target_map[rcv_pr, self.split]:
                # if there is any data left on the process then send it to the next one
                send_amt = lshape_map[rcv_pr, self.split] - target_map[rcv_pr, self.split]
                self.__redistribute_shuffle(
                    snd_pr=rcv_pr, send_amt=send_amt.item(), rcv_pr=rcv_pr + 1, snd_dtype=snd_dtype
                )
                lshape_cumsum[rcv_pr] -= send_amt
                lshape_cumsum[rcv_pr + 1] += send_amt
                lshape_map[rcv_pr, self.split] -= send_amt
                lshape_map[rcv_pr + 1, self.split] += send_amt

        if any(lshape_map[..., self.split] != target_map[..., self.split]):
            # sometimes need to call the redistribute once more,
            # (in the case that the second to last processes needs to get data from +1 and -1)
            self.redistribute_(lshape_map=lshape_map, target_map=target_map)

    def __redistribute_shuffle(self, snd_pr, send_amt, rcv_pr, snd_dtype):
        """
        Function to abstract the function used during redistribute for shuffling data between
        processes along the split axis

        Parameters
        ----------
        snd_pr : int or torch.Tensor
            Sending process
        send_amt : int or torch.Tensor
            Amount of data to be sent by the sending process
        rcv_pr : int or torch.Tensor
            Recieving process
        snd_dtype : torch.dtype
            Torch type of the data in question
        """
        rank = self.comm.rank
        send_slice = [slice(None)] * self.ndim
        keep_slice = [slice(None)] * self.ndim
        if rank == snd_pr:
            if snd_pr < rcv_pr:  # data passed to a higher rank (off the bottom)
                send_slice[self.split] = slice(
                    self.lshape[self.split] - send_amt, self.lshape[self.split]
                )
                keep_slice[self.split] = slice(0, self.lshape[self.split] - send_amt)
            if snd_pr > rcv_pr:  # data passed to a lower rank (off the top)
                send_slice[self.split] = slice(0, send_amt)
                keep_slice[self.split] = slice(send_amt, self.lshape[self.split])
            data = self.__array[send_slice].clone()
            self.comm.Send(data, dest=rcv_pr, tag=685)
            self.__array = self.__array[keep_slice]
        if rank == rcv_pr:
            shp = list(self.gshape)
            shp[self.split] = send_amt
            data = torch.zeros(shp, dtype=snd_dtype, device=self.device.torch_device)
            self.comm.Recv(data, source=snd_pr, tag=685)
            if snd_pr < rcv_pr:  # data passed from a lower rank (append to top)
                self.__array = torch.cat((data, self.__array), dim=self.split)
            if snd_pr > rcv_pr:  # data passed from a higher rank (append to bottom)
                self.__array = torch.cat((self.__array, data), dim=self.split)

    def reshape(self, shape, axis=None) -> DNDarray:
        """
        Rearranges ``self`` to a specified shape.

        Parameters
        ----------
        shape : Tuple[int,...] or List[int,...]
            The new shape of the array
        axis : int, optional
            The new split axis. ``None`` denotes same axis

        Raises
        ------
        ValueError
            If the number of elements changes in the new shape.

        Examples
        --------
        >>> a = ht.arange(16, split=0)
        >>> a.reshape((4,4))
        (1/2) tensor([[0, 1, 2, 3],
                    [4, 5, 6, 7]], dtype=torch.int32)
        (2/2) tensor([[ 8,  9, 10, 11],
                    [12, 13, 14, 15]], dtype=torch.int32)
        """
        return manipulations.reshape(self, shape, axis)

    def resplit_(self, axis=None):
        """
        In-place option for resplitting a :class:`DNDarray`.

        Parameters
        ----------
        axis : int
            The new split axis, ``None`` denotes gathering, an int will set the new split axis

        Examples
        --------
        >>> a = ht.zeros((4, 5,), split=0)
        >>> a.lshape
        (0/2) (2, 5)
        (1/2) (2, 5)
        >>> ht.resplit_(a, None)
        >>> a.split
        None
        >>> a.lshape
        (0/2) (4, 5)
        (1/2) (4, 5)
        >>> a = ht.zeros((4, 5,), split=0)
        >>> a.lshape
        (0/2) (2, 5)
        (1/2) (2, 5)
        >>> ht.resplit_(a, 1)
        >>> a.split
        1
        >>> a.lshape
        (0/2) (4, 3)
        (1/2) (4, 2)
        """
        # sanitize the axis to check whether it is in range
        axis = sanitize_axis(self.shape, axis)

        # early out for unchanged content
        if axis == self.split:
            return self
        if axis is None:
            gathered = torch.empty(
                self.shape, dtype=self.dtype.torch_type(), device=self.device.torch_device
            )
            counts, displs, _ = self.comm.counts_displs_shape(self.shape, self.split)
            self.comm.Allgatherv(self.__array, (gathered, counts, displs), recv_axis=self.split)
            self.__array = gathered
            self.__split = axis
            return self
        # tensor needs be split/sliced locally
        if self.split is None:
            # new_arr = self
            _, _, slices = self.comm.chunk(self.shape, axis)
            temp = self.__array[slices]
            self.__array = torch.empty((1,), device=self.device.torch_device)
            # necessary to clear storage of local __array
            self.__array = temp.clone().detach()
            self.__split = axis
            return self

        tiles = tiling.SplitTiles(self)
        new_tile_locs = tiles.set_tile_locations(
            split=axis, tile_dims=tiles.tile_dimensions, arr=self
        )
        rank = self.comm.rank
        # receive the data with non-blocking, save which process its from
        rcv = {}
        for rpr in range(self.comm.size):
            # need to get where the tiles are on the new one first
            # rpr is the destination
            new_locs = torch.where(new_tile_locs == rpr)
            new_locs = torch.stack([new_locs[i] for i in range(self.ndim)], dim=1)
            for i in range(new_locs.shape[0]):
                key = tuple(new_locs[i].tolist())
                spr = tiles.tile_locations[key].item()
                to_send = tiles[key]
                if spr == rank and spr != rpr:
                    self.comm.Send(to_send.clone(), dest=rpr, tag=rank)
                    del to_send
                elif spr == rpr and rpr == rank:
                    rcv[key] = [None, to_send]
                elif rank == rpr:
                    sz = tiles.get_tile_size(key)
                    buf = torch.zeros(
                        sz, dtype=self.dtype.torch_type(), device=self.device.torch_device
                    )
                    w = self.comm.Irecv(buf=buf, source=spr, tag=spr)
                    rcv[key] = [w, buf]
        dims = list(range(self.ndim))
        del dims[axis]
        sorted_keys = sorted(rcv.keys())
        # todo: reduce the problem to 1D cats for each dimension, then work up
        sz = self.comm.size
        arrays = []
        for prs in range(int(len(sorted_keys) / sz)):
            lp_keys = sorted_keys[prs * sz : (prs + 1) * sz]
            lp_arr = None
            for k in lp_keys:
                if rcv[k][0] is not None:
                    rcv[k][0].wait()
                if lp_arr is None:
                    lp_arr = rcv[k][1]
                else:
                    lp_arr = torch.cat((lp_arr, rcv[k][1]), dim=dims[-1])
                del rcv[k]
            if lp_arr is not None:
                arrays.append(lp_arr)
        del dims[-1]
        # for 4 prs and 4 dims, arrays is now 16 elements long,
        # next need to group the each 4 (sz) and cat in the next dim
        for d in reversed(dims):
            new_arrays = []
            for prs in range(int(len(arrays) / sz)):
                new_arrays.append(torch.cat(arrays[prs * sz : (prs + 1) * sz], dim=d))
            arrays = new_arrays
            del d
        if len(arrays) == 1:
            arrays = arrays[0]

        self.__array = arrays
        self.__split = axis
        return self

    def __rfloordiv__(self, other) -> DNDarray:
        """
        Element-wise floor division (i.e. result is rounded int (floor))
        Takes the first operand (scalar or ``DNDarray``) by which to divide as argument.

        Parameters
        ----------
        other: scalar
            This will be divided by the self-tensor

        Examples
        ---------
        >>> import heat as ht
        >>> T = ht.float32([[1.7, 2.0], [1.9, 4.2]])
        >>> 5 // T
        tensor([[2., 2.],
                [2., 1.]])
        """
        return arithmetics.floordiv(other, self)

    def __rmod__(self, other) -> DNDarray:
        """
        Element-wise division remainder of values of other by values of operand self (i.e. other % self),
        not commutative.
        Takes the two operands (scalar or tensor) whose elements are to be divided (operand 2 by operand 1)
        as arguments.

        Parameters
        ----------
        other: scalar
            The second operand which values will be divided by self.

        Examples
        ---------
        >>> import heat as ht
        >>> T = ht.int32([1, 3])
        >>> 2 % T
        tensor([0, 2], dtype=torch.int32)
        """
        return arithmetics.mod(other, self)

    def round(self, decimals=0, out=None, dtype=None) -> DNDarray:
        """
        Calculate the rounded value element-wise.

        Parameters
        ----------
        out : DNDarray, optional
            A location into which the result is stored. If provided, it must have a shape that the inputs broadcast to.
            If not provided or ``None``, the array is modified in-place.
        dtype : datatype, optional
            Determines the data type of the output array. The values are cast to this type with potential loss of
            precision.
        decimals: int, optional
            Number of decimal places to round to.
            If decimals is negative, it specifies the number of positions to the left of the decimal point.
        """
        return rounding.round(self, decimals, out, dtype)

    def __rpow__(self, other) -> DNDarray:
        """
        Element-wise exponential function of second operand (not-heat-typed) with values from first operand (tensor).
        Takes the first operand (tensor) whose values are the exponent to be applied to the second
        scalar or unknown data-type as argument.

        Parameters
        ----------
        other: scalar
           The value(s) in the base (element-wise)

        Examples
        ---------
        >>> import heat as ht
        >>> T = ht.float32([[1, 2], [3, 4]])
        >>> 3 ** T
        tensor([[ 3., 9.],
                [27., 81.]])
        """
        return arithmetics.pow(other, self)

    def __rshift__(self, other) -> DNDarray:
        """
        Shift the bits of an integer to the right.

        Parameters
        ----------
        other: DNDarray or scalar
           Number of bits to remove

        Examples
        ---------
        >>> ht.array([1, 2, 4]) >> 1
        tensor([0, 1, 2])
        """
        return arithmetics.right_shift(self, other)

    def __rsub__(self, other) -> DNDarray:
        """
        Element-wise subtraction of the array from another array or a scalar .
        Subtracts the elements in ``self`` from ``other`` (scalar or unknown data-type).

        Parameters
        ----------
        other: scalar
            The value(s) from which the self-tensor will be element wise subtracted.

        Examples
        ---------
        >>> import heat as ht
        >>> T = ht.float32([[1, 2], [3, 4]])
        >>> 5 - T
        tensor([[4., 3.],
                [2., 1.]])
        """
        return arithmetics.sub(other, self)

    def __rtruediv__(self, other) -> DNDarray:
        """
        Element-wise true division (i.e. result is floating point value rather than rounded int (floor))
        Divides the not-heat-typed-parameter ``other`` by the elements in ``self``.

        Parameters
        ----------
        other: scalar
            This will be divided by the self-array

        Examples
        ---------
        >>> import heat as ht
        >>> T = ht.float32([2,3])
        >>> 2 / T
        tensor([1.0000, 0.6667])
        """
        return arithmetics.div(other, self)

    def save(self, path, *args, **kwargs):
        """
        Save the array's data to disk. Attempts to auto-detect the file format by determining the extension.

        Parameters
        ----------
        self : DNDarray
            The array holding the data to be stored
        path : str
            Path to the file to be stored.
        args/kwargs : list/dict
            Additional options passed to the particular functions.

        Raises
        -------
        ValueError
            If the file extension is not understood or known.

        Examples
        --------
        >>> a = ht.arange(100, split=0)
        >>> a.save('data.h5', 'DATA', mode='a')
        >>> a.save('data.nc', 'DATA', mode='w')
        """
        return io.save(self, path, *args, **kwargs)

    if io.supports_hdf5():

        def save_hdf5(self, path, dataset, mode="w", **kwargs):
            """
            Saves data to an HDF5 file. Attempts to utilize parallel I/O if possible.

            Parameters
            ----------
            path : str
                Path to the HDF5 file to be written.
            dataset : str
                Name of the dataset the data is saved to.
            mode : str,
                File access mode, one of ``'w', 'a', 'r+'``
            kwargs : dict
                Additional arguments passed to the created dataset.

            Raises
            -------
            TypeError
                If any of the input parameters are not of correct type.
            ValueError
                If the access mode is not understood.

            Examples
            --------
            >>> ht.arange(100, split=0).save_hdf5('data.h5', dataset='DATA')
            """
            return io.save_hdf5(self, path, dataset, mode, **kwargs)

    if io.supports_netcdf():

        def save_netcdf(self, path, variable, mode="w", **kwargs):
            """
            Saves data to a netCDF4 file. Attempts to utilize parallel I/O if possible.

            Parameters
            ----------
            path : str
                Path to the netCDF4 file to be written.
            variable : str
                Name of the variable the data is saved to.
            mode : str
                File access mode, one of ``'w', 'a', 'r+'``
            kwargs : dict
                Additional arguments passed to the created dataset.

            Raises
            -------
            TypeError
                If any of the input parameters are not of correct type.
            ValueError
                If the access mode is not understood.

            Examples
            --------
            >>> ht.arange(100, split=0).save_netcdf('data.nc', dataset='DATA')
            """
            return io.save_netcdf(self, path, variable, mode, **kwargs)

    def __setitem__(self, key, value):
        """
        Global item setter

        Parameters
        ----------
        key : int or Tuple or List or Slice
            Index/indices to be set
        value: np.scalar or tensor or torch.Tensor
            value to be set to the specified positions in the DNDarray (self)
        Notes
        -----
        If a DNDarray is given as the value to be set then the split axes are assumed to be equal.
        If they are not, PyTorch will raise an error when the values are attempted to be set on the local array

        Examples
        --------
        >>> a = ht.zeros((4,5), split=0)
        (1/2) >>> tensor([[0., 0., 0., 0., 0.],
                          [0., 0., 0., 0., 0.]])
        (2/2) >>> tensor([[0., 0., 0., 0., 0.],
                          [0., 0., 0., 0., 0.]])
        >>> a[1:4, 1] = 1
        >>> a
        (1/2) >>> tensor([[0., 0., 0., 0., 0.],
                          [0., 1., 0., 0., 0.]])
        (2/2) >>> tensor([[0., 1., 0., 0., 0.],
                          [0., 1., 0., 0., 0.]])
        """
        if isinstance(key, DNDarray) and key.ndim == self.ndim:
            # this splits the key into torch.Tensors in each dimension for advanced indexing
            lkey = [slice(None, None, None)] * self.ndim
            for i in range(key.ndim):
                lkey[i] = key._DNDarray__array[..., i]
            key = tuple(lkey)
        elif not isinstance(key, tuple):
            h = [slice(None, None, None)] * self.ndim
            h[0] = key
            key = tuple(h)

        if not self.is_distributed():
            self.__setter(key, value)
        else:
            # raise RuntimeError("split axis of array and the target value are not equal") removed
            # this will occur if the local shapes do not match
            rank = self.comm.rank
            ends = []
            for pr in range(self.comm.size):
                _, _, e = self.comm.chunk(self.shape, self.split, rank=pr)
                ends.append(e[self.split].stop - e[self.split].start)
            ends = torch.tensor(ends, device=self.device.torch_device)
            chunk_ends = ends.cumsum(dim=0)
            chunk_starts = torch.tensor([0] + chunk_ends.tolist(), device=self.device.torch_device)
            _, _, chunk_slice = self.comm.chunk(self.shape, self.split)
            chunk_start = chunk_slice[self.split].start
            chunk_end = chunk_slice[self.split].stop

            if isinstance(key, tuple):
                if isinstance(key[self.split], slice):
                    key = list(key)
                    key_start = key[self.split].start if key[self.split].start is not None else 0
                    key_stop = (
                        key[self.split].stop
                        if key[self.split].stop is not None
                        else self.gshape[self.split]
                    )
                    if key_stop < 0:
                        key_stop = self.gshape[self.split] + key[self.split].stop
                    key_step = key[self.split].step
                    og_key_start = key_start
                    st_pr = torch.where(key_start < chunk_ends)[0]
                    st_pr = st_pr[0] if len(st_pr) > 0 else self.comm.size
                    sp_pr = torch.where(key_stop >= chunk_starts)[0]
                    sp_pr = sp_pr[-1] if len(sp_pr) > 0 else 0
                    actives = list(range(st_pr, sp_pr + 1))
                    if rank in actives:
                        key_start = 0 if rank != actives[0] else key_start - chunk_starts[rank]
                        key_stop = (
                            ends[rank] if rank != actives[-1] else key_stop - chunk_starts[rank]
                        )
                        if key_step is not None and rank > actives[0]:
                            offset = (chunk_ends[rank - 1] - og_key_start) % key_step
                            if key_step > 2 and offset > 0:
                                key_start += key_step - offset
                            elif key_step == 2 and offset > 0:
                                key_start += (chunk_ends[rank - 1] - og_key_start) % key_step
                        if isinstance(key_start, torch.Tensor):
                            key_start = key_start.item()
                        if isinstance(key_stop, torch.Tensor):
                            key_stop = key_stop.item()
                        key[self.split] = slice(key_start, key_stop, key_step)
                        # todo: need to slice the values to be the right size...
                        if isinstance(value, (torch.Tensor, type(self))):
                            value_slice = [slice(None, None, None)] * value.ndim
                            step2 = key_step if key_step is not None else 1
                            key_start = chunk_starts[rank] - og_key_start
                            key_stop = key_start + key_stop
                            slice_loc = (
                                value.ndim - 1 if self.split > value.ndim - 1 else self.split
                            )
                            value_slice[slice_loc] = slice(
                                key_start.item(), math.ceil(torch.true_divide(key_stop, step2)), 1
                            )
                            self.__setter(tuple(key), value[tuple(value_slice)])
                        else:
                            self.__setter(tuple(key), value)

                elif isinstance(key[self.split], torch.Tensor):
                    key = list(key)
                    key[self.split] -= chunk_start
                    self.__setter(tuple(key), value)

                elif key[self.split] in range(chunk_start, chunk_end):
                    key = list(key)
                    key[self.split] = key[self.split] - chunk_start
                    self.__setter(tuple(key), value)

                elif key[self.split] < 0:
                    key = list(key)
                    if self.gshape[self.split] + key[self.split] in range(chunk_start, chunk_end):
                        key[self.split] = key[self.split] + self.shape[self.split] - chunk_start
                        self.__setter(tuple(key), value)
            else:
                self.__setter(key, value)

    def __setter(self, key, value):
        if np.isscalar(value):
            self.__array.__setitem__(key, value)
        elif isinstance(value, DNDarray):
            self.__array.__setitem__(key, value.__array)
        elif isinstance(value, torch.Tensor):
            self.__array.__setitem__(key, value.data)
        elif isinstance(value, (list, tuple)):
            value = torch.tensor(value, device=self.device.torch_device)
            self.__array.__setitem__(key, value.data)
        elif isinstance(value, np.ndarray):
            value = torch.from_numpy(value)
            self.__array.__setitem__(key, value.data)
        else:
            raise NotImplementedError("Not implemented for {}".format(value.__class__.__name__))

    def sin(self, out=None) -> DNDarray:
        """
        Trigonometric sine, element-wise.
        Returns array of the same shape as ``self``, containing the trigonometric sine of each element in this array.
        Negative input elements are returned as ``NaN``.

        Parameters
        ----------
        out : DNDarray, optional
            A location in which to store the results. If provided, it must have a broadcastable shape. If not provided
            or set to ``None``, the array is modified in-place.

        Examples
        --------
        >>> ht.arange(-6, 7, 2).sin()
        tensor([ 0.2794,  0.7568, -0.9093,  0.0000,  0.9093, -0.7568, -0.2794])
        """
        return trigonometrics.sin(self, out)

    def sinh(self, out=None) -> DNDarray:
        """
        Hyperbolic sine, element-wise.
        Returns an array of the same shape as ``self``, containing the trigonometric sine of each element in this array.
        Negative input elements are returned as ``NaN``.

        Parameters
        ----------
        out : DNDarray, optional
            A location in which to store the results. If provided, it must have a broadcastable shape. If not provided
            or set to ``None``, the array is modified in-place.

        Examples
        --------
        >>> ht.sinh(ht.arange(-6, 7, 2))
        tensor([[-201.7132,  -27.2899,   -3.6269,    0.0000,    3.6269,   27.2899,  201.7132])
        """
        return trigonometrics.sinh(self, out)

    def sqrt(self, out=None) -> DNDarray:
        """
        Non-negative square-root of the array element-wise.
        Result is an array of the same shape as ``self``, containing the positive square-root of each element in this array.
        Negative input elements are returned as ``NaN``.

        Parameters
        ----------
        out : DNDarray, optional
            A location in which to store the results. If provided, it must have a broadcastable shape. If not provided
            or set to ``None``, the array is modified in-place.

        Examples
        --------
        >>> ht.arange(5).sqrt()
        tensor([0.0000, 1.0000, 1.4142, 1.7321, 2.0000])
        >>> ht.arange(-5, 0).sqrt()
        tensor([nan, nan, nan, nan, nan])
        """
        return exponential.sqrt(self, out)

    def squeeze(self, axis=None) -> DNDarray:
        """
        Remove single-dimensional entries from the shape of the array.

        Parameters
        -----------
        axis : None or int or tuple of ints, optional
               Selects a subset of the single-dimensional entries in the shape.
               If ``None``, all single-dimensional entries will be removed from the shape.
               If an axis is selected with shape entry greater than one, a ``ValueError`` is raised.

        Examples
        -----------
        >>> import heat as ht
        >>> import torch
        >>> torch.manual_seed(1)
        <torch._C.Generator object at 0x115704ad0>
        >>> a = ht.random.randn(1,3,1,5)
        >>> a
        tensor([[[[ 0.2673, -0.4212, -0.5107, -1.5727, -0.1232]],
                [[ 3.5870, -1.8313,  1.5987, -1.2770,  0.3255]],
                [[-0.4791,  1.3790,  2.5286,  0.4107, -0.9880]]]])
        >>> a.shape
        (1, 3, 1, 5)
        >>> a.squeeze().shape
        (3, 5)
        >>> a.squeeze
        tensor([[ 0.2673, -0.4212, -0.5107, -1.5727, -0.1232],
                [ 3.5870, -1.8313,  1.5987, -1.2770,  0.3255],
                [-0.4791,  1.3790,  2.5286,  0.4107, -0.9880]])
        >>> a.squeeze(axis=0).shape
        (3, 1, 5)
        >>> a.squeeze(axis=-2).shape
        (1, 3, 5)
        >>> a.squeeze(axis=1).shape
        Traceback (most recent call last):
        ...
        ValueError: Dimension along axis 1 is not 1 for shape (1, 3, 1, 5)
        """
        return manipulations.squeeze(self, axis)

    def std(self, axis=None, ddof=0, **kwargs) -> DNDarray:
        """
        Calculates and returns the standard deviation of the array with the bessel correction.
        If an axis is given, the variance will be taken in that direction.

        Parameters
        ----------
        axis : int, optional
            axis which the mean is taken in.
            If ``None`` the standarddeviation of all data is calculated
        ddof : int, optional
            Delta Degrees of Freedom: the denominator implicitely used in the calculation is N - ddof, where N
            represents the number of elements. If ``ddof=1``, the Bessel correction will be applied.
            Setting ``ddof>1`` raises a NotImplementedError.

        Notes
        --------
        If multidemensional ``var`` is implemented in pytorch, this can be an iterable.
        Only thing which muse be changed is the raise

        Examples
        --------
        >>> a = ht.random.randn(1,3)
        >>> a
        tensor([[ 0.3421,  0.5736, -2.2377]])
        >>> a.std()
        tensor(1.2742)
        >>> a = ht.random.randn(4,4)
        >>> a
        tensor([[-1.0206,  0.3229,  1.1800,  1.5471],
                [ 0.2732, -0.0965, -0.1087, -1.3805],
                [ 0.2647,  0.5998, -0.1635, -0.0848],
                [ 0.0343,  0.1618, -0.8064, -0.1031]])
        >>> ht.std(a, 0, ddof=1)
        tensor([0.6157, 0.2918, 0.8324, 1.1996])
        >>> ht.std(a, 1, ddof=1)
        tensor([1.1405, 0.7236, 0.3506, 0.4324])
        >>> ht.std(a, 1)
        tensor([0.9877, 0.6267, 0.3037, 0.3745])

        """
        return statistics.std(self, axis, ddof=ddof, **kwargs)

    def __str__(self, *args):
        """
        String representation of the array
        """
        # TODO: generate none-PyTorch str
        return self.__array.__str__(*args)

    def __sub__(self, other) -> DNDarray:
        """
        Element-wise subtraction of another tensor or a scalar from the array.
        Takes ``other`` (scalar or :class:`DNDarray`) whose elements are to be subtracted as argument.

        Parameters
        ----------
        other: DNDarray or scalar
            The value(s) to be subtracted element-wise from the array

        Examples
        ---------
        >>> import heat as ht
        >>> T1 = ht.float32([[1, 2], [3, 4]])
        >>> T1.__sub__(2.0)
        tensor([[ 1.,  0.],
                [-1., -2.]])
        >>> T2 = ht.float32([[2, 2], [2, 2]])
        >>> T1.__sub__(T2)
        tensor([[-1., 0.],
                [1., 2.]])
        """
        return arithmetics.sub(self, other)

    def sum(self, axis=None, out=None, keepdim=None) -> DNDarray:
        """
        Sum of array elements over a given axis.
        Returns an array with the same shape as ``self.__array`` except for the specified axis which
        becomes one, e.g. for ``a.shape = (1,2,3)`` the result yields ``ht.ones((1,2,3)).sum(axis=1).shape = (1,1,3)``

        Parameters
        ----------
        axis : None or int or tuple of ints, optional
            Axis along which a sum is performed.
            The default, ``axis=None``, will sum all of the elements of the input array. If axis is negative it counts
            from the last to the first axis. If ``axis`` is a tuple of ints, a sum is performed on all of the axes specified
            in the tuple instead of a single axis or all the axes as before.

        Examples
        --------
        >>> ht.ones(2).sum()
        tensor([2.])
        >>> ht.ones((3,3)).sum()
        tensor([9.])
        >>> ht.ones((3,3)).astype(ht.int).sum()
        tensor([9])
        >>> ht.ones((3,2,1)).sum(axis=-3)
        tensor([[[3.],
                 [3.]]])
        """
        return arithmetics.sum(self, axis=axis, out=out, keepdim=keepdim)

    def tan(self, out=None) -> DNDarray:
        """
        Compute tangent element-wise.
        Equivalent to :func:`~heat.core.trigonometrics.sin` / func:`~heat.core.trigonometrics.cos` element-wise.
        Result is an array of the same shape as ``self``, containing the trigonometric tangent of each element in this array.

        Parameters
        ----------
        out : DNDarray, optional
            A location in which to store the results. If provided, it must have a broadcastable shape. If not provided
            or set to ``None``, the array is modified in-place.

        Examples
        --------
        >>> ht.arange(-6, 7, 2).tan()
        tensor([ 0.29100619, -1.15782128,  2.18503986,  0., -2.18503986, 1.15782128, -0.29100619])
        """
        return trigonometrics.tan(self, out)

    def tanh(self, out=None) -> DNDarray:
        """
        Return the hyperbolic tangent, element-wise.
        Result is an array of the same shape as ``self``, containing the hyperbolic tangent of each element in this array.

        Parameters
        ----------
        out : DNDarray, optional
            A location in which to store the results. If provided, it must have a broadcastable shape. If not provided
            or set to ``None``, a the array is modified in-place.

        Examples
        --------
        >>> ht.tanh(ht.arange(-6, 7, 2))
        tensor([-1.0000, -0.9993, -0.9640,  0.0000,  0.9640,  0.9993,  1.0000])
        """
        return trigonometrics.tanh(self, out)

<<<<<<< HEAD
    def transpose(self, axes=None) -> DNDarray:
=======
    def tolist(self, keepsplit=False) -> List:
        """
        Return a copy of the local array data as a (nested) Python list. For scalars, a standard Python number is returned.

        Parameters
        ----------
        keepsplit: bool
            Whether the list should be returned locally or globally.

        Examples
        --------
        >>> a = ht.array([[0,1],[2,3]])
        >>> a.tolist()
        [[0, 1], [2, 3]]

        >>> a = ht.array([[0,1],[2,3]], split=0)
        >>> a.tolist()
        [[0, 1], [2, 3]]

        >>> a = ht.array([[0,1],[2,3]], split=1)
        >>> a.tolist(keepsplit=True)
        (1/2) [[0], [2]]
        (2/2) [[1], [3]]
        """

        if not keepsplit:
            return manipulations.resplit(self, axis=None).__array.tolist()

        return self.__array.tolist()

    def transpose(self, axes=None):
>>>>>>> f4fb25f8
        """
        Permute the dimensions of an array.

        Parameters
        ----------
        axes : None or List[int,...], optional
            By default, reverse the dimensions, otherwise permute the axes according to the values given.

        Examples
        --------
        >>> a = ht.array([[1, 2], [3, 4]])
        >>> a
        tensor([[1, 2],
                [3, 4]])
        >>> a.transpose()
        tensor([[1, 3],
                [2, 4]])
        >>> a.transpose((1, 0))
        tensor([[1, 3],
                [2, 4]])
        >>> a.transpose(1, 0)
        tensor([[1, 3],
                [2, 4]])
        >>> x = ht.ones((1, 2, 3))
        >>> ht.transpose(x, (1, 0, 2)).shape
        (2, 1, 3)
        """
        return linalg.transpose(self, axes)

    def tril(self, k=0) -> DNDarray:
        """
        Returns the lower triangular part of the array, the other elements of the result array are set to 0.
        The lower triangular part of the array is defined as the elements on and below the diagonal.
        The argument ``k`` controls which diagonal to consider. If ``k=0``, all elements on and below the main diagonal are
        retained. A positive value includes just as many diagonals above the main diagonal, and similarly a negative
        value excludes just as many diagonals below the main diagonal.

        Parameters
        ----------
        k : int, optional
            Diagonal above which to zero elements. ``k=0`` (default) is the main diagonal, ``k<0`` is below and ``k>0`` is above.
        """
        return linalg.tril(self, k)

    def triu(self, k=0) -> DNDarray:
        """
        Returns the upper triangular part of the array, the other elements of the result array are set to 0.
        The upper triangular part of the array is defined as the elements on and below the diagonal.
        The argument ``k`` controls which diagonal to consider. If ``k=0``, all elements on and below the main diagonal are
        retained. A positive value includes just as many diagonals above the main diagonal, and similarly a negative
        value excludes just as many diagonals below the main diagonal.

        Parameters
        ----------
        k : int, optional
            Diagonal above which to zero elements. ``k=0`` (default) is the main diagonal, ``k<0`` is below and ``k>0`` is above.
        """
        return linalg.triu(self, k)

    def __truediv__(self, other) -> DNDarray:
        """
        Element-wise true division (i.e. result is floating point value rather than rounded int (floor))
        of the array by another array or scalar. Takes the second operand (scalar or DNDarray) by which to divide
        as argument.

        Parameters
        ----------
        other: DNDarray or scalar
           The value(s) by which to divide the array (element-wise)

        Examples
        ---------
        >>> import heat as ht
        >>> ht.div(2.0, 2.0)
        tensor([1.])
        >>> T1 = ht.float32([[1, 2],[3, 4]])
        >>> T2 = ht.float32([[2, 2], [2, 2]])
        >>> T1 / T2
        tensor([[0.5000, 1.0000],
                [1.5000, 2.0000]])
        >>> s = 2.0
        >>> ht.div(T1, s)
        tensor([[0.5000, 1.0000],
                [1.5, 2.0000]])
        """
        return arithmetics.div(self, other)

    def trunc(self, out=None) -> DNDarray:
        """
        Return the trunc of the input, element-wise.
        The truncated value of the scalar x is the nearest integer i which is closer to zero than x is. In short, the
        fractional part of the signed number x is discarded. Result is an array of the same shape as ``self``, containing the
        trunced valued of each element in this array. If ``out`` was provided, trunced is a reference to it.

        Parameters
        ----------
        out : DNDarray, optional
            A location in which to store the results. If provided, it must have a broadcastable shape. If not provided
            or set to ``None``, a fresh tensor is allocated.

        Examples
        --------
        >>> ht.trunc(ht.arange(-2.0, 2.0, 0.4))
        tensor([-2., -1., -1., -0., -0.,  0.,  0.,  0.,  1.,  1.])
        """
        return rounding.trunc(self, out)

    def unique(
        self, sorted=False, return_inverse=False, axis=None
    ) -> Tuple[DNDarray, torch.Tensor]:
        """
        Finds and returns the unique elements of the array.
        If ``return_inverse`` is ``True``, a ``torch.Tensor`` will be returned as well whcih holds the list of inverse indices.
        Works most effective if ``axis!=self.split``s.


        Parameters
        ----------
        sorted : bool
            Whether the found elements should be sorted before returning as output.
        return_inverse: bool
            Whether to also return the indices for where elements in the original input ended up in the returned
            unique list.
        axis : int
            Axis along which unique elements should be found. Defaults to ``None``, which will return a one dimensional list of
            unique values.

        Examples
        --------
        >>> x = ht.array([[3, 2], [1, 3]])
        >>> x.unique(x, sorted=True)
        array([1, 2, 3])
        >>> x.unique(x, sorted=True, axis=0)
        array([[1, 3],
               [2, 3]])
        >>> x.unique(x, sorted=True, axis=1)
        array([[2, 3],
               [3, 1]])
        """
        return manipulations.unique(self, sorted, return_inverse, axis)

    def var(self, axis=None, ddof=0, **kwargs) -> DNDarray:
        """
        Calculates and returns the variance of a :class:`DNDarray`.
        If an axis is given, the variance will be taken in that direction.

        Parameters
        ----------
        axis : int
            axis which the variance is taken in.
            If ``None``, the variance of all elements is calculated.
        ddof : int, optional
            Delta Degrees of Freedom: the denominator implicitely used in the calculation is N-ddof, where N
            represents the number of elements. If ``ddof=1``, the Bessel correction will be applied.
            Setting ``ddof>1`` raises a ``NotImplementedError``.

        Notes
        --------
        - If multidemensional ``var`` is implemented in pytorch, this can be an iterable. Only thing which muse be changed is the raise

        - The variance is the average of the squared deviations from the mean, i.e., ``var=mean(abs(x-x.mean())**2)``.

        - The mean is normally calculated as ``x.sum()/N``, where ``N=len(x)``. If, however, ``ddof`` is specified, the divisor
        ``N-ddof`` is used instead. In standard statistical practice, ``ddof=1`` provides an unbiased estimator of the
        variance of a hypothetical infinite population. ``ddof=0`` provides a maximum likelihood estimate of the variance
        for normally distributed variables.

        Examples
        --------
        >>> a = ht.random.randn(1,3)
        >>> a
        tensor([[-1.9755,  0.3522,  0.4751]])
        >>> a.var()
        tensor(1.2710)
        >>> a = ht.random.randn(4,4)
        >>> a
        tensor([[-0.8665, -2.6848, -0.0215, -1.7363],
                [ 0.5886,  0.5712,  0.4582,  0.5323],
                [ 1.9754,  1.2958,  0.5957,  0.0418],
                [ 0.8196, -1.2911, -0.2026,  0.6212]])
        >>> ht.var(a, 1, ddof=1)
        tensor([1.3092, 0.0034, 0.7061, 0.9217])
        >>> ht.var(a, 0, ddof=1)
        tensor([1.3624, 3.2563, 0.1447, 1.2042])
        >>> ht.var(a, 0)
        tensor([1.0218, 2.4422, 0.1085, 0.9032])
        """
        return statistics.var(self, axis, ddof=ddof, **kwargs)

    def __xor__(self, other) -> DNDarray:
        """
        Compute the bit-wise XOR of two arrays element-wise.

        Parameters
        ----------
        other: DNDarray or scalar
        Only integer and boolean types are handled. If ``self.shape!=other.shape``, they must be broadcastable to a
        common shape (which becomes the shape of the output).

        Examples
        ---------
        >>> import heat as ht
        >>> ht.array([13]) ^ 17
        tensor([28])
        >>> ht.array([31]) ^ ht.array([5])
        tensor([26])
        >>> ht.array[31,3] ^ 5
        tensor([26,  6])
        >>> ht.array([31,3]) ^ ht.array([5,6])
        tensor([26,  5])
        >>> ht.array([True, True]) ^ ht.array([False, True])
        tensor([ True, False])
        """
        return arithmetics.bitwise_xor(self, other)

    """
    This ensures that commutative arithmetic operations work no matter on which side the heat-tensor is placed.

    Examples
    --------
    >>> import heat as ht
    >>> T = ht.float32([[1., 2.], [3., 4.,]])
    >>> T + 1
    tensor([[2., 3.],
            [4., 5.]])
    >>> 1 + T
    tensor([[2., 3.],
        [4., 5.]])
    """
    __radd__ = __add__
    __rmul__ = __mul__<|MERGE_RESOLUTION|>--- conflicted
+++ resolved
@@ -4,11 +4,7 @@
 import math
 import torch
 import warnings
-<<<<<<< HEAD
 from typing import List, Dict, Any, TypeVar, Union, Tuple
-=======
-from typing import List
->>>>>>> f4fb25f8
 
 from . import arithmetics
 from . import devices
@@ -1154,21 +1150,8 @@
 
         Parameters
         ----------
-<<<<<<< HEAD
         key : int, slice, Tuple[int,...], List[int,...]
             Indices to get from the tensor.
-=======
-        key : int, slice, tuple, list, torch.Tensor, DNDarray
-            indices to get from the tensor.
-
-        Returns
-        -------
-        result : ht.DNDarray
-            getter returns a new ht.DNDarray composed of the elements of the original tensor selected by the indices
-            given. This does *NOT* redistribute or rebalance the resulting tensor. If the selection of values is
-            unbalanced then the resultant tensor is also unbalanced!
-            To redistributed the tensor use balance() (issue #187)
->>>>>>> f4fb25f8
 
         Examples
         --------
@@ -2970,9 +2953,6 @@
         """
         return trigonometrics.tanh(self, out)
 
-<<<<<<< HEAD
-    def transpose(self, axes=None) -> DNDarray:
-=======
     def tolist(self, keepsplit=False) -> List:
         """
         Return a copy of the local array data as a (nested) Python list. For scalars, a standard Python number is returned.
@@ -3004,7 +2984,6 @@
         return self.__array.tolist()
 
     def transpose(self, axes=None):
->>>>>>> f4fb25f8
         """
         Permute the dimensions of an array.
 
