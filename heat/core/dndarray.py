--- conflicted
+++ resolved
@@ -82,11 +82,8 @@
         self.__ishalo = False
         self.__halo_next = None
         self.__halo_prev = None
-<<<<<<< HEAD
         self.__partitions_dict__ = None
-=======
         self.__lshape_map = None
->>>>>>> e2f75c36
 
         # check for inconsistencies between torch and heat devices
         assert str(array.device) == device.torch_device
