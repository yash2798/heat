--- conflicted
+++ resolved
@@ -1951,7 +1951,7 @@
 
         Parameters
         ----------
-        axis : int or None
+        axis : int
             The new split axis, None denotes gathering, an int will set the new split axis
 
         Returns
@@ -1961,26 +1961,25 @@
 
         Examples
         --------
-        >>> import heat as ht
-        >>> a = ht.zeros((4, 5,), split=0)
-        >>> a.lshape
+        a = ht.zeros((4, 5,), split=0)
+        a.lshape
         (0/2) >>> (2, 5)
         (1/2) >>> (2, 5)
-        >>> a.resplit(None)
-        >>> a.split
-        None
-        >>> a.lshape
+        a.resplit(None)
+        a.split
+        >>> None
+        a.lshape
         (0/2) >>> (4, 5)
         (1/2) >>> (4, 5)
 
-        >>> a = ht.zeros((4, 5,), split=0)
-        >>> a.lshape
+        a = ht.zeros((4, 5,), split=0)
+        a.lshape
         (0/2) >>> (2, 5)
         (1/2) >>> (2, 5)
-        >>> a.resplit(1)
-        >>> a.split
-        1
-        >>> a.lshape
+        a.resplit(1)
+        a.split
+        >>> 1
+        a.lshape
         (0/2) >>> (4, 3)
         (1/2) >>> (4, 2)
         """
@@ -1993,22 +1992,12 @@
 
         # unsplit the tensor
         if axis is None:
-<<<<<<< HEAD
-            # Transpose because Allgatherv only works along axis 0 at the moment
-            # TODO change when Allgatherv works along all other axis as well
-            local_array = self.__array.transpose(0, self.split)
-            gathered = torch.empty((self.gshape[self.split], ) + local_array.shape[1:], dtype=self.dtype.torch_type())
-
-            recv_counts, recv_displs, _ = self.comm.counts_displs_shape(self.shape, self.split)
-            self.comm.Allgatherv(local_array, (gathered, recv_counts, recv_displs,), recv_axis=0)
-=======
             gathered = torch.empty(self.shape, dtype=self.dtype.torch_type())
 
             recv_counts, recv_displs, _ = self.comm.counts_displs_shape(self.shape, self.split)
             self.comm.Allgatherv(self.__array, (gathered, recv_counts, recv_displs,), send_axis=self.split)
->>>>>>> ce6b90e1
-
-            self.__array = gathered.transpose(0, self.split)
+
+            self.__array = gathered
             self.__split = None
 
         # tensor needs be split/sliced locally
