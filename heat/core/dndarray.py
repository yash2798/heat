--- conflicted
+++ resolved
@@ -1033,13 +1033,8 @@
         (1/2) >>> tensor([0.])
         (2/2) >>> tensor([0., 0.])
         """
-<<<<<<< HEAD
-        # if isinstance(key, DNDarray):
-        #     key = tuple(x.item() for x in key)
-=======
         if isinstance(key, DNDarray):
             key = tuple(x.item() for x in key)
->>>>>>> 8cb08458
         if not self.is_distributed():
             if not self.comm.size == 1:
                 return DNDarray(self.__array[key], tuple(self.__array[key].shape), self.dtype, self.split, self.device, self.comm)
@@ -1751,13 +1746,8 @@
         (2/2) >>> tensor([[0., 1., 0., 0., 0.],
                           [0., 1., 0., 0., 0.]])
         """
-<<<<<<< HEAD
-        # if isinstance(key, DNDarray):
-        #     key = tuple(x.item() for x in key)
-=======
         if isinstance(key, DNDarray):
             key = tuple(x.item() for x in key)
->>>>>>> 8cb08458
         if not self.is_distributed():
             self.__setter(key, value)
         else:
