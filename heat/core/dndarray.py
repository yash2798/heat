--- conflicted
+++ resolved
@@ -10,8 +10,6 @@
 from mpi4py import MPI
 from pathlib import Path
 from typing import List, Union, Tuple, TypeVar
-
-import tracemalloc
 
 warnings.simplefilter("always", ResourceWarning)
 
@@ -157,55 +155,14 @@
         Please use this function with care, as it might corrupt/invalidate the metadata in the ``DNDarray`` instance.
         """
         # sanitize tensor input
-        current, peak = tracemalloc.get_traced_memory()
-        print(
-            f"LARRAY.SETTER: BEFORE SANITATION: Current memory usage is {current / 10**6}MB; Peak was {peak / 10**6}MB"
-        )
         sanitation.sanitize_in_tensor(array)
-        current, peak = tracemalloc.get_traced_memory()
-        print(
-            f"LARRAY.SETTER: AFTER sanitize_in_tensor: Current memory usage is {current / 10**6}MB; Peak was {peak / 10**6}MB"
-        )
         # verify consistency of tensor shape with global DNDarray
         sanitation.sanitize_lshape(self, array)
-        current, peak = tracemalloc.get_traced_memory()
-        print(
-            f"LARRAY.SETTER: AFTER sanitize_lshape: Current memory usage is {current / 10**6}MB; Peak was {peak / 10**6}MB"
-        )
         # set balanced status
         split = self.split
         if split is not None and array.shape[split] != self.lshape[split]:
             self.__balanced = None
-<<<<<<< HEAD
-        current, peak = tracemalloc.get_traced_memory()
-        print(
-            f"LARRAY.SETTER: AFTER balanced check: Current memory usage is {current / 10**6}MB; Peak was {peak / 10**6}MB"
-        )
-        # raise warning if function was called by user/not out of 'heat/core/*'
-        # caller = stack()[1]
-        # current, peak = tracemalloc.get_traced_memory()
-        # print(
-        #     f"LARRAY.SETTER: AFTER stack(): Current memory usage is {current / 10**6}MB; Peak was {peak / 10**6}MB"
-        # )
-        # abs_heat_path = Path("heat", "core").resolve()
-        # abs_path_caller = Path(caller.filename).resolve()
-
-        # if not (abs_heat_path < abs_path_caller):
-        #     warnings.warn(
-        #         "!!! WARNING !!! Manipulating the local contents of a DNDarray needs to be done with care and "
-        #         "might corrupt/invalidate the metadata in a DNDarray instance"
-        #     )
-        # current, peak = tracemalloc.get_traced_memory()
-        # print(
-        #     f"LARRAY.SETTER: AFTER warnings: Current memory usage is {current / 10**6}MB; Peak was {peak / 10**6}MB"
-        # )
-=======
->>>>>>> a07a09a1
         self.__array = array
-        current, peak = tracemalloc.get_traced_memory()
-        print(
-            f"LARRAY.SETTER: AFTER __array=array: Current memory usage is {current / 10**6}MB; Peak was {peak / 10**6}MB"
-        )
 
     @property
     def nbytes(self) -> int:
