import collections
import numpy as np
import torch
import warnings

from . import arithmetics
from . import devices
from . import exponential
from . import factories
from . import indexing
from . import io
from . import linalg
from . import logical
from . import manipulations
from . import memory
from . import relational
from . import rounding
from . import statistics
from . import tiling
from . import trigonometrics
from . import types

from .communication import MPI
from .stride_tricks import sanitize_axis

warnings.simplefilter("always", ResourceWarning)

__all__ = ["DNDarray"]


class LocalIndex:
    """
    Indexing class for local operations (primarily for lloc function)
    For docs on __getitem__ and __setitem__ see lloc(self)
    """

    def __init__(self, obj):
        self.obj = obj

    def __getitem__(self, key):
        return self.obj[key]

    def __setitem__(self, key, value):
        self.obj[key] = value


class DNDarray:
    def __init__(self, array, gshape, dtype, split, device, comm):
        self.__array = array
        self.__gshape = gshape
        self.__dtype = dtype
        self.__split = split
        self.__device = device
        self.__comm = comm
        self.__tiles = None

        # handle inconsistencies between torch and heat devices
        if isinstance(self.__array, torch.Tensor):
            if isinstance(device, devices.Device):
                if self.__array.device.type not in self.__device.torch_device:
                    self.__array = self.__array.to(
                        devices.sanitize_device(self.__device).torch_device
                    )
            else:
                if array.device.type == "cpu":
                    self.__device = devices.cpu
                else:
                    self.__device = devices.gpu

    @property
    def comm(self):
        return self.__comm

    @property
    def device(self):
        return self.__device

    @property
    def dtype(self):
        return self.__dtype

    @property
    def gshape(self):
        return self.__gshape

    @property
    def numdims(self):
        return len(self.__gshape)

    @property
    def size(self):
        """
        Returns
        -------
        int: number of total elements of the tensor
        """
        try:
            return np.prod(self.__gshape)
        except TypeError:
            return 1

    @property
    def gnumel(self):
        """
        Returns
        -------
        int: number of total elements of the tensor
        """
        return self.size

    @property
    def lnumel(self):
        """
        Returns
        -------
        int: number of elements of the tensor on each node
        """
        return np.prod(self.__array.shape)

    @property
    def lloc(self):
        """
        Local item setter and getter. i.e. this function operates on a local level and only on the PyTorch tensors
        composing the HeAT DNDarray. This function uses the LocalIndex class.

        Parameters
        ----------
        key : int, slice, list, tuple
            indices of the desired data
        value : all types compatible with pytorch tensors
            optional (if none given then this is a getter function)

        Returns
        -------
        (getter) -> ht.DNDarray with the indices selected at a *local* level
        (setter) -> nothing

        Examples
        --------
        (2 processes)
        >>> a = ht.zeros((4, 5), split=0)
        (1/2) tensor([[0., 0., 0., 0., 0.],
                      [0., 0., 0., 0., 0.]])
        (2/2) tensor([[0., 0., 0., 0., 0.],
                      [0., 0., 0., 0., 0.]])
        >>> a.lloc[1, 0:4]
        (1/2) tensor([0., 0., 0., 0.])
        (2/2) tensor([0., 0., 0., 0.])
        >>> a.lloc[1, 0:4] = torch.arange(1, 5)
        >>> a
        (1/2) tensor([[0., 0., 0., 0., 0.],
                      [1., 2., 3., 4., 0.]])
        (2/2) tensor([[0., 0., 0., 0., 0.],
                      [1., 2., 3., 4., 0.]])
        """
        return LocalIndex(self.__array)

    @property
    def lshape(self):
        """
        Returns
        -------
        tuple : the shape of the data on each node
        """
        return tuple(self.__array.shape)

    @property
    def shape(self):
        """
        Returns
        -------
        tuple : the shape of the tensor as a whole
        """
        return self.__gshape

    @property
    def split(self):
        """
        Returns
        -------
        int : the axis on which the tensor split
        """
        return self.__split

    @property
    def stride(self):
        """
        Returns
        -------
        tuple of ints: steps in each dimension when traversing a tensor.
        torch-like usage: self.stride()
        """
        return self.__array.stride

    @property
    def strides(self):
        """
        Returns
        -------
        tuple of ints: bytes to step in each dimension when traversing a tensor.
        numpy-like usage: self.strides
        """
        steps = list(self._DNDarray__array.stride())
        itemsize = self._DNDarray__array.storage().element_size()
        strides = tuple(step * itemsize for step in steps)
        return strides

    @property
    def T(self, axes=None):
        return linalg.transpose(self, axes)

    @property
    def tiles(self):
        """
        Tiling object is either None or a class defined in the tiling file

        Returns
        -------
        either None or the tiling class object
        """
        return self.__tiles

    def abs(self, out=None, dtype=None):
        """
        Calculate the absolute value element-wise.

        Parameters
        ----------
        out : ht.DNDarray, optional
            A location into which the result is stored. If provided, it must have a shape that the inputs broadcast to.
            If not provided or None, a freshly-allocated array is returned.
        dtype : ht.type, optional
            Determines the data type of the output array. The values are cast to this type with potential loss of
            precision.

        Returns
        -------
        absolute_values : ht.DNDarray
            A tensor containing the absolute value of each element in x.
        """
        return rounding.abs(self, out, dtype)

    def absolute(self, out=None, dtype=None):
        """
        Calculate the absolute value element-wise.

        ht.abs is a shorthand for this function.

        Parameters
        ----------
        out : ht.DNDarray, optional
            A location into which the result is stored. If provided, it must have a shape that the inputs broadcast to.
            If not provided or None, a freshly-allocated array is returned.
        dtype : ht.type, optional
            Determines the data type of the output array. The values are cast to this type with potential loss of
            precision.

        Returns
        -------
        absolute_values : ht.DNDarray
            A tensor containing the absolute value of each element in x.

        """
        return self.abs(out, dtype)

    def __add__(self, other):
        """
        Element-wise addition of another tensor or a scalar to the tensor.
        Takes the second operand (scalar or tensor) whose elements are to be added as argument.

        Parameters
        ----------
        other: tensor or scalar
            The value(s) to be added element-wise to the tensor

        Returns
        -------
        result: ht.DNDarray
            A tensor containing the results of element-wise addition.

        Examples:
        ---------
        >>> import heat as ht
        >>> T1 = ht.float32([[1, 2], [3, 4]])
        >>> T1.__add__(2.0)
        tensor([[3., 4.],
               [5., 6.]])

        >>> T2 = ht.float32([[2, 2], [2, 2]])
        >>> T1.__add__(T2)
        tensor([[3., 4.],
                [5., 6.]])
        """
        return arithmetics.add(self, other)

    def all(self, axis=None, out=None, keepdim=None):
        """
        Test whether all array elements along a given axis evaluate to True.

        Parameters:
        -----------
        axis : None or int or tuple of ints, optional
            Axis or axes along which a logical AND reduction is performed. The default (axis = None) is to perform a
            logical AND over all the dimensions of the input array. axis may be negative, in which case it counts
            from the last to the first axis.
        out : ht.DNDarray, optional
            Alternate output array in which to place the result. It must have the same shape as the expected output
            and its type is preserved.

        Returns:
        --------
        all : ht.DNDarray, bool
            A new boolean or ht.DNDarray is returned unless out is specified, in which case a reference to out is returned.

        Examples:
        ---------
        >>> import heat as ht
        >>> a = ht.random.randn(4,5)
        >>> a
        tensor([[ 0.5370, -0.4117, -3.1062,  0.4897, -0.3231],
                [-0.5005, -1.7746,  0.8515, -0.9494, -0.2238],
                [-0.0444,  0.3388,  0.6805, -1.3856,  0.5422],
                [ 0.3184,  0.0185,  0.5256, -1.1653, -0.1665]])
        >>> x = a < 0.5
        >>> x
        tensor([[0, 1, 1, 1, 1],
                [1, 1, 0, 1, 1],
                [1, 1, 0, 1, 0],
                [1,1, 0, 1, 1]], dtype=torch.uint8)
        >>> x.all()
        tensor([0], dtype=torch.uint8)
        >>> x.all(axis=0)
        tensor([[0, 1, 0, 1, 0]], dtype=torch.uint8)
        >>> x.all(axis=1)
        tensor([[0],
                [0],
                [0],
                [0]], dtype=torch.uint8)

        Write out to predefined buffer:
        >>> out = ht.zeros((1,5))
        >>> x.all(axis=0, out=out)
        >>> out
        tensor([[0, 1, 0, 1, 0]], dtype=torch.uint8)
        """
        return logical.all(self, axis=axis, out=out, keepdim=keepdim)

    def allclose(self, other, rtol=1e-05, atol=1e-08, equal_nan=False):
        """
        Test whether self and other are element-wise equal within a tolerance. Returns True if |self - other| <= atol +
        rtol * |other| for all elements, False otherwise.

        Parameters:
        -----------
        other : ht.DNDarray
            Input tensor to compare to
        atol: float, optional
            Absolute tolerance. Defaults to 1e-08
        rtol: float, optional
            Relative tolerance (with respect to y). Defaults to 1e-05
        equal_nan: bool, optional
            Whether to compare NaN’s as equal. If True, NaN’s in a will be considered equal to NaN’s in b in the output array.

        Returns:
        --------
        allclose : bool
            True if the two tensors are equal within the given tolerance; False otherwise.

        Examples:
        ---------
        >>> a = ht.float32([[2, 2], [2, 2]])
        >>> a.allclose(a)
        True

        >>> b = ht.float32([[2.00005,2.00005],[2.00005,2.00005]])
        >>> a.allclose(b)
        False
        >>> a.allclose(b, atol=1e-04)
        True
        """
        return logical.allclose(self, other, rtol, atol, equal_nan)

    def __and__(self, other):
        """
        Compute the bit-wise AND of self and other arrays element-wise.

        Parameters
        ----------
        other: tensor or scalar
            Only integer and boolean types are handled. If self.shape != other.shape, they must be broadcastable to a common shape (which becomes the shape of the output).

        Returns
        -------
        result: ht.DNDarray
            A tensor containing the results of element-wise AND of self and other.

        Examples:
        ---------
        import heat as ht
        >>> ht.array([13]) & 17
        tensor([1])

        >>> ht.array([14]) & ht.array([13])
        tensor([12])

        >>> ht.array([14,3]) & 13
        tensor([12,  1])

        >>> ht.array([11,7]) & ht.array([4,25])
        tensor([0, 1])

        >>> ht.array([2,5,255]) & ht.array([3,14,16])
        tensor([ 2,  4, 16])

        >>> ht.array([True, True]) & ht.array([False, True])
        tensor([False,  True])
        """
        return arithmetics.bitwise_and(self, other)

    def any(self, axis=None, out=None, keepdim=False):
        """
        Test whether any array element along a given axis evaluates to True.
        The returning tensor is one dimensional unless axis is not None.

        Parameters:
        -----------
        axis : int, optional
            Axis along which a logic OR reduction is performed. With axis=None, the logical OR is performed over all
            dimensions of the tensor.
        out : tensor, optional
            Alternative output tensor in which to place the result. It must have the same shape as the expected output.
            The output is a tensor with dtype=bool.

        Returns:
        --------
        boolean_tensor : tensor of type bool
            Returns a tensor of booleans that are 1, if any non-zero values exist on this axis, 0 otherwise.

        Examples:
        ---------
        >>> import heat as ht
        >>> t = ht.float32([[0.3, 0, 0.5]])
        >>> t.any()
        tensor([1], dtype=torch.uint8)
        >>> t.any(axis=0)
        tensor([[1, 0, 1]], dtype=torch.uint8)
        >>> t.any(axis=1)
        tensor([[1]], dtype=torch.uint8)

        >>> t = ht.int32([[0, 0, 1], [0, 0, 0]])
        >>> res = ht.zeros((1, 3), dtype=ht.bool)
        >>> t.any(axis=0, out=res)
        tensor([[0, 0, 1]], dtype=torch.uint8)
        >>> res
        tensor([[0, 0, 1]], dtype=torch.uint8)
        """
        return logical.any(self, axis=axis, out=out, keepdim=keepdim)

    def argmax(self, axis=None, out=None, **kwargs):
        """
        Returns the indices of the maximum values along an axis.

        Parameters:
        ----------
        x : ht.DNDarray
            Input array.
        axis : int, optional
            By default, the index is into the flattened tensor, otherwise along the specified axis.
        out : array, optional
            If provided, the result will be inserted into this tensor. It should be of the appropriate shape and dtype.

        Returns:
        -------
        index_tensor : ht.DNDarray of ints
            Array of indices into the array. It has the same shape as x.shape with the dimension along axis removed.

        Examples:
        --------
        >>> import heat as ht
        >>> import torch
        >>> torch.manual_seed(1)
        >>> a = ht.random.randn(3,3)
        >>> a
        tensor([[-0.5631, -0.8923, -0.0583],
        [-0.1955, -0.9656,  0.4224],
        [ 0.2673, -0.4212, -0.5107]])
        >>> a.argmax()
        tensor([5])
        >>> a.argmax(axis=0)
        tensor([[2, 2, 1]])
        >>> a.argmax(axis=1)
        tensor([[2],
        [2],
        [0]])
        """
        return statistics.argmax(self, axis=axis, out=out, **kwargs)

    def argmin(self, axis=None, out=None, **kwargs):
        """
        Returns the indices of the minimum values along an axis.

        Parameters:
        ----------
        x : ht.DNDarray
            Input array.
        axis : int, optional
            By default, the index is into the flattened tensor, otherwise along the specified axis.
        out : array, optional
            If provided, the result will be inserted into this tensor. It should be of the appropriate shape and dtype.

        Returns:
        -------
        index_tensor : ht.DNDarray of ints
            Array of indices into the array. It has the same shape as x.shape with the dimension along axis removed.

        Examples
        --------
        >>> import heat as ht
        >>> import torch
        >>> torch.manual_seed(1)
        >>> a = ht.random.randn(3,3)
        >>> a
        tensor([[-0.5631, -0.8923, -0.0583],
        [-0.1955, -0.9656,  0.4224],
        [ 0.2673, -0.4212, -0.5107]])
        >>> a.argmin()
        tensor([4])
        >>> a.argmin(axis=0)
        tensor([[0, 1, 2]])
        >>> a.argmin(axis=1)
        tensor([[1],
                [1],
                [2]])
        """
        return statistics.argmin(self, axis=axis, out=out, **kwargs)

    def astype(self, dtype, copy=True):
        """
        Returns a casted version of this array.

        Parameters
        ----------
        dtype : ht.dtype
            HeAT type to which the array is cast
        copy : bool, optional
            By default the operation returns a copy of this array. If copy is set to false the cast is performed
            in-place and this tensor is returned

        Returns
        -------
        casted_tensor : ht.DNDarray
            casted_tensor is a new tensor of the same shape but with given type of this tensor. If copy is True, the
            same tensor is returned instead.
        """
        dtype = types.canonical_heat_type(dtype)
        casted_array = self.__array.type(dtype.torch_type())
        if copy:
            return DNDarray(casted_array, self.shape, dtype, self.split, self.device, self.comm)

        self.__array = casted_array
        self.__dtype = dtype

        return self

    def average(self, axis=None, weights=None, returned=False):
        """
        Compute the weighted average along the specified axis.

        Parameters
        ----------
        x : ht.tensor
            Tensor containing data to be averaged.

        axis : None or int or tuple of ints, optional
            Axis or axes along which to average x.  The default,
            axis=None, will average over all of the elements of the input tensor.
            If axis is negative it counts from the last to the first axis.

            #TODO Issue #351: If axis is a tuple of ints, averaging is performed on all of the axes
            specified in the tuple instead of a single axis or all the axes as
            before.

        weights : ht.tensor, optional
            An tensor of weights associated with the values in x. Each value in
            x contributes to the average according to its associated weight.
            The weights tensor can either be 1D (in which case its length must be
            the size of x along the given axis) or of the same shape as x.
            If weights=None, then all data in x are assumed to have a
            weight equal to one, the result is equivalent to ht.mean(x).

        returned : bool, optional
            Default is False. If True, the tuple (average, sum_of_weights)
            is returned, otherwise only the average is returned.
            If weights=None, sum_of_weights is equivalent to the number of
            elements over which the average is taken.

        Returns
        -------
        average, [sum_of_weights] : ht.tensor or tuple of ht.tensors
            Return the average along the specified axis. When returned=True,
            return a tuple with the average as the first element and the sum
            of the weights as the second element. sum_of_weights is of the
            same type as `average`.

        Raises
        ------
        ZeroDivisionError
            When all weights along axis are zero.

        TypeError
            When the length of 1D weights is not the same as the shape of x
            along axis.


        Examples
        --------
        >>> data = ht.arange(1,5, dtype=float)
        >>> data
        tensor([1., 2., 3., 4.])
        >>> data.average()
        tensor(2.5000)
        >>> ht.arange(1,11, dtype=float).average(weights=ht.arange(10,0,-1))
        tensor([4.])
        >>> data = ht.array([[0, 1],
                             [2, 3],
                            [4, 5]], dtype=float, split=1)
        >>> weights = ht.array([1./4, 3./4])
        >>> data.average(axis=1, weights=weights)
        tensor([0.7500, 2.7500, 4.7500])
        >>> data.average(weights=weights)
        Traceback (most recent call last):
        ...
        TypeError: Axis must be specified when shapes of x and weights differ.
        """
        return statistics.average(self, axis=axis, weights=weights, returned=returned)

    def balance_(self):
        """
        Function for balancing a DNDarray between all nodes. To determine if this is needed use the is_balanced function.
        If the DNDarray is already balanced this function will do nothing. This function modifies the DNDarray itself and will not return anything.

        Examples
        --------
        >>> a = ht.zeros((10, 2), split=0)
        >>> a[:, 0] = ht.arange(10)
        >>> b = a[3:]
        [0/2] tensor([[3., 0.],
        [1/2] tensor([[4., 0.],
                      [5., 0.],
                      [6., 0.]])
        [2/2] tensor([[7., 0.],
                      [8., 0.],
                      [9., 0.]])
        >>> b.balance_()
        >>> print(b.gshape, b.lshape)
        [0/2] (7, 2) (1, 2)
        [1/2] (7, 2) (3, 2)
        [2/2] (7, 2) (3, 2)
        >>> b
        [0/2] tensor([[3., 0.],
                     [4., 0.],
                     [5., 0.]])
        [1/2] tensor([[6., 0.],
                      [7., 0.]])
        [2/2] tensor([[8., 0.],
                      [9., 0.]])
        >>> print(b.gshape, b.lshape)
        [0/2] (7, 2) (3, 2)
        [1/2] (7, 2) (2, 2)
        [2/2] (7, 2) (2, 2)
        """
        if self.is_balanced():
            return
        self.redistribute_()

    def __bool__(self):
        """
        Boolean scalar casting.

        Returns
        -------
        casted : bool
            The corresponding bool scalar value
        """
        return self.__cast(bool)

    def __cast(self, cast_function):
        """
        Implements a generic cast function for HeAT DNDarray objects.

        Parameters
        ----------
        cast_function : function
            The actual cast function, e.g. 'float' or 'int'

        Raises
        ------
        TypeError
            If the DNDarray object cannot be converted into a scalar.

        Returns
        -------
        casted : scalar
            The corresponding casted scalar value
        """
        if np.prod(self.shape) == 1:
            if self.split is None:
                return cast_function(self.__array)

            is_empty = np.prod(self.__array.shape) == 0
            root = self.comm.allreduce(0 if is_empty else self.comm.rank, op=MPI.SUM)

            return self.comm.bcast(None if is_empty else cast_function(self.__array), root=root)

        raise TypeError("only size-1 arrays can be converted to Python scalars")

    def ceil(self, out=None):
        """
        Return the ceil of the input, element-wise.

        The ceil of the scalar x is the smallest integer i, such that i >= x. It is often denoted as :math:`\\lceil x \\rceil`.

        Parameters
        ----------
        out : ht.DNDarray or None, optional
            A location in which to store the results. If provided, it must have a broadcastable shape. If not provided
            or set to None, a fresh tensor is allocated.

        Returns
        -------
        ceiled : ht.DNDarray
            A tensor of the same shape as x, containing the ceiled valued of each element in this tensor. If out was
            provided, ceiled is a reference to it.

        Returns
        -------
        ceiled : ht.DNDarray
            A tensor of the same shape as x, containing the floored valued of each element in this tensor. If out was
            provided, ceiled is a reference to it.

        Examples
        --------
        >>> ht.arange(-2.0, 2.0, 0.4).ceil()
        tensor([-2., -1., -1., -0., -0., -0.,  1.,  1.,  2.,  2.])
        """
        return rounding.ceil(self, out)

    def clip(self, a_min, a_max, out=None):
        """
        Parameters
        ----------
        a_min : scalar or None
            Minimum value. If None, clipping is not performed on lower interval edge. Not more than one of a_min and
            a_max may be None.
        a_max : scalar or None
            Maximum value. If None, clipping is not performed on upper interval edge. Not more than one of a_min and
            a_max may be None.
        out : ht.DNDarray, optional
            The results will be placed in this array. It may be the input array for in-place clipping. out must be of
            the right shape to hold the output. Its type is preserved.

        Returns
        -------
        clipped_values : ht.DNDarray
            A tensor with the elements of this tensor, but where values < a_min are replaced with a_min, and those >
            a_max with a_max.
        """
        return rounding.clip(self, a_min, a_max, out)

    def __complex__(self):
        """
        Complex scalar casting.

        Returns
        -------
        casted : complex
            The corresponding complex scalar value
        """
        return self.__cast(complex)

    def copy(self):
        """
        Return an array copy of the given object.

        Returns
        -------
        copied : ht.DNDarray
            A copy of the original
        """
        return memory.copy(self)

    def cos(self, out=None):
        """
        Return the trigonometric cosine, element-wise.

        Parameters
        ----------
        out : ht.DNDarray or None, optional
            A location in which to store the results. If provided, it must have a broadcastable shape. If not provided
            or set to None, a fresh tensor is allocated.

        Returns
        -------
        cosine : ht.DNDarray
            A tensor of the same shape as x, containing the trigonometric cosine of each element in this tensor.
            Negative input elements are returned as nan. If out was provided, square_roots is a reference to it.

        Examples
        --------
        >>> ht.arange(-6, 7, 2).cos()
        tensor([ 0.9602, -0.6536, -0.4161,  1.0000, -0.4161, -0.6536,  0.9602])
        """
        return trigonometrics.cos(self, out)

    def cosh(self, out=None):
        """
        Return the hyperbolic cosine, element-wise.

        Parameters
        ----------
        x : ht.DNDarray
            The value for which to compute the hyperbolic cosine.
        out : ht.DNDarray or None, optional
            A location in which to store the results. If provided, it must have a broadcastable shape. If not provided
            or set to None, a fresh tensor is allocated.

        Returns
        -------
        hyperbolic cosine : ht.DNDarray
            A tensor of the same shape as x, containing the hyperbolic cosine of each element in this tensor.
            Negative input elements are returned as nan. If out was provided, square_roots is a reference to it.

        Examples
        --------
        >>> ht.cosh(ht.arange(-6, 7, 2))
        tensor([201.7156,  27.3082,   3.7622,   1.0000,   3.7622,  27.3082, 201.7156])
        """
        return trigonometrics.cosh(self, out)

    def cpu(self):
        """
        Returns a copy of this object in main memory. If this object is already in main memory, then no copy is
        performed and the original object is returned.

        Returns
        -------
        tensor_on_device : ht.DNDarray
            A copy of this object on the CPU.
        """
        self.__array = self.__array.cpu()
        return self

    def create_lshape_map(self):
        """
        Generate a 'map' of the lshapes of the data on all processes.
        Units -> (process rank, lshape)

        Returns
        -------
        lshape_map : torch.Tensor
            Units -> (process rank, lshape)
        """
        lshape_map = torch.zeros(
            (self.comm.size, len(self.gshape)), dtype=int, device=self.device.torch_device
        )
        lshape_map[self.comm.rank, :] = torch.tensor(self.lshape, device=self.device.torch_device)
        self.comm.Allreduce(MPI.IN_PLACE, lshape_map, MPI.SUM)
        return lshape_map

    def create_square_diag_tiles(self, tiles_per_proc=None):
        """
        Create the tiles for the DNDarray as defined by the tiling.SquareDiagTiles class. These
        tiles can be accessed as a property. For more imformation on these tiles see
        :func:`SquareDiagTiles <tiling.SquareDaigTiles>`.

        Parameters
        ----------
        tiles_per_proc : int, optional
            Default = 2 (see :func:`SquareDiagTiles <tiling.SquareDaigTiles>`)
            the number of divisions per process,

        Returns
        -------
        None
        """
        self.__tiles = tiling.SquareDiagTiles(
            self, tiles_per_proc=tiles_per_proc
        )  # type: tiling.SquareDiagTiles

    def __eq__(self, other):
        """
        Element-wise rich comparison of equality with values from second operand (scalar or tensor)
        Takes the second operand (scalar or tensor) to which to compare the first tensor as argument.

        Parameters
        ----------
        other: tensor or scalar
            The value(s) to which to compare equality

        Returns
        -------
        result: ht.DNDarray
            DNDarray holding 1 for all elements in which values of self are equal to values of other, 0 for all other
            elements

        Examples:
        ---------
        >>> import heat as ht
        >>> T1 = ht.float32([[1, 2],[3, 4]])
        >>> T1.__eq__(3.0)
        tensor([[0, 0],
                [1, 0]])

        >>> T2 = ht.float32([[2, 2], [2, 2]])
        >>> T1.__eq__(T2)
        tensor([[0, 1],
                [0, 0]])
        """
        return relational.eq(self, other)

<<<<<<< HEAD
=======
    def isclose(self, other, rtol=1e-05, atol=1e-08, equal_nan=False):
        """
        Parameters:
        -----------

        x, y : tensor
            Input tensors to compare.
        rtol : float
            The relative tolerance parameter.
        atol : float
            The absolute tolerance parameter.
        equal_nan : bool
            Whether to compare NaN’s as equal. If True, NaN’s in x will be considered equal to NaN’s in y in the output array.

        Returns:
        --------

        isclose : boolean tensor of where a and b are equal within the given tolerance.
            If both x and y are scalars, returns a single boolean value.
        """
        return logical.isclose(self, other, rtol, atol, equal_nan)

    def __matmul__(self, other):
        """
        Matrix multiplication of two DNDarrays

        for comment context -> a @ b = c or A @ B = c

        Parameters
        ----------
        a : ht.DNDarray
            2 dimensional: L x P
        b : ht.DNDarray
            2 dimensional: P x Q

        Returns
        -------
        ht.DNDarray
            returns a tensor with the result of a @ b. The split dimension of the returned array is typically the split dimension of a.
            However, if a.split = None then the the c.split will be set as the split dimension of b. If both are None then c.split is also None.
            ** NOTE ** if a is a split vector, then the returned vector will be of shape (1xQ) and will be split in the 1st dimension
            ** NOTE ** if b is a vector and either a or b is split, then the returned vector will be of shape (Lx1) and will be split in the 0th dimension

        References
        ----------
        [1] R. Gu, et al., "Improving Execution Concurrency of Large-scale Matrix Multiplication on Distributed Data-parallel Platforms,"
            IEEE Transactions on Parallel and Distributed Systems, vol 28, no. 9. 2017.
        [2] S. Ryu and D. Kim, "Parallel Huge Matrix Multiplication on a Cluster with GPGPU Accelerators,"
            2018 IEEE International Parallel and Distributed Processing Symposium Workshops (IPDPSW), Vancouver, BC, 2018, pp. 877-882.

        Example
        -------
        >>> a = ht.ones((n, m), split=1)
        >>> a[0] = ht.arange(1, m + 1)
        >>> a[:, -1] = ht.arange(1, n + 1)
        (0/1) tensor([[1., 2.],
                      [1., 1.],
                      [1., 1.],
                      [1., 1.],
                      [1., 1.]])
        (1/1) tensor([[3., 1.],
                      [1., 2.],
                      [1., 3.],
                      [1., 4.],
                      [1., 5.]])
        >>> b = ht.ones((j, k), split=0)
        >>> b[0] = ht.arange(1, k + 1)
        >>> b[:, 0] = ht.arange(1, j + 1)
        (0/1) tensor([[1., 2., 3., 4., 5., 6., 7.],
                      [2., 1., 1., 1., 1., 1., 1.]])
        (1/1) tensor([[3., 1., 1., 1., 1., 1., 1.],
                      [4., 1., 1., 1., 1., 1., 1.]])
        >>> linalg.matmul(a, b)
        (0/1) tensor([[18.,  8.,  9., 10.],
                      [14.,  6.,  7.,  8.],
                      [18.,  7.,  8.,  9.],
                      [22.,  8.,  9., 10.],
                      [26.,  9., 10., 11.]])
        (1/1) tensor([[11., 12., 13.],
                      [ 9., 10., 11.],
                      [10., 11., 12.],
                      [11., 12., 13.],
                      [12., 13., 14.]])
        """
        return linalg.matmul(self, other)

    def mean(self, axis=None):
        """
        Calculates and returns the mean of a tensor.
        If a axis is given, the mean will be taken in that direction.

        Parameters
        ----------
        self : ht.DNDarray
            Values for which the mean is calculated for
        axis : None, Int, iterable
            axis which the mean is taken in.
            Default: None -> mean of all data calculated

        Examples
        --------
        >>> a = ht.random.randn(1,3)
        >>> a
        tensor([[-1.2435,  1.1813,  0.3509]])
        >>> ht.mean(a)
        tensor(0.0962)

        >>> a = ht.random.randn(4,4)
        >>> a
        tensor([[ 0.0518,  0.9550,  0.3755,  0.3564],
                [ 0.8182,  1.2425,  1.0549, -0.1926],
                [-0.4997, -1.1940, -0.2812,  0.4060],
                [-1.5043,  1.4069,  0.7493, -0.9384]])
        >>> ht.mean(a, 1)
        tensor([ 0.4347,  0.7307, -0.3922, -0.0716])
        >>> ht.mean(a, 0)
        tensor([-0.2835,  0.6026,  0.4746, -0.0921])

        >>> a = ht.random.randn(4,4)
        >>> a
        tensor([[ 2.5893,  1.5934, -0.2870, -0.6637],
                [-0.0344,  0.6412, -0.3619,  0.6516],
                [ 0.2801,  0.6798,  0.3004,  0.3018],
                [ 2.0528, -0.1121, -0.8847,  0.8214]])
        >>> ht.mean(a, (0,1))
        tensor(0.4730)

        Returns
        -------
        ht.DNDarray containing the mean/s, if split, then split in the same direction as x.
        """
        return statistics.mean(self, axis)

>>>>>>> 35ba2088
    def exp(self, out=None):
        """
        Calculate the exponential of all elements in the input array.

        Parameters
        ----------
        out : ht.DNDarray or None, optional
            A location in which to store the results. If provided, it must have a broadcastable shape. If not provided
            or set to None, a fresh tensor is allocated.

        Returns
        -------
        exponentials : ht.DNDarray
            A tensor of the same shape as x, containing the positive exponentials of each element in this tensor. If out
            was provided, logarithms is a reference to it.

        Examples
        --------
        >>> ht.arange(5).exp()
        tensor([ 1.0000,  2.7183,  7.3891, 20.0855, 54.5981])
        """
        return exponential.exp(self, out)

    def expm1(self, out=None):
        """
        Calculate exp(x) - 1 for all elements in the array.

        Parameters
        ----------
        out : ht.DNDarray or None, optional
            A location in which to store the results. If provided, it must have a broadcastable shape. If not provided
            or set to None, a fresh tensor is allocated.

        Returns
        -------
        exponentials : ht.DNDarray
            A tensor of the same shape as x, containing the positive exponentials minus one of each element in this tensor. If out
            was provided, logarithms is a reference to it.

        Examples
        --------
        >>> ht.arange(5).exp() + 1.
        tensor([ 1.0000,  2.7183,  7.3891, 20.0855, 54.5981])
        """
        return exponential.expm1(self, out)

    def exp2(self, out=None):
        """
        Calculate the exponential of all elements in the input array.

        Parameters
        ----------
        out : ht.DNDarray or None, optional
            A location in which to store the results. If provided, it must have a broadcastable shape. If not provided
            or set to None, a fresh tensor is allocated.

        Returns
        -------
        exponentials : ht.DNDarray
            A tensor of the same shape as x, containing the positive exponentials of each element in this tensor. If out
            was provided, logarithms is a reference to it.

        Examples
        --------
        >>> ht.exp2(ht.arange(5))
        tensor([ 1.,  2.,  4.,  8., 16.], dtype=torch.float64)
        """
        return exponential.exp2(self, out)

    def expand_dims(self, axis):
        """
        Expand the shape of an array.

        Insert a new axis that will appear at the axis position in the expanded array shape.

        Parameters
        ----------
        axis : int
            Position in the expanded axes where the new axis is placed.

        Returns
        -------
        res : ht.DNDarray
            Output array. The number of dimensions is one greater than that of the input array.

        Raises
        ------
        ValueError
            If the axis is not in range of the axes.

        Examples
        --------
        >>> x = ht.array([1,2])
        >>> x.shape
        (2,)

        >>> y = ht.expand_dims(x, axis=0)
        >>> y
        array([[1, 2]])
        >>> y.shape
        (1, 2)

        y = ht.expand_dims(x, axis=1)
        >>> y
        array([[1],
               [2]])
        >>> y.shape
        (2, 1)
        """
        return manipulations.expand_dims(self, axis)

    def __float__(self):
        """
        Float scalar casting.

        Returns
        -------
        casted : float
            The corresponding float scalar value
        """
        return self.__cast(float)

    def floor(self, out=None):
        """
        Return the floor of the input, element-wise.

        The floor of the scalar x is the largest integer i, such that i <= x. It is often denoted as :math:`\\lfloor x
        \\rfloor`.

        Parameters
        ----------
        out : ht.DNDarray or None, optional
            A location in which to store the results. If provided, it must have a broadcastable shape. If not provided
            or set to None, a fresh tensor is allocated.

        Returns
        -------
        floored : ht.DNDarray
            A tensor of the same shape as x, containing the floored valued of each element in this tensor. If out was
            provided, floored is a reference to it.

        Examples
        --------
        >>> ht.floor(ht.arange(-2.0, 2.0, 0.4))
        tensor([-2., -2., -2., -1., -1.,  0.,  0.,  0.,  1.,  1.])
        """
        return rounding.floor(self, out)

    def __floordiv__(self, other):
        """
        Element-wise floor division (i.e. result is rounded int (floor))
        of the tensor by another tensor or scalar. Takes the first tensor by which it divides the second
        not-heat-typed-parameter.

        Parameters
        ----------
        other: tensor or scalar
            The second operand by whose values is divided

        Return
        ------
        result: ht.tensor
            A tensor containing the results of element-wise floor division (integer values) of t1 by t2.

        Examples:
        ---------
        >>> import heat as ht
        >>> T1 = ht.float32([[1.7, 2.0], [1.9, 4.2]])
        >>> T1 // 1
        tensor([[1., 2.],
                [1., 4.]])
        >>> T2 = ht.float32([1.5, 2.5])
        >>> T1 // T2
        tensor([[1., 0.],
                [1., 1.]])
        """
        return arithmetics.floordiv(self, other)

    def fabs(self, out=None):
        """
        Calculate the absolute value element-wise and return floating-point tensor.
        This function exists besides abs==absolute since it will be needed in case complex numbers will be introduced in the future.

        Parameters
        ----------
        out : ht.tensor, optional
            A location into which the result is stored. If provided, it must have a shape that the inputs broadcast to.
            If not provided or None, a freshly-allocated array is returned.

        Returns
        -------
        absolute_values : ht.tensor
            A tensor containing the absolute value of each element in x.
        """
        return rounding.fabs(self, out)

    def __ge__(self, other):
        """
        Element-wise rich comparison of relation "greater than or equal" with values from second operand (scalar or
        tensor).
        Takes the second operand (scalar or tensor) to which to compare the first tensor as argument.

        Parameters
        ----------
        other: tensor or scalar
            The value(s) to which to compare elements from tensor

        Returns
        -------
        result: ht.DNDarray
            DNDarray holding 1 for all elements in which values in self are greater than or equal to values of other
            (x1 >= x2), 0 for all other elements

        Examples
        -------
        >>> import heat as ht
        >>> T1 = ht.float32([[1, 2],[3, 4]])
        >>> T1.__ge__(3.0)
        tensor([[0, 0],
                [1, 1]], dtype=torch.uint8)
        >>> T2 = ht.float32([[2, 2], [2, 2]])
        >>> T1.__ge__(T2)
        tensor([[0, 1],
                [1, 1]], dtype=torch.uint8)
        """
        return relational.ge(self, other)

    def __getitem__(self, key):
        """
        Global getter function for ht.DNDarrays

        Parameters
        ----------
        key : int, slice, tuple, list
            indices to get from the tensor.

        Returns
        -------
        result : ht.DNDarray
            getter returns a new ht.DNDarray composed of the elements of the original tensor selected by the indices
            given. This does *NOT* redistribute or rebalance the resulting tensor. If the selection of values is
            unbalanced then the resultant tensor is also unbalanced!
            To redistributed the tensor use balance() (issue #187)

        Examples
        --------
        (2 processes)
        >>> a = ht.arange(10, split=0)
        (1/2) >>> tensor([0, 1, 2, 3, 4], dtype=torch.int32)
        (2/2) >>> tensor([5, 6, 7, 8, 9], dtype=torch.int32)
        >>> a[1:6]
        (1/2) >>> tensor([1, 2, 3, 4], dtype=torch.int32)
        (2/2) >>> tensor([5], dtype=torch.int32)

        >>> a = ht.zeros((4,5), split=0)
        (1/2) >>> tensor([[0., 0., 0., 0., 0.],
                          [0., 0., 0., 0., 0.]])
        (2/2) >>> tensor([[0., 0., 0., 0., 0.],
                          [0., 0., 0., 0., 0.]])
        >>> a[1:4, 1]
        (1/2) >>> tensor([0.])
        (2/2) >>> tensor([0., 0.])
        """
        l_dtype = self.dtype.torch_type()
        if isinstance(key, DNDarray) and key.gshape[-1] != len(self.gshape):
            key = tuple(x.item() for x in key)

        if not self.is_distributed():
            if not self.comm.size == 1:
                if isinstance(key, DNDarray) and key.gshape[-1] == len(self.gshape):
                    # this will return a 1D array as the shape cannot be determined automatically
                    arr = self.__array[key._DNDarray__array[..., 0], key._DNDarray__array[..., 1]]
                    return DNDarray(
                        arr, tuple(arr.shape), self.dtype, self.split, self.device, self.comm
                    )
                else:
                    return DNDarray(
                        self.__array[key],
                        tuple(self.__array[key].shape),
                        self.dtype,
                        self.split,
                        self.device,
                        self.comm,
                    )
            else:
                if isinstance(key, DNDarray) and key.gshape[-1] == len(self.gshape):
                    # this will return a 1D array as the shape cannot be determined automatically
                    arr = self.__array[key._DNDarray__array[..., 0], key._DNDarray__array[..., 1]]
                    return DNDarray(arr, tuple(arr.shape), self.dtype, 0, self.device, self.comm)

                else:
                    gout = tuple(self.__array[key].shape)
                    if self.split is not None and self.split >= len(gout):
                        new_split = len(gout) - 1 if len(gout) - 1 >= 0 else None
                    else:
                        new_split = self.split

                    return DNDarray(
                        self.__array[key], gout, self.dtype, new_split, self.device, self.comm
                    )

        else:
            _, _, chunk_slice = self.comm.chunk(self.shape, self.split)
            chunk_start = chunk_slice[self.split].start
            chunk_end = chunk_slice[self.split].stop
            chunk_set = set(range(chunk_start, chunk_end))

            arr = torch.Tensor()

            # if a sigular index is given and the tensor is split
            if isinstance(key, int):
                gout = [0] * (len(self.gshape) - 1)
                if key < 0:
                    key += self.numdims
                # handle the reduction of the split to accommodate for the reduced dimension
                if self.split >= len(gout):
                    new_split = len(gout) - 1 if len(gout) - 1 > 0 else 0
                elif self.split > 0:
                    new_split = self.split - 1
                else:
                    new_split = self.split

                # only need to adjust the key if split==0
                if key in range(chunk_start, chunk_end) and self.split == 0:
                    gout = list(self.__array[key - chunk_start].shape)
                    arr = self.__array[key - chunk_start]
                elif self.split != 0:
                    _, _, chunk_slice2 = self.comm.chunk(self.shape, self.split)
                    # need to test if the given axis is on the node and then get the shape
                    if key in range(chunk_slice2[0].start, chunk_slice2[0].stop):
                        arr = self.__array[key]
                        gout = list(arr.shape)
                else:  # arr is empty and gout is zeros
                    warnings.warn(
                        "This process (rank: {}) is without data after slicing, running the .balance_() function is recommended".format(
                            self.comm.rank
                        ),
                        ResourceWarning,
                    )

            # multi-argument gets are passed as tuples by python
            elif isinstance(key, (tuple, list)):
                gout = [0] * len(self.gshape)
                # handle the dimensional reduction for integers
                ints = sum([isinstance(it, int) for it in key])
                gout = gout[: len(gout) - ints]

                if self.split >= len(gout):
                    new_split = len(gout) - 1 if len(gout) - 1 > 0 else 0
                else:
                    new_split = self.split

                # if a slice is given in the split direction
                # below allows for the split given to contain Nones
                if isinstance(key[self.split], slice):
                    key_stop = key[self.split].stop
                    if key_stop is not None and key_stop < 0:
                        key_stop = self.gshape[self.split] + key[self.split].stop
                    key_set = set(
                        range(
                            key[self.split].start if key[self.split].start is not None else 0,
                            key_stop if key_stop is not None else self.gshape[self.split],
                            key[self.split].step if key[self.split].step else 1,
                        )
                    )
                    key = list(key)
                    overlap = list(key_set & chunk_set)
                    if overlap:  # if the slice is requesting data on the nodes
                        overlap.sort()
                        hold = [x - chunk_start for x in overlap]
                        key[self.split] = slice(min(hold), max(hold) + 1, key[self.split].step)
                        arr = self.__array[tuple(key)]
                        gout = list(arr.shape)

                # if the given axes are not splits (must be ints for python)
                # this means the whole slice is on one node
                elif key[self.split] in range(chunk_start, chunk_end):
                    key = list(key)
                    key[self.split] = key[self.split] - chunk_start
                    arr = self.__array[tuple(key)]
                    gout = list(arr.shape)
                elif key[self.split] < 0 and self.gshape[self.split] + key[self.split] in range(
                    chunk_start, chunk_end
                ):
                    key = list(key)
                    key[self.split] = key[self.split] + chunk_end - chunk_start
                    arr = self.__array[tuple(key)]
                    gout = list(arr.shape)
                else:
                    warnings.warn(
                        "This process (rank: {}) is without data after slicing, "
                        "running the .balance_() function is recommended".format(self.comm.rank),
                        ResourceWarning,
                    )
                    # arr is empty
                    # gout is all 0s and is the proper shape

            # if the given axes are only a slice
            elif isinstance(key, slice) and self.split == 0:
                gout = [0] * len(self.gshape)
                # reduce the dims if the slices are only one element in length
                start = key.start if key.start is not None else 0
                stop = key.stop if key.stop is not None else self.gshape[0]
                step = key.step if key.step is not None else 1

                if self.split >= len(gout):
                    new_split = len(gout) - 1 if len(gout) - 1 > 0 else 0
                else:
                    new_split = self.split
                key_set = set(range(start, stop, step))
                overlap = list(key_set & chunk_set)
                if overlap:
                    overlap.sort()
                    hold = [x - chunk_start for x in overlap]
                    key = slice(min(hold), max(hold) + 1, step)
                    arr = self.__array[key]
                    gout = list(arr.shape)
                else:
                    warnings.warn(
                        "This process (rank: {}) is without data after slicing, "
                        "running the .balance_() function is recommended".format(self.comm.rank),
                        ResourceWarning,
                    )
                    # arr is empty
                    # gout is all 0s and is the proper shape

            elif isinstance(key, DNDarray) and key.gshape[-1] == len(self.gshape):
                # this is for a list of values
                # it will return a 1D DNDarray of the elements on each node which are in the key (will be split in the 0th dimension
                key.lloc[..., self.split] -= chunk_start
                key_new = [key._DNDarray__array[..., i] for i in range(len(self.gshape))]
                arr = self.__array[tuple(key_new)]
                gout = list(arr.shape)
                new_split = 0

            else:  # handle other cases not accounted for (one is a slice is given and the split != 0)
                gout = [0] * len(self.gshape)

                if self.split >= len(gout):
                    new_split = len(gout) - 1 if len(gout) - 1 > 0 else 0
                else:
                    new_split = self.split

                gout = list(self.__array[key].shape)
                arr = self.__array[key]

            for e, _ in enumerate(gout):
                if e == new_split:
                    gout[e] = self.comm.allreduce(gout[e], MPI.SUM)
                else:
                    gout[e] = self.comm.allreduce(gout[e], MPI.MAX)

            return DNDarray(
                arr.type(l_dtype),
                gout if isinstance(gout, tuple) else tuple(gout),
                self.dtype,
                new_split,
                self.device,
                self.comm,
            )

    if torch.cuda.device_count() > 0:

        def gpu(self):
            """
            Returns a copy of this object in GPU memory. If this object is already in GPU memory, then no copy is
            performed and the original object is returned.

            Returns
            -------
            tensor_on_device : ht.DNDarray
                A copy of this object on the GPU.
            """
            self.__array = self.__array.cuda(devices.gpu.torch_device)
            self.__device = devices.gpu
            return self

    def __gt__(self, other):
        """
        Element-wise rich comparison of relation "greater than" with values from second operand (scalar or tensor)
        Takes the second operand (scalar or tensor) to which to compare the first tensor as argument.

        Parameters
        ----------
        other: tensor or scalar
            The value(s) to which to compare elements from tensor

        Returns
        -------
        result: ht.DNDarray
            DNDarray holding 1 for all elements in which values in self are greater than values of other (x1 > x2),
            0 for all other elements

         Examples
         -------
         >>> import heat as ht
         >>> T1 = ht.float32([[1, 2],[3, 4]])
         >>> T1.__gt__(3.0)
         tensor([[0, 0],
                 [0, 1]], dtype=torch.uint8)

         >>> T2 = ht.float32([[2, 2], [2, 2]])
         >>> T1.__gt__(T2)
         tensor([[0, 0],
                 [1, 1]], dtype=torch.uint8)

        """
        return relational.gt(self, other)

    def __int__(self):
        """
        Integer scalar casting.

        Returns
        -------
        casted : int
            The corresponding float scalar value
        """
        return self.__cast(int)

    def __invert__(self):
        """
        Bit-wise inversion, or bit-wise NOT, element-wise.

        Returns
        -------
        result: ht.DNDarray
            A tensor containing the results of element-wise inversion.
        """
        return arithmetics.invert(self)

    def is_balanced(self):
        """
        Determine if a DNDarray is balanced evenly (or as evenly as possible) across all nodes

        Returns
        -------
        balanced : bool
            True if balanced, False if not
        """
        _, _, chk = self.comm.chunk(self.shape, self.split)
        test_lshape = tuple([x.stop - x.start for x in chk])
        balanced = 1 if test_lshape == self.lshape else 0

        out = self.comm.allreduce(balanced, MPI.SUM)
        return True if out == self.comm.size else False

    def is_distributed(self):
        """
        Determines whether the data of this tensor is distributed across multiple processes.

        Returns
        -------
        is_distributed : bool
            Whether the data of the tensor is distributed across multiple processes
        """
        return self.split is not None and self.comm.is_distributed()

    def item(self):
        """
        Returns the only element of a 1-element tensor. Mirror of the pytorch command by the same name
        If size of tensor is >1 element, then a ValueError is raised (by pytorch)

        Example
        -------
        >>> import heat as ht
        >>> x = ht.zeros((1))
        >>> x.item()
        0.0
        """
        return self.__array.item()

    def __le__(self, other):
        """
        Element-wise rich comparison of relation "less than or equal" with values from second operand (scalar or tensor)
        Takes the second operand (scalar or tensor) to which to compare the first tensor as argument.

        Parameters
        ----------
        other: tensor or scalar
            The value(s) to which to compare elements from tensor

        Returns
        -------
        result: ht.DNDarray
            DNDarray holding 1 for all elements in which values in self are less than or equal to values of other (x1 <= x2),
            0 for all other elements

        Examples
        -------
        >>> import heat as ht
        >>> T1 = ht.float32([[1, 2],[3, 4]])
        >>> T1.__le__(3.0)
        tensor([[1, 1],
                [1, 0]], dtype=torch.uint8)

        >>> T2 = ht.float32([[2, 2], [2, 2]])
        >>> T1.__le__(T2)
        tensor([[1, 1],
                [0, 0]], dtype=torch.uint8)

        """
        return relational.le(self, other)

    def __len__(self):
        """
        The length of the DNDarray, i.e. the number of items in the first dimension.

        Returns
        -------
        length : int
            The number of items in the first dimension
        """
        return self.shape[0]

    def log(self, out=None):
        """
        Natural logarithm, element-wise.

        The natural logarithm log is the inverse of the exponential function, so that log(exp(x)) = x. The natural
        logarithm is logarithm in base e.

        Parameters
        ----------
        out : ht.DNDarray or None, optional
            A location in which to store the results. If provided, it must have a broadcastable shape. If not provided
            or set to None, a fresh tensor is allocated.

        Returns
        -------
        logarithms : ht.DNDarray
            A tensor of the same shape as x, containing the positive logarithms of each element in this tensor.
            Negative input elements are returned as nan. If out was provided, logarithms is a reference to it.

        Examples
        --------
        >>> ht.arange(5).log()
        tensor([  -inf, 0.0000, 0.6931, 1.0986, 1.3863])
        """
        return exponential.log(self, out)

    def log2(self, out=None):
        """
        log base 2, element-wise.

        Parameters
        ----------
        self : ht.DNDarray
            The value for which to compute the logarithm.
        out : ht.DNDarray or None, optional
            A location in which to store the results. If provided, it must have a broadcastable shape. If not provided
            or set to None, a fresh tensor is allocated.

        Returns
        -------
        logarithms : ht.DNDarray
            A tensor of the same shape as x, containing the positive logarithms of each element in this tensor.
            Negative input elements are returned as nan. If out was provided, logarithms is a reference to it.

        Examples
        --------
        >>> ht.log2(ht.arange(5))
        tensor([  -inf, 0.0000, 1.0000, 1.5850, 2.0000])
        """
        return exponential.log2(self, out)

    def log10(self, out=None):
        """
        log base 10, element-wise.

        Parameters
        ----------
        self : ht.DNDarray
            The value for which to compute the logarithm.
        out : ht.DNDarray or None, optional
            A location in which to store the results. If provided, it must have a broadcastable shape. If not provided
            or set to None, a fresh tensor is allocated.

        Returns
        -------
        logarithms : ht.DNDarray
            A tensor of the same shape as x, containing the positive logarithms of each element in this tensor.
            Negative input elements are returned as nan. If out was provided, logarithms is a reference to it.

        Examples
        --------
        >>> ht.log10(ht.arange(5))
        tensor([-inf, 0.0000, 1.0000, 1.5850, 2.0000])
        """
        return exponential.log10(self, out)

    def log1p(self, out=None):
        """
        Return the natural logarithm of one plus the input array, element-wise.

        Parameters
        ----------
        self : ht.DNDarray
            The value for which to compute the logarithm.
        out : ht.DNDarray or None, optional
            A location in which to store the results. If provided, it must have a broadcastable shape. If not provided
            or set to None, a fresh tensor is allocated.

        Returns
        -------
        logarithms : ht.DNDarray
            A tensor of the same shape as x, containing the positive logarithms of each element in this tensor.
            Negative input elements are returned as nan. If out was provided, logarithms is a reference to it.

        Examples
        --------
        >>> ht.log1p(ht.arange(5))
        array([0., 0.69314718, 1.09861229, 1.38629436, 1.60943791])
        """
        return exponential.log1p(self, out)

    def __lshift__(self, other):
        """
        Shift the bits of an integer to the left.

        Parameters
        ----------
        other: scalar or tensor
           number of zero bits to add

        Returns
        -------
        result: ht.NDNarray
           A tensor containing the results of element-wise left shift operation.

        Examples:
        ---------
        >>> ht.array([1, 2, 4]) << 1
        tensor([2, 4, 8])
        """
        return arithmetics.left_shift(self, other)

    def __lt__(self, other):
        """
        Element-wise rich comparison of relation "less than" with values from second operand (scalar or tensor)
        Takes the second operand (scalar or tensor) to which to compare the first tensor as argument.

        Parameters
        ----------
        other: tensor or scalar
            The value(s) to which to compare elements from tensor

        Returns
        -------
        result: ht.DNDarray
            DNDarray holding 1 for all elements in which values in self are less than values of other (x1 < x2),
            0 for all other elements

        Examples
        -------
        >>> import heat as ht
        >>> T1 = ht.float32([[1, 2],[3, 4]])
        >>> T1.__lt__(3.0)
        tensor([[1, 1],
               [0, 0]], dtype=torch.uint8)

        >>> T2 = ht.float32([[2, 2], [2, 2]])
        >>> T1.__lt__(T2)
        tensor([[1, 0],
               [0, 0]], dtype=torch.uint8)

        """
        return relational.lt(self, other)

    def __matmul__(self, other):
        """
        Matrix multiplication of two DNDarrays

        for comment context -> a @ b = c or A @ B = c

        Parameters
        ----------
        a : ht.DNDarray
            2 dimensional: L x P
        b : ht.DNDarray
            2 dimensional: P x Q

        Returns
        -------
        ht.DNDarray
            returns a tensor with the result of a @ b. The split dimension of the returned array is typically the split dimension of a.
            However, if a.split = None then the the c.split will be set as the split dimension of b. If both are None then c.split is also None.
            ** NOTE ** if a is a split vector, then the returned vector will be of shape (1xQ) and will be split in the 1st dimension
            ** NOTE ** if b is a vector and either a or b is split, then the returned vector will be of shape (Lx1) and will be split in the 0th dimension

        References
        ----------
        [1] R. Gu, et al., "Improving Execution Concurrency of Large-scale Matrix Multiplication on Distributed Data-parallel Platforms,"
            IEEE Transactions on Parallel and Distributed Systems, vol 28, no. 9. 2017.
        [2] S. Ryu and D. Kim, "Parallel Huge Matrix Multiplication on a Cluster with GPGPU Accelerators,"
            2018 IEEE International Parallel and Distributed Processing Symposium Workshops (IPDPSW), Vancouver, BC, 2018, pp. 877-882.

        Example
        -------
        >>> a = ht.ones((n, m), split=1)
        >>> a[0] = ht.arange(1, m + 1)
        >>> a[:, -1] = ht.arange(1, n + 1)
        (0/1) tensor([[1., 2.],
                      [1., 1.],
                      [1., 1.],
                      [1., 1.],
                      [1., 1.]])
        (1/1) tensor([[3., 1.],
                      [1., 2.],
                      [1., 3.],
                      [1., 4.],
                      [1., 5.]])
        >>> b = ht.ones((j, k), split=0)
        >>> b[0] = ht.arange(1, k + 1)
        >>> b[:, 0] = ht.arange(1, j + 1)
        (0/1) tensor([[1., 2., 3., 4., 5., 6., 7.],
                      [2., 1., 1., 1., 1., 1., 1.]])
        (1/1) tensor([[3., 1., 1., 1., 1., 1., 1.],
                      [4., 1., 1., 1., 1., 1., 1.]])
        >>> linalg.matmul(a, b)
        (0/1) tensor([[18.,  8.,  9., 10.],
                      [14.,  6.,  7.,  8.],
                      [18.,  7.,  8.,  9.],
                      [22.,  8.,  9., 10.],
                      [26.,  9., 10., 11.]])
        (1/1) tensor([[11., 12., 13.],
                      [ 9., 10., 11.],
                      [10., 11., 12.],
                      [11., 12., 13.],
                      [12., 13., 14.]])
        """
        return linalg.matmul(self, other)

    def max(self, axis=None, out=None, keepdim=None):
        """
        Return the maximum of an array or maximum along an axis.

        Parameters
        ----------
        self : ht.DNDarray
            Input data.

        axis : None or int
            Axis or axes along which to operate. By default, flattened input is used.
        #TODO: out : ht.DNDarray, optional
            Alternative output array in which to place the result. Must be of the same shape and buffer length as the
            expected output.
        #TODO: initial : scalar, optional
            The minimum value of an output element. Must be present to allow computation on empty slice.
        """
        return statistics.max(self, axis=axis, out=out, keepdim=keepdim)

    def mean(self, axis=None):
        """
        Calculates and returns the mean of a tensor.
        If a axis is given, the mean will be taken in that direction.

        Parameters
        ----------
        self : ht.DNDarray
            Values for which the mean is calculated for
        axis : None, Int, iterable
            axis which the mean is taken in.
            Default: None -> mean of all data calculated

        Examples
        --------
        >>> a = ht.random.randn(1,3)
        >>> a
        tensor([[-1.2435,  1.1813,  0.3509]])
        >>> ht.mean(a)
        tensor(0.0962)

        >>> a = ht.random.randn(4,4)
        >>> a
        tensor([[ 0.0518,  0.9550,  0.3755,  0.3564],
                [ 0.8182,  1.2425,  1.0549, -0.1926],
                [-0.4997, -1.1940, -0.2812,  0.4060],
                [-1.5043,  1.4069,  0.7493, -0.9384]])
        >>> ht.mean(a, 1)
        tensor([ 0.4347,  0.7307, -0.3922, -0.0716])
        >>> ht.mean(a, 0)
        tensor([-0.2835,  0.6026,  0.4746, -0.0921])

        >>> a = ht.random.randn(4,4)
        >>> a
        tensor([[ 2.5893,  1.5934, -0.2870, -0.6637],
                [-0.0344,  0.6412, -0.3619,  0.6516],
                [ 0.2801,  0.6798,  0.3004,  0.3018],
                [ 2.0528, -0.1121, -0.8847,  0.8214]])
        >>> ht.mean(a, (0,1))
        tensor(0.4730)

        Returns
        -------
        ht.DNDarray containing the mean/s, if split, then split in the same direction as x.
        """
        return statistics.mean(self, axis)

    def min(self, axis=None, out=None, keepdim=None):
        """
        Return the minimum of an array or minimum along an axis.

        Parameters
        ----------
        self : ht.DNDarray
            Input data.
        axis : None or int
            Axis or axes along which to operate. By default, flattened input is used.
        #TODO: out : ht.DNDarray, optional
            Alternative output array in which to place the result. Must be of the same shape and buffer length as the
            expected output.
        #TODO: initial : scalar, optional
            The maximum value of an output element. Must be present to allow computation on empty slice.
        """
        return statistics.min(self, axis=axis, out=out, keepdim=keepdim)

    def __mod__(self, other):
        """
        Element-wise division remainder of values of self by values of operand other (i.e. self % other), not commutative.
        Takes the two operands (scalar or tensor) whose elements are to be divided (operand 1 by operand 2)
        as arguments.

        Parameters
        ----------
        other: tensor or scalar
            The second operand by whose values it self to be divided.

        Returns
        -------
        result: ht.DNDarray
            A tensor containing the remainder of the element-wise division of self by other.

        Examples:
        ---------
        >>> import heat as ht
        >>> ht.mod(2, 2)
        tensor([0])

        >>> T1 = ht.int32([[1, 2], [3, 4]])
        >>> T2 = ht.int32([[2, 2], [2, 2]])
        >>> T1 % T2
        tensor([[1, 0],
                [1, 0]], dtype=torch.int32)

        >>> s = ht.int32([2])
        >>> s % T1
        tensor([[0, 0]
                [2, 2]], dtype=torch.int32)
        """
        return arithmetics.mod(self, other)

    def modf(self, out=None):
        """
        Return the fractional and integral parts of an array, element-wise.
        The fractional and integral parts are negative if the given number is negative.

        Parameters
        ----------
        x : ht.DNDarray
            Input array
        out : ht.DNDarray, optional
            A location into which the result is stored. If provided, it must have a shape that the inputs broadcast to.
            If not provided or None, a freshly-allocated array is returned.

        Returns
        -------
        tuple(ht.DNDarray: fractionalParts, ht.DNDarray: integralParts)

        fractionalParts : ht.DNDdarray
            Fractional part of x. This is a scalar if x is a scalar.

        integralParts : ht.DNDdarray
            Integral part of x. This is a scalar if x is a scalar.
        """

        return rounding.modf(self, out)

    def __mul__(self, other):
        """
        Element-wise multiplication (not matrix multiplication) with values from second operand (scalar or tensor)
        Takes the second operand (scalar or tensor) whose values to multiply to the first tensor as argument.

        Parameters
        ----------
        other: tensor or scalar
           The value(s) to multiply to the tensor (element-wise)

        Returns
        -------
        result: ht.DNDarray
           A tensor containing the results of element-wise multiplication.

        Examples:
        ---------
        >>> import heat as ht
        >>> T1 = ht.float32([[1, 2], [3, 4]])
        >>> T1.__mul__(3.0)
        tensor([[3., 6.],
            [9., 12.]])

        >>> T2 = ht.float32([[2, 2], [2, 2]])
        >>> T1.__mul__(T2)
        tensor([[2., 4.],
            [6., 8.]])
        """
        return arithmetics.mul(self, other)

    def __ne__(self, other):
        """
        Element-wise rich comparison of non-equality with values from second operand (scalar or tensor)
        Takes the second operand (scalar or tensor) to which to compare the first tensor as argument.

        Parameters
        ----------
        other: tensor or scalar
            The value(s) to which to compare equality

        Returns
        -------
        result: ht.DNDarray
            DNDarray holding 1 for all elements in which values of self are equal to values of other,
            0 for all other elements

        Examples:
        ---------
        >>> import heat as ht
        >>> T1 = ht.float32([[1, 2],[3, 4]])
        >>> T1.__ne__(3.0)
        tensor([[1, 1],
                [0, 1]])

        >>> T2 = ht.float32([[2, 2], [2, 2]])
        >>> T1.__ne__(T2)
        tensor([[1, 0],
                [1, 1]])
        """
        return relational.ne(self, other)

    def nonzero(self):
        """
        Return the indices of the elements that are non-zero. (using torch.nonzero)

        Returns a tuple of arrays, one for each dimension of a, containing the indices of the non-zero elements in that dimension.
        The values in a are always tested and returned in row-major, C-style order. The corresponding non-zero values can be obtained with: a[nonzero(a)].

        Parameters
        ----------
        self: ht.DNDarray

        Returns
        -------
        result: ht.DNDarray
            Indices of elements that are non-zero.
            If 'a' is split then the result is split in the 0th dimension. However, this DNDarray can be UNBALANCED as it contains the indices of the
            non-zero elements on each node.

        Examples
        --------
        >>> x = ht.array([[3, 0, 0], [0, 4, 1], [0, 6, 0]], split=0)
        [0/2] tensor([[3, 0, 0]])
        [1/2] tensor([[0, 4, 1]])
        [2/2] tensor([[0, 6, 0]])
        >>> ht.nonzero(x)
        [0/2] tensor([[0, 0]])
        [1/2] tensor([[1, 1],
        [1/2]         [1, 2]])
        [2/2] tensor([[2, 1]])

        >>> a = ht.array([[1, 2, 3], [4, 5, 6], [7, 8, 9]], split=0)
        [0/1] tensor([[1, 2, 3],
        [0/1]         [4, 5, 6]])
        [1/1] tensor([[7, 8, 9]])
        >>> a > 3
        [0/1] tensor([[0, 0, 0],
        [0/1]         [1, 1, 1]], dtype=torch.uint8)
        [1/1] tensor([[1, 1, 1]], dtype=torch.uint8)
        >>> ht.nonzero(a > 3)
        [0/1] tensor([[1, 0],
        [0/1]         [1, 1],
        [0/1]         [1, 2]])
        [1/1] tensor([[2, 0],
        [1/1]         [2, 1],
        [1/1]         [2, 2]])
        >>> a[ht.nonzero(a > 3)]
        [0/1] tensor([[4, 5, 6]])
        [1/1] tensor([[7, 8, 9]])
        """
        return indexing.nonzero(self)

    def numpy(self):
        """
        Convert heat tensor to numpy tensor. If the tensor is distributed it will be merged beforehand. If the tensor
        resides on the GPU, it will be copied to the CPU first.


        Examples
        --------
        >>> import heat as ht

        T1 = ht.random.randn((10,8))
        T1.numpy()
        """
        dist = manipulations.resplit(self, axis=None)
        return dist._DNDarray__array.cpu().numpy()

    def __or__(self, other):
        """
        Compute the bit-wise OR of two arrays element-wise.

        Parameters
        ----------
        other: tensor or scalar
        Only integer and boolean types are handled. If self.shape != other.shape, they must be broadcastable to a common shape (which becomes the shape of the output).

        Returns
        -------
        result: ht.DNDArray
        A tensor containing the results of element-wise OR of self and other.

        Examples:
        ---------
        import heat as ht
        >>> ht.array([13]) | 16
        tensor([29])

        >>> ht.array([32]) | ht.array([2])
        tensor([34])
        >>> ht.array([33, 4]) | 1
        tensor([33,  5])
        >>> ht.array([33, 4]) | ht.array([1, 2])
        tensor([33,  6])

        >>> ht.array([2, 5, 255]) | ht.array([4, 4, 4])
        tensor([  6,   5, 255])
        >>> ht.array([2, 5, 255, 2147483647], dtype=ht.int32) | ht.array([4, 4, 4, 2147483647], dtype=ht.int32)
        tensor([         6,          5,        255, 2147483647])
        >>> ht.array([True, True]) | ht.array([False, True])
        tensor([ True,  True])
        """
        return arithmetics.bitwise_or(self, other)

    def __pow__(self, other):
        """
        Element-wise exponential function with values from second operand (scalar or tensor)
        Takes the second operand (scalar or tensor) whose values are the exponent to be applied to the first
        tensor as argument.

        Parameters
        ----------
        other: tensor or scalar
           The value(s) in the exponent (element-wise)

        Returns
        -------
        result: ht.DNDarray
           A tensor containing the results of element-wise exponential operation.

        Examples:
        ---------
        >>> import heat as ht

        >>> T1 = ht.float32([[1, 2], [3, 4]])
        >>> T1.__pow__(3.0)
        tensor([[1., 8.],
                [27., 64.]])

        >>> T2 = ht.float32([[3, 3], [2, 2]])
        >>> T1.__pow__(T2)
        tensor([[1., 8.],
                [9., 16.]])
        """
        return arithmetics.pow(self, other)

    def prod(self, axis=None, out=None, keepdim=None):
        """
        Return the product of array elements over a given axis.

        Parameters
        ----------
        axis : None or int or tuple of ints, optional
            Axis or axes along which a product is performed. The default, axis=None, will calculate the product of all
            the elements in the input array. If axis is negative it counts from the last to the first axis.

            If axis is a tuple of ints, a product is performed on all of the axes specified in the tuple instead of a
            single axis or all the axes as before.
        out : ndarray, optional
            Alternative output tensor in which to place the result. It must have the same shape as the expected output,
            but the type of the output values will be cast if necessary.
        keepdims : bool, optional
            If this is set to True, the axes which are reduced are left in the result as dimensions with size one. With
            this option, the result will broadcast correctly against the input array.

        Returns
        -------
        product_along_axis : ht.DNDarray
            An array shaped as a but with the specified axis removed. Returns a reference to out if specified.

        Examples
        --------
        >>> import heat as ht
        >>> ht.array([1.,2.]).prod()
        ht.tensor([2.0])

        >>> ht.tensor([
            [1.,2.],
            [3.,4.]
        ]).prod()
        ht.tensor([24.0])

        >>> ht.array([
            [1.,2.],
            [3.,4.]
        ]).prod(axis=1)
        ht.tensor([  2.,  12.])
        """
        return arithmetics.prod(self, axis, out, keepdim)

    def qr(self, tiles_per_proc=1, calc_q=True, overwrite_a=False):
        """
        Calculates the QR decomposition of a 2D DNDarray. The algorithms are based on the CAQR and TSQR
        algorithms. For more information see the references.

        Parameters
        ----------
        a : DNDarray
            DNDarray which will be decomposed
        tiles_per_proc : int, singlt element torch.Tensor
            optional, default: 1
            number of tiles per process to operate on
        calc_q : bool
            optional, default: True
            whether or not to calculate Q
            if True, function returns (Q, R)
            if False, function returns (None, R)
        overwrite_a : bool
            optional, default: False
            if True, function overwrites the DNDarray a, with R
            if False, a new array will be created for R

        Returns
        -------
        tuple of Q and R
            if calc_q == True, function returns (Q, R)
            if calc_q == False, function returns (None, R)

        References
        ----------
        [0]  W. Zheng, F. Song, L. Lin, and Z. Chen, “Scaling Up Parallel Computation of Tiled QR
                Factorizations by a Distributed Scheduling Runtime System and Analytical Modeling,”
                Parallel Processing Letters, vol. 28, no. 01, p. 1850004, 2018.
        [1] Bilel Hadri, Hatem Ltaief, Emmanuel Agullo, Jack Dongarra. Tile QR Factorization with
                Parallel Panel Processing for Multicore Architectures. 24th IEEE International Parallel
                and DistributedProcessing Symposium (IPDPS 2010), Apr 2010, Atlanta, United States.
                inria-00548899
        [2] Gene H. Golub and Charles F. Van Loan. 1996. Matrix Computations (3rd Ed.).
        """
        return linalg.qr(
            self, tiles_per_proc=tiles_per_proc, calc_q=calc_q, overwrite_a=overwrite_a
        )

    def __repr__(self, *args):
        # TODO: document me
        # TODO: generate none-PyTorch repr
        return self.__array.__repr__(*args)

    def redistribute_(self, lshape_map=None, target_map=None):
        """
        Redistributes the data of the DNDarray *along the split axis* to match the given target map.
        This function does not modify the non-split dimensions of the DNDarray.
        This is an abstraction and extension of the balance function.

        Parameters
        ----------
        lshape_map : torch.Tensor, optional
            The current lshape of processes
            Units -> [rank, lshape]
        target_map : torch.Tensor, optional
            The desired distribution across the processes
            Units -> [rank, target lshape]
            Note: the only important parts of the target map are the values along the split axis,
            values which are not along this axis are there to mimic the shape of the lshape_map

        Returns
        -------
        None, the local shapes of the DNDarray are modified
        Examples
        --------
        >>> st = ht.ones((50, 81, 67), split=2)
        >>> target_map = torch.zeros((st.comm.size, 3), dtype=torch.int)
        >>> target_map[0, 2] = 67
        >>> print(target_map)
        [0/2] tensor([[ 0,  0, 67],
        [0/2]         [ 0,  0,  0],
        [0/2]         [ 0,  0,  0]], dtype=torch.int32)
        [1/2] tensor([[ 0,  0, 67],
        [1/2]         [ 0,  0,  0],
        [1/2]         [ 0,  0,  0]], dtype=torch.int32)
        [2/2] tensor([[ 0,  0, 67],
        [2/2]         [ 0,  0,  0],
        [2/2]         [ 0,  0,  0]], dtype=torch.int32)
        >>> print(st.lshape)
        [0/2] (50, 81, 23)
        [1/2] (50, 81, 22)
        [2/2] (50, 81, 22)
        >>> st.redistribute_(target_map=target_map)
        >>> print(st.lshape)
        [0/2] (50, 81, 67)
        [1/2] (50, 81, 0)
        [2/2] (50, 81, 0)
        """
        if not self.is_distributed():
            return
        snd_dtype = self.dtype.torch_type()
        # units -> {pr, 1st index, 2nd index}
        if lshape_map is None:
            # NOTE: giving an lshape map which is incorrect will result in an incorrect distribution
            lshape_map = self.create_lshape_map()
        else:
            if not isinstance(lshape_map, torch.Tensor):
                raise TypeError(
                    "lshape_map must be a torch.Tensor, currently {}".format(type(lshape_map))
                )
            if lshape_map.shape != (self.comm.size, len(self.gshape)):
                raise ValueError(
                    "lshape_map must have the shape ({}, {}), currently {}".format(
                        self.comm.size, len(self.gshape), lshape_map.shape
                    )
                )

        if target_map is None:  # if no target map is given then it will balance the tensor
            target_map = torch.zeros(
                (self.comm.size, len(self.gshape)), dtype=int, device=self.device.torch_device
            )
            _, _, chk = self.comm.chunk(self.shape, self.split)
            for i in range(len(self.gshape)):
                target_map[self.comm.rank, i] = chk[i].stop - chk[i].start
            self.comm.Allreduce(MPI.IN_PLACE, target_map, MPI.SUM)
        else:
            if not isinstance(target_map, torch.Tensor):
                raise TypeError(
                    "target_map must be a torch.Tensor, currently {}".format(type(target_map))
                )
            if target_map[..., self.split].sum() != self.shape[self.split]:
                raise ValueError(
                    "Sum along the split axis of the target map must be equal to the "
                    "shape in that dimension, currently {}".format(target_map[..., self.split])
                )
            if target_map.shape != (self.comm.size, len(self.gshape)):
                raise ValueError(
                    "target_map must have the shape {}, currently {}".format(
                        (self.comm.size, len(self.gshape)), target_map.shape
                    )
                )

        lshape_cumsum = torch.cumsum(lshape_map[..., self.split], dim=0)
        chunk_cumsum = torch.cat(
            (
                torch.tensor([0], device=self.device.torch_device),
                torch.cumsum(target_map[..., self.split], dim=0),
            ),
            dim=0,
        )
        # need the data start as well for process 0
        for rcv_pr in range(self.comm.size - 1):
            st = chunk_cumsum[rcv_pr].item()
            sp = chunk_cumsum[rcv_pr + 1].item()
            # start pr should be the next process with data
            if lshape_map[rcv_pr, self.split] >= target_map[rcv_pr, self.split]:
                # if there is more data on the process than the start process than start == stop
                st_pr = rcv_pr
                sp_pr = rcv_pr
            else:
                # if there is less data on the process than need to get the data from the next data
                # with data
                # need processes > rcv_pr with lshape > 0
                st_pr = torch.nonzero(lshape_map[rcv_pr:, self.split] > 0)[0].item() + rcv_pr
                hld = torch.nonzero(sp <= lshape_cumsum[rcv_pr:]).flatten() + rcv_pr
                sp_pr = hld[0].item() if hld.numel() > 0 else self.comm.size

            # st_pr and sp_pr are the processes on which the data sits at the beginning
            # need to loop from st_pr to sp_pr + 1 and send the pr
            for snd_pr in range(st_pr, sp_pr + 1):
                if snd_pr == self.comm.size:
                    break
                data_required = abs(sp - st - lshape_map[rcv_pr, self.split].item())
                send_amt = (
                    data_required
                    if data_required <= lshape_map[snd_pr, self.split]
                    else lshape_map[snd_pr, self.split]
                )
                if (sp - st) <= lshape_map[rcv_pr, self.split].item() or snd_pr == rcv_pr:
                    send_amt = 0
                # send amount is the data still needed by recv if that is available on the snd
                if send_amt != 0:
                    self.__redistribute_shuffle(
                        snd_pr=snd_pr, send_amt=send_amt, rcv_pr=rcv_pr, snd_dtype=snd_dtype
                    )
                lshape_cumsum[snd_pr] -= send_amt
                lshape_cumsum[rcv_pr] += send_amt
                lshape_map[rcv_pr, self.split] += send_amt
                lshape_map[snd_pr, self.split] -= send_amt
            if lshape_map[rcv_pr, self.split] > target_map[rcv_pr, self.split]:
                # if there is any data left on the process then send it to the next one
                send_amt = lshape_map[rcv_pr, self.split] - target_map[rcv_pr, self.split]
                self.__redistribute_shuffle(
                    snd_pr=rcv_pr, send_amt=send_amt.item(), rcv_pr=rcv_pr + 1, snd_dtype=snd_dtype
                )
                lshape_cumsum[rcv_pr] -= send_amt
                lshape_cumsum[rcv_pr + 1] += send_amt
                lshape_map[rcv_pr, self.split] -= send_amt
                lshape_map[rcv_pr + 1, self.split] += send_amt

        if any(lshape_map[..., self.split] != target_map[..., self.split]):
            # sometimes need to call the redistribute once more,
            # (in the case that the second to last processes needs to get data from +1 and -1)
            self.redistribute_(lshape_map=lshape_map, target_map=target_map)

    def __redistribute_shuffle(self, snd_pr, send_amt, rcv_pr, snd_dtype):
        """
        Function to abstract the function used during redistribute for shuffling data between
        processes along the split axis

        Parameters
        ----------
        snd_pr : int, single element torch.Tensor
            Sending process
        send_amt : int, single element torch.Tensor
            Amount of data to be sent by the sending process
        rcv_pr : int, single element torch.Tensor
            Recieving process
        snd_dtype : torch.type
            Torch type of the data in question

        Returns
        -------
        None
        """
        rank = self.comm.rank
        send_slice = [slice(None)] * self.numdims
        keep_slice = [slice(None)] * self.numdims
        if rank == snd_pr:
            if snd_pr < rcv_pr:  # data passed to a higher rank (off the bottom)
                send_slice[self.split] = slice(
                    self.lshape[self.split] - send_amt, self.lshape[self.split]
                )
                keep_slice[self.split] = slice(0, self.lshape[self.split] - send_amt)
            if snd_pr > rcv_pr:  # data passed to a lower rank (off the top)
                send_slice[self.split] = slice(0, send_amt)
                keep_slice[self.split] = slice(send_amt, self.lshape[self.split])
            data = self.__array[send_slice].clone()
            self.comm.Send(data, dest=rcv_pr, tag=685)
            self.__array = self.__array[keep_slice]
        if rank == rcv_pr:
            shp = list(self.gshape)
            shp[self.split] = send_amt
            data = torch.zeros(shp, dtype=snd_dtype, device=self.device.torch_device)
            self.comm.Recv(data, source=snd_pr, tag=685)
            if snd_pr < rcv_pr:  # data passed from a lower rank (append to top)
                self.__array = torch.cat((data, self.__array), dim=self.split)
            if snd_pr > rcv_pr:  # data passed from a higher rank (append to bottom)
                self.__array = torch.cat((self.__array, data), dim=self.split)

    def resplit_(self, axis=None):
        """
        In-place redistribution of the content of the tensor. Allows to "unsplit" (i.e. gather) all values from all
        nodes as well as the definition of new axis along which the tensor is split without changes to the values.

        WARNING: this operation might involve a significant communication overhead. Use it sparingly and preferably for
        small tensors.

        Parameters
        ----------
        axis : int
            The new split axis, None denotes gathering, an int will set the new split axis

        Returns
        -------
        resplit: ht.DNDarray
            The redistributed tensor

        Examples
        --------
        a = ht.zeros((4, 5,), split=0)
        a.lshape
        (0/2) >>> (2, 5)
        (1/2) >>> (2, 5)
        a.resplit(None)
        a.split
        >>> None
        a.lshape
        (0/2) >>> (4, 5)
        (1/2) >>> (4, 5)

        a = ht.zeros((4, 5,), split=0)
        a.lshape
        (0/2) >>> (2, 5)
        (1/2) >>> (2, 5)
        a.resplit(1)
        a.split
        >>> 1
        a.lshape
        (0/2) >>> (4, 3)
        (1/2) >>> (4, 2)
        """
        # sanitize the axis to check whether it is in range
        axis = sanitize_axis(self.shape, axis)

        # early out for unchanged content
        if axis == self.split:
            return self

        # unsplit the tensor
        if axis is None:
            gathered = torch.empty(
                self.shape, dtype=self.dtype.torch_type(), device=self.device.torch_device
            )

            recv_counts, recv_displs, _ = self.comm.counts_displs_shape(self.shape, self.split)
            self.comm.Allgatherv(
                self.__array, (gathered, recv_counts, recv_displs), recv_axis=self.split
            )

            self.__array = gathered
            self.__split = None

        # tensor needs be split/sliced locally
        elif self.split is None:
            _, _, slices = self.comm.chunk(self.shape, axis)
            temp = self.__array[slices]
            self.__array = torch.empty((1,), device=self.device.torch_device)
            # necessary to clear storage of local __array
            self.__array = temp.clone().detach()
            self.__split = axis

        # entirely new split axis, need to redistribute
        else:
            _, output_shape, _ = self.comm.chunk(self.shape, axis)
            redistributed = torch.empty(
                output_shape, dtype=self.dtype.torch_type(), device=self.device.torch_device
            )

            send_counts, send_displs, _ = self.comm.counts_displs_shape(self.lshape, axis)
            recv_counts, recv_displs, _ = self.comm.counts_displs_shape(self.shape, self.split)
            self.comm.Alltoallv(
                (self.__array, send_counts, send_displs),
                (redistributed, recv_counts, recv_displs),
                send_axis=axis,
                recv_axis=self.split,
            )

            self.__array = redistributed
            self.__split = axis

        return self

    def __rfloordiv__(self, other):
        """
        Element-wise floor division (i.e. result is rounded int (floor))
        of the not-heat-typed parameter by another tensor. Takes the first operand (scalar or tensor) by which to divide
        as argument.

        Parameters
        ----------
        other: scalar or unknown data-type
            this will be divided by the self-tensor

        Return
        ------
        result: ht.tensor
            A tensor containing the results of element-wise floor division (integer values) of t1 by t2.

        Examples:
        ---------
        >>> import heat as ht
        >>> T = ht.float32([[1.7, 2.0], [1.9, 4.2]])
        >>> 5 // T
        tensor([[2., 2.],
                [2., 1.]])
        """
        return arithmetics.floordiv(other, self)

    def __rmod__(self, other):
        """
        Element-wise division remainder of values of other by values of operand self (i.e. other % self),
        not commutative.
        Takes the two operands (scalar or tensor) whose elements are to be divided (operand 2 by operand 1)
        as arguments.

        Parameters
        ----------
        other: scalar or unknown data-type
            The second operand which values will be divided by self.

        Returns
        -------
        result: ht.tensor
            A tensor containing the remainder of the element-wise division of other by self.

        Examples:
        ---------
        >>> import heat as ht
        >>> T = ht.int32([1, 3])
        >>> 2 % T
        tensor([0, 2], dtype=torch.int32)
        """
        return arithmetics.mod(other, self)

    def round(self, decimals=0, out=None, dtype=None):
        """
        Calculate the rounded value element-wise.

        Parameters
        ----------
        x : ht.DNDarray
            The values for which the compute the rounded value.
        out : ht.DNDarray, optional
            A location into which the result is stored. If provided, it must have a shape that the inputs broadcast to.
            If not provided or None, a freshly-allocated array is returned.
        dtype : ht.type, optional
            Determines the data type of the output array. The values are cast to this type with potential loss of
            precision.

        decimals: int, optional
            Number of decimal places to round to (default: 0).
            If decimals is negative, it specifies the number of positions to the left of the decimal point.

        Returns
        -------
        rounded_values : ht.DNDarray
            A tensor containing the rounded value of each element in x.
        """
        return rounding.round(self, decimals, out, dtype)

    def __rpow__(self, other):
        """
        Element-wise exponential function of second operand (not-heat-typed) with values from first operand (tensor).
        Takes the first operand (tensor) whose values are the exponent to be applied to the second
        scalar or unknown data-type as argument.

        Parameters
        ----------
        other: scalar or unknown data-type
           The value(s) in the base (element-wise)

        Returns
        -------
        result: ht.NDNarray
           A tensor containing the results of element-wise exponential operation.

        Examples:
        ---------
        >>> import heat as ht

        >>> T = ht.float32([[1, 2], [3, 4]])
        >>> 3 ** T
        tensor([[ 3., 9.],
                [27., 81.]])
        """
        return arithmetics.pow(other, self)

    def __rshift__(self, other):
        """
        Shift the bits of an integer to the right.

        Parameters
        ----------
        other: scalar or tensor
           number of bits to remove

        Returns
        -------
        result: ht.NDNarray
           A tensor containing the results of element-wise right shift operation.

        Examples:
        ---------
        >>> ht.array([1, 2, 4]) >> 1
        tensor([0, 1, 2])
        """
        return arithmetics.right_shift(self, other)

    def __rsub__(self, other):
        """
        Element-wise subtraction of another tensor or a scalar from the tensor.
        Takes the first operand (tensor) whose elements are to be subtracted from the second argument
        (scalar or unknown data-type).

        Parameters
        ----------
        other: scalar or unknown data-type
            The value(s) from which the self-tensor will be element wise subtracted.

        Returns
        -------
        result: ht.DNDarray
            A tensor containing the results of element-wise subtraction.

        Examples:
        ---------
        >>> import heat as ht
        >>> T = ht.float32([[1, 2], [3, 4]])
        >>> 5 - T
        tensor([[4., 3.],
                [2., 1.]])
        """
        return arithmetics.sub(other, self)

    def __rtruediv__(self, other):
        """
        Element-wise true division (i.e. result is floating point value rather than rounded int (floor))
        of the not-heat-type parameter by another tensor. Takes the first tensor by which it divides the second
        not-heat-typed-parameter.

        Parameters
        ----------
        other: scalar or unknown data-type
            this will be divided by the self-tensor

        Returns
        -------
        result: ht.DNDarray
           A tensor containing the results of element-wise division.

        Examples:
        ---------
        >>> import heat as ht
        >>> T = ht.float32([2,3])
        >>> 2 / T
        tensor([1.0000, 0.6667])
        """
        return arithmetics.div(other, self)

    def save(self, path, *args, **kwargs):
        """
        Save the tensor's data to disk. Attempts to auto-detect the file format by determining the extension.

        Parameters
        ----------
        self : ht.DNDarray
            The tensor holding the data to be stored
        path : str
            Path to the file to be stored.
        args/kwargs : list/dict
            additional options passed to the particular functions.

        Raises
        -------
        ValueError
            If the file extension is not understood or known.

        Examples
        --------
        >>> a = ht.arange(100, split=0)
        >>> a.save('data.h5', 'DATA', mode='a')
        >>> a.save('data.nc', 'DATA', mode='w')
        """
        return io.save(self, path, *args, **kwargs)

    if io.supports_hdf5():

        def save_hdf5(self, path, dataset, mode="w", **kwargs):
            """
            Saves data to an HDF5 file. Attempts to utilize parallel I/O if possible.

            Parameters
            ----------
            path : str
                Path to the HDF5 file to be written.
            dataset : str
                Name of the dataset the data is saved to.
            mode : str, one of 'w', 'a', 'r+'
                File access mode
            kwargs : dict
                additional arguments passed to the created dataset.

            Raises
            -------
            TypeError
                If any of the input parameters are not of correct type.
            ValueError
                If the access mode is not understood.

            Examples
            --------
            >>> ht.arange(100, split=0).save_hdf5('data.h5', dataset='DATA')
            """
            return io.save_hdf5(self, path, dataset, mode, **kwargs)

    if io.supports_netcdf():

        def save_netcdf(self, path, variable, mode="w", **kwargs):
            """
            Saves data to a netCDF4 file. Attempts to utilize parallel I/O if possible.

            Parameters
            ----------
            path : str
                Path to the netCDF4 file to be written.
            variable : str
                Name of the variable the data is saved to.
            mode : str, one of 'w', 'a', 'r+'
                File access mode
            kwargs : dict
                additional arguments passed to the created dataset.

            Raises
            -------
            TypeError
                If any of the input parameters are not of correct type.
            ValueError
                If the access mode is not understood.

            Examples
            --------
            >>> ht.arange(100, split=0).save_netcdf('data.nc', dataset='DATA')
            """
            return io.save_netcdf(self, path, variable, mode, **kwargs)

    def __setitem__(self, key, value):
        """
        Global item setter

        Parameters
        ----------
        key : int, tuple, list, slice
            index/indices to be set
        value: np.scalar, tensor, torch.Tensor
            value to be set to the specified positions in the ht.DNDarray (self)

        Returns
        -------
        Nothing
            The specified element/s (key) of self is set with the value

        Examples
        --------
        (2 processes)
        >>> a = ht.zeros((4,5), split=0)
        (1/2) >>> tensor([[0., 0., 0., 0., 0.],
                          [0., 0., 0., 0., 0.]])
        (2/2) >>> tensor([[0., 0., 0., 0., 0.],
                          [0., 0., 0., 0., 0.]])
        >>> a[1:4, 1] = 1
        >>> a
        (1/2) >>> tensor([[0., 0., 0., 0., 0.],
                          [0., 1., 0., 0., 0.]])
        (2/2) >>> tensor([[0., 1., 0., 0., 0.],
                          [0., 1., 0., 0., 0.]])
        """
        if isinstance(key, DNDarray) and key.gshape[-1] != len(self.gshape):
            key = tuple(x.item() for x in key)
        if not self.is_distributed():
            if isinstance(key, DNDarray) and key.gshape[-1] == len(self.gshape):
                # this is for a list of values
                for i in range(key.gshape[0]):
                    self.__setter((key[i, 0].item(), key[i, 1].item()), value)
            else:
                self.__setter(key, value)
        else:
            if (
                isinstance(value, DNDarray)
                and value.split is not None
                and value.split != self.split
            ):
                raise RuntimeError("split axis of array and the target value are not equal")
            _, _, chunk_slice = self.comm.chunk(self.shape, self.split)
            chunk_start = chunk_slice[self.split].start
            chunk_end = chunk_slice[self.split].stop

            if isinstance(key, int):
                if key < 0:
                    key += self.numdims
                if self.split == 0:
                    if key in range(chunk_start, chunk_end):
                        self.__setter(key - chunk_start, value)
                if self.split > 0:
                    if (
                        self[key].split is not None
                        and isinstance(value, DNDarray)
                        and value.split is None
                    ):
                        value = factories.array(value, split=self[key].split)
                    self.__setter(key, value)
            elif isinstance(key, (tuple, list, torch.Tensor)):
                if isinstance(key[self.split], slice):
                    key = list(key)
                    overlap = list(
                        set(
                            range(
                                key[self.split].start if key[self.split].start is not None else 0,
                                key[self.split].stop
                                if key[self.split].stop is not None
                                else self.gshape[self.split],
                                key[self.split].step if key[self.split].step is not None else 1,
                            )
                        )
                        & set(range(chunk_start, chunk_end))
                    )
                    if overlap:
                        overlap.sort()
                        hold = [x - chunk_start for x in overlap]
                        key[self.split] = slice(min(hold), max(hold) + 1, key[self.split].step)
                        try:
                            self.__setter(tuple(key), value[overlap])
                        except TypeError as te:
                            if str(te) != "'int' object is not subscriptable":
                                raise TypeError(te)
                            self.__setter(tuple(key), value)
                        except IndexError:
                            self.__setter(tuple(key), value)

                elif key[self.split] in range(chunk_start, chunk_end):
                    key = list(key)
                    key[self.split] = key[self.split] - chunk_start
                    self.__setter(tuple(key), value)

                elif key[self.split] < 0:
                    key = list(key)
                    if self.gshape[self.split] + key[self.split] in range(chunk_start, chunk_end):
                        key[self.split] = key[self.split] + chunk_end - chunk_start
                        self.__setter(tuple(key), value)

            elif isinstance(key, slice) and self.split == 0:
                overlap = list(set(range(key.start, key.stop)) & set(range(chunk_start, chunk_end)))
                if overlap:
                    overlap.sort()
                    hold = [x - chunk_start for x in overlap]
                    key = slice(min(hold), max(hold) + 1, key.step)
                    self.__setter(key, value)

            elif isinstance(key, DNDarray) and key.gshape[-1] == len(self.gshape):
                # this is the case with a list of indices to set
                key = key.copy()
                key.lloc[..., self.split] -= chunk_start
                key_new = [key._DNDarray__array[..., i] for i in range(len(self.gshape))]
                self.__setter(tuple(key_new), value)
            else:
                self.__setter(key, value)

    def __setter(self, key, value):
        if np.isscalar(value):
            self.__array.__setitem__(key, value)
        elif isinstance(value, DNDarray):
            self.__array.__setitem__(key, value.__array)
        elif isinstance(value, torch.Tensor):
            self.__array.__setitem__(key, value.data)
        elif isinstance(value, (list, tuple)):
            value = torch.tensor(value, device=self.device.torch_device)
            self.__array.__setitem__(key, value.data)
        elif isinstance(value, np.ndarray):
            value = torch.from_numpy(value)
            self.__array.__setitem__(key, value.data)
        else:
            raise NotImplementedError("Not implemented for {}".format(value.__class__.__name__))

    def sin(self, out=None):
        """
        Return the trigonometric sine, element-wise.

        Parameters
        ----------
        out : ht.DNDarray or None, optional
            A location in which to store the results. If provided, it must have a broadcastable shape. If not provided
            or set to None, a fresh tensor is allocated.

        Returns
        -------
        sine : ht.DNDarray
            A tensor of the same shape as x, containing the trigonometric sine of each element in this tensor.
            Negative input elements are returned as nan. If out was provided, square_roots is a reference to it.

        Examples
        --------
        >>> ht.arange(-6, 7, 2).sin()
        tensor([ 0.2794,  0.7568, -0.9093,  0.0000,  0.9093, -0.7568, -0.2794])
        """
        return trigonometrics.sin(self, out)

    def sinh(self, out=None):
        """
        Return the hyperbolic sine, element-wise.

        Parameters
        ----------
        x : ht.DNDarray
            The value for which to compute the hyperbolic sine.
        out : ht.DNDarray or None, optional
            A location in which to store the results. If provided, it must have a broadcastable shape. If not provided
            or set to None, a fresh tensor is allocated.

        Returns
        -------
        hyperbolic sine : ht.DNDarray
            A tensor of the same shape as x, containing the trigonometric sine of each element in this tensor.
            Negative input elements are returned as nan. If out was provided, square_roots is a reference to it.

        Examples
        --------
        >>> ht.sinh(ht.arange(-6, 7, 2))
        tensor([[-201.7132,  -27.2899,   -3.6269,    0.0000,    3.6269,   27.2899,  201.7132])
        """
        return trigonometrics.sinh(self, out)

    def sqrt(self, out=None):
        """
        Return the non-negative square-root of the tensor element-wise.

        Parameters
        ----------
        out : ht.DNDarray or None, optional
            A location in which to store the results. If provided, it must have a broadcastable shape. If not provided
            or set to None, a fresh tensor is allocated.

        Returns
        -------
        square_roots : ht.DNDarray
            A tensor of the same shape as x, containing the positive square-root of each element in this tensor.
            Negative input elements are returned as nan. If out was provided, square_roots is a reference to it.

        Examples
        --------
        >>> ht.arange(5).sqrt()
        tensor([0.0000, 1.0000, 1.4142, 1.7321, 2.0000])
        >>> ht.arange(-5, 0).sqrt()
        tensor([nan, nan, nan, nan, nan])
        """
        return exponential.sqrt(self, out)

    def squeeze(self, axis=None):
        """
        Remove single-dimensional entries from the shape of a tensor.

        Parameters:
        -----------
        x : ht.tensor
            Input data.

        axis : None or int or tuple of ints, optional
               Selects a subset of the single-dimensional entries in the shape.
               If axis is None, all single-dimensional entries will be removed from the shape.
               If an axis is selected with shape entry greater than one, a ValueError is raised.



        Returns:
        --------
        squeezed : ht.tensor
                   The input tensor, but with all or a subset of the dimensions of length 1 removed.


        Examples:
        >>> import heat as ht
        >>> import torch
        >>> torch.manual_seed(1)
        <torch._C.Generator object at 0x115704ad0>
        >>> a = ht.random.randn(1,3,1,5)
        >>> a
        tensor([[[[ 0.2673, -0.4212, -0.5107, -1.5727, -0.1232]],

                [[ 3.5870, -1.8313,  1.5987, -1.2770,  0.3255]],

                [[-0.4791,  1.3790,  2.5286,  0.4107, -0.9880]]]])
        >>> a.shape
        (1, 3, 1, 5)
        >>> a.squeeze().shape
        (3, 5)
        >>> a.squeeze
        tensor([[ 0.2673, -0.4212, -0.5107, -1.5727, -0.1232],
                [ 3.5870, -1.8313,  1.5987, -1.2770,  0.3255],
                [-0.4791,  1.3790,  2.5286,  0.4107, -0.9880]])
        >>> a.squeeze(axis=0).shape
        (3, 1, 5)
        >>> a.squeeze(axis=-2).shape
        (1, 3, 5)
        >>> a.squeeze(axis=1).shape
        Traceback (most recent call last):
        ...
        ValueError: Dimension along axis 1 is not 1 for shape (1, 3, 1, 5)
        """
        return manipulations.squeeze(self, axis)

    def std(self, axis=None, bessel=True):
        """
        Calculates and returns the standard deviation of a tensor with the bessel correction
        If a axis is given, the variance will be taken in that direction.

        Parameters
        ----------
        x : ht.DNDarray
            Values for which the std is calculated for
        axis : None, Int
            axis which the mean is taken in.
            Default: None -> std of all data calculated
            NOTE -> if multidemensional var is implemented in pytorch, this can be an iterable. Only thing which muse be changed is the raise
        bessel : Bool
            Default: True
            use the bessel correction when calculating the varaince/std
            toggle between unbiased and biased calculation of the std

        Examples
        --------
        >>> a = ht.random.randn(1,3)
        >>> a
        tensor([[ 0.3421,  0.5736, -2.2377]])
        >>> ht.std(a)
        tensor(1.5606)
        >>> a = ht.random.randn(4,4)
        >>> a
        tensor([[-1.0206,  0.3229,  1.1800,  1.5471],
                [ 0.2732, -0.0965, -0.1087, -1.3805],
                [ 0.2647,  0.5998, -0.1635, -0.0848],
                [ 0.0343,  0.1618, -0.8064, -0.1031]])
        >>> ht.std(a, 0)
        tensor([0.6157, 0.2918, 0.8324, 1.1996])
        >>> ht.std(a, 1)
        tensor([1.1405, 0.7236, 0.3506, 0.4324])
        >>> ht.std(a, 1, bessel=False)
        tensor([0.9877, 0.6267, 0.3037, 0.3745])

        Returns
        -------
        ht.DNDarray containing the std/s, if split, then split in the same direction as x.
        """
        return statistics.std(self, axis, bessel=bessel)

    def __str__(self, *args):
        # TODO: document me
        # TODO: generate none-PyTorch str
        return self.__array.__str__(*args)

    def __sub__(self, other):
        """
        Element-wise subtraction of another tensor or a scalar from the tensor.
        Takes the second operand (scalar or tensor) whose elements are to be subtracted  as argument.

        Parameters
        ----------
        other: tensor or scalar
            The value(s) to be subtracted element-wise from the tensor

        Returns
        -------
        result: ht.DNDarray
            A tensor containing the results of element-wise subtraction.

        Examples:
        ---------
        >>> import heat as ht
        >>> T1 = ht.float32([[1, 2], [3, 4]])
        >>> T1.__sub__(2.0)
        tensor([[ 1.,  0.],
                [-1., -2.]])

        >>> T2 = ht.float32([[2, 2], [2, 2]])
        >>> T1.__sub__(T2)
        tensor([[-1., 0.],
                [1., 2.]])
        """
        return arithmetics.sub(self, other)

    def sum(self, axis=None, out=None, keepdim=None):
        """
        Sum of array elements over a given axis.

        Parameters
        ----------
        axis : None or int or tuple of ints, optional
            Axis along which a sum is performed. The default, axis=None, will sum
            all of the elements of the input array. If axis is negative it counts
            from the last to the first axis.

            If axis is a tuple of ints, a sum is performed on all of the axes specified
            in the tuple instead of a single axis or all the axes as before.

         Returns
         -------
         sum_along_axis : ht.DNDarray
             An array with the same shape as self.__array except for the specified axis which
             becomes one, e.g. a.shape = (1,2,3) => ht.ones((1,2,3)).sum(axis=1).shape = (1,1,3)

        Examples
        --------
        >>> ht.ones(2).sum()
        tensor([2.])

        >>> ht.ones((3,3)).sum()
        tensor([9.])

        >>> ht.ones((3,3)).astype(ht.int).sum()
        tensor([9])

        >>> ht.ones((3,2,1)).sum(axis=-3)
        tensor([[[3.],
                 [3.]]])
        """
        return arithmetics.sum(self, axis=axis, out=out, keepdim=keepdim)

    def tan(self, out=None):
        """
        Compute tangent element-wise.

        Equivalent to ht.sin(x) / ht.cos(x) element-wise.

        Parameters
        ----------
        x : ht.DNDarray
            The value for which to compute the trigonometric tangent.
        out : ht.DNDarray or None, optional
            A location in which to store the results. If provided, it must have a broadcastable shape. If not provided
            or set to None, a fresh tensor is allocated.

        Returns
        -------
        tangent : ht.DNDarray
            A tensor of the same shape as x, containing the trigonometric tangent of each element in this tensor.

        Examples
        --------
        >>> ht.arange(-6, 7, 2).tan()
        tensor([ 0.29100619, -1.15782128,  2.18503986,  0., -2.18503986, 1.15782128, -0.29100619])
        """
        return trigonometrics.tan(self, out)

    def tanh(self, out=None):
        """
        Return the hyperbolic tangent, element-wise.

        Returns
        -------
        hyperbolic tangent : ht.DNDarray
            A tensor of the same shape as x, containing the hyperbolic tangent of each element in this tensor.

        Examples
        --------
        >>> ht.tanh(ht.arange(-6, 7, 2))
        tensor([-1.0000, -0.9993, -0.9640,  0.0000,  0.9640,  0.9993,  1.0000])
        """
        return trigonometrics.tanh(self, out)

    def transpose(self, axes=None):
        """
        Permute the dimensions of an array.

        Parameters
        ----------
        axes : None or list of ints, optional
            By default, reverse the dimensions, otherwise permute the axes according to the values given.

        Returns
        -------
        p : ht.DNDarray
            a with its axes permuted.

        Examples
        --------
        >>> a = ht.array([[1, 2], [3, 4]])
        >>> a
        tensor([[1, 2],
                [3, 4]])
        >>> a.transpose()
        tensor([[1, 3],
                [2, 4]])
        >>> a.transpose((1, 0))
        tensor([[1, 3],
                [2, 4]])
        >>> a.transpose(1, 0)
        tensor([[1, 3],
                [2, 4]])

        >>> x = ht.ones((1, 2, 3))
        >>> ht.transpose(x, (1, 0, 2)).shape
        (2, 1, 3)
        """
        return linalg.transpose(self, axes)

    def tril(self, k=0):
        """
        Returns the lower triangular part of the tensor, the other elements of the result tensor are set to 0.

        The lower triangular part of the tensor is defined as the elements on and below the diagonal.

        The argument k controls which diagonal to consider. If k=0, all elements on and below the main diagonal are
        retained. A positive value includes just as many diagonals above the main diagonal, and similarly a negative
        value excludes just as many diagonals below the main diagonal.

        Parameters
        ----------
        k : int, optional
            Diagonal above which to zero elements. k=0 (default) is the main diagonal, k<0 is below and k>0 is above.

        Returns
        -------
        lower_triangle : ht.DNDarray
            Lower triangle of the input tensor.
        """
        return linalg.tril(self, k)

    def triu(self, k=0):
        """
        Returns the upper triangular part of the tensor, the other elements of the result tensor are set to 0.

        The upper triangular part of the tensor is defined as the elements on and below the diagonal.

        The argument k controls which diagonal to consider. If k=0, all elements on and below the main diagonal are
        retained. A positive value includes just as many diagonals above the main diagonal, and similarly a negative
        value excludes just as many diagonals below the main diagonal.

        Parameters
        ----------
        k : int, optional
            Diagonal above which to zero elements. k=0 (default) is the main diagonal, k<0 is below and k>0 is above.

        Returns
        -------
        upper_triangle : ht.DNDarray
            Upper triangle of the input tensor.
        """
        return linalg.triu(self, k)

    def __truediv__(self, other):
        """
        Element-wise true division (i.e. result is floating point value rather than rounded int (floor))
        of the tensor by another tensor or scalar. Takes the second operand (scalar or tensor) by which to divide
        as argument.

        Parameters
        ----------
        other: tensor or scalar
           The value(s) by which to divide the tensor (element-wise)

        Returns
        -------
        result: ht.DNDarray
           A tensor containing the results of element-wise division.

        Examples:
        ---------
        >>> import heat as ht
        >>> ht.div(2.0, 2.0)
        tensor([1.])
        >>> T1 = ht.float32([[1, 2],[3, 4]])
        >>> T2 = ht.float32([[2, 2], [2, 2]])
        >>> T1 / T2
        tensor([[0.5000, 1.0000],
                [1.5000, 2.0000]])
        >>> s = 2.0
        >>> ht.div(T1, s)
        tensor([[0.5000, 1.0000],
                [1.5, 2.0000]])
        """
        return arithmetics.div(self, other)

    def trunc(self, out=None):
        """
        Return the trunc of the input, element-wise.

        The truncated value of the scalar x is the nearest integer i which is closer to zero than x is. In short, the
        fractional part of the signed number x is discarded.

        Parameters
        ----------
        out : ht.DNDarray or None, optional
            A location in which to store the results. If provided, it must have a broadcastable shape. If not provided
            or set to None, a fresh tensor is allocated.

        Returns
        -------
        trunced : ht.DNDarray
            A tensor of the same shape as x, containing the trunced valued of each element in this tensor. If out was
            provided, trunced is a reference to it.

        Returns
        -------
        trunced : ht.DNDarray
            A tensor of the same shape as x, containing the floored valued of each element in this tensor. If out was
            provided, trunced is a reference to it.

        Examples
        --------
        >>> ht.trunc(ht.arange(-2.0, 2.0, 0.4))
        tensor([-2., -1., -1., -0., -0.,  0.,  0.,  0.,  1.,  1.])
        """
        return rounding.trunc(self, out)

    def unique(self, sorted=False, return_inverse=False, axis=None):
        """
        Finds and returns the unique elements of the tensor.

        Works most effective if axis != self.split.

        Parameters
        ----------
        sorted : bool
            Whether the found elements should be sorted before returning as output.
        return_inverse:
            Whether to also return the indices for where elements in the original input ended up in the returned
            unique list.
        axis : int
            Axis along which unique elements should be found. Default to None, which will return a one dimensional list of
            unique values.

        Returns
        -------
        res : ht.DNDarray
            Output array. The unique elements. Elements are distributed the same way as the input tensor.
        inverse_indices : torch.tensor (optional)
            If return_inverse is True, this tensor will hold the list of inverse indices

        Examples
        --------
        >>> x = ht.array([[3, 2], [1, 3]])
        >>> x.unique(x, sorted=True)
        array([1, 2, 3])

        >>> x.unique(x, sorted=True, axis=0)
        array([[1, 3],
               [2, 3]])

        >>> x.unique(x, sorted=True, axis=1)
        array([[2, 3],
               [3, 1]])
        """
        return manipulations.unique(self, sorted, return_inverse, axis)

    def var(self, axis=None, bessel=True):
        """
        Calculates and returns the variance of a tensor.
        If a axis is given, the variance will be taken in that direction.

        Parameters
        ----------
        x : ht.DNDarray
            Values for which the variance is calculated for
        axis : None, Int
            axis which the variance is taken in.
            Default: None -> var of all data calculated
            NOTE -> if multidemensional var is implemented in pytorch, this can be an iterable. Only thing which muse be changed is the raise
        bessel : Bool
            Default: True
            use the bessel correction when calculating the varaince/std
            toggle between unbiased and biased calculation of the std

        Examples
        --------
        >>> a = ht.random.randn(1,3)
        >>> a
        tensor([[-1.9755,  0.3522,  0.4751]])
        >>> ht.var(a)
        tensor(1.9065)

        >>> a = ht.random.randn(4,4)
        >>> a
        tensor([[-0.8665, -2.6848, -0.0215, -1.7363],
                [ 0.5886,  0.5712,  0.4582,  0.5323],
                [ 1.9754,  1.2958,  0.5957,  0.0418],
                [ 0.8196, -1.2911, -0.2026,  0.6212]])
        >>> ht.var(a, 1)
        tensor([1.3092, 0.0034, 0.7061, 0.9217])
        >>> ht.var(a, 0)
        tensor([1.3624, 3.2563, 0.1447, 1.2042])
        >>> ht.var(a, 0, bessel=True)
        tensor([1.3624, 3.2563, 0.1447, 1.2042])
        >>> ht.var(a, 0, bessel=False)
        tensor([1.0218, 2.4422, 0.1085, 0.9032])

        Returns
        -------
        ht.DNDarray containing the var/s, if split, then split in the same direction as x.
        """
        return statistics.var(self, axis, bessel=bessel)

    def __xor__(self, other):
        """
        Compute the bit-wise XOR of two arrays element-wise.

        Parameters
        ----------
        other: tensor or scalar
        Only integer and boolean types are handled. If self.shape != other.shape, they must be broadcastable to a common shape (which becomes the shape of the output).

        Returns
        -------
        result: ht.DNDArray
        A tensor containing the results of element-wise OR of self and other.

        Examples:
        ---------
        import heat as ht
        >>> ht.array([13]) ^ 17
        tensor([28])

        >>> ht.array([31]) ^ ht.array([5])
        tensor([26])
        >>> ht.array[31,3] ^ 5
        tensor([26,  6])

        >>> ht.array([31,3]) ^ ht.array([5,6])
        tensor([26,  5])
        >>> ht.array([True, True]) ^ ht.array([False, True])
        tensor([ True, False])
        """
        return arithmetics.bitwise_xor(self, other)

    """
    This ensures that commutative arithmetic operations work no matter on which side the heat-tensor is placed.

    Examples
    --------
    >>> import heat as ht
    >>> T = ht.float32([[1., 2.], [3., 4.,]])
    >>> T + 1
    tensor([[2., 3.],
            [4., 5.]])
    >>> 1 + T
    tensor([[2., 3.],
        [4., 5.]])
    """
    __radd__ = __add__
    __rmul__ = __mul__<|MERGE_RESOLUTION|>--- conflicted
+++ resolved
@@ -918,8 +918,6 @@
         """
         return relational.eq(self, other)
 
-<<<<<<< HEAD
-=======
     def isclose(self, other, rtol=1e-05, atol=1e-08, equal_nan=False):
         """
         Parameters:
@@ -942,118 +940,6 @@
         """
         return logical.isclose(self, other, rtol, atol, equal_nan)
 
-    def __matmul__(self, other):
-        """
-        Matrix multiplication of two DNDarrays
-
-        for comment context -> a @ b = c or A @ B = c
-
-        Parameters
-        ----------
-        a : ht.DNDarray
-            2 dimensional: L x P
-        b : ht.DNDarray
-            2 dimensional: P x Q
-
-        Returns
-        -------
-        ht.DNDarray
-            returns a tensor with the result of a @ b. The split dimension of the returned array is typically the split dimension of a.
-            However, if a.split = None then the the c.split will be set as the split dimension of b. If both are None then c.split is also None.
-            ** NOTE ** if a is a split vector, then the returned vector will be of shape (1xQ) and will be split in the 1st dimension
-            ** NOTE ** if b is a vector and either a or b is split, then the returned vector will be of shape (Lx1) and will be split in the 0th dimension
-
-        References
-        ----------
-        [1] R. Gu, et al., "Improving Execution Concurrency of Large-scale Matrix Multiplication on Distributed Data-parallel Platforms,"
-            IEEE Transactions on Parallel and Distributed Systems, vol 28, no. 9. 2017.
-        [2] S. Ryu and D. Kim, "Parallel Huge Matrix Multiplication on a Cluster with GPGPU Accelerators,"
-            2018 IEEE International Parallel and Distributed Processing Symposium Workshops (IPDPSW), Vancouver, BC, 2018, pp. 877-882.
-
-        Example
-        -------
-        >>> a = ht.ones((n, m), split=1)
-        >>> a[0] = ht.arange(1, m + 1)
-        >>> a[:, -1] = ht.arange(1, n + 1)
-        (0/1) tensor([[1., 2.],
-                      [1., 1.],
-                      [1., 1.],
-                      [1., 1.],
-                      [1., 1.]])
-        (1/1) tensor([[3., 1.],
-                      [1., 2.],
-                      [1., 3.],
-                      [1., 4.],
-                      [1., 5.]])
-        >>> b = ht.ones((j, k), split=0)
-        >>> b[0] = ht.arange(1, k + 1)
-        >>> b[:, 0] = ht.arange(1, j + 1)
-        (0/1) tensor([[1., 2., 3., 4., 5., 6., 7.],
-                      [2., 1., 1., 1., 1., 1., 1.]])
-        (1/1) tensor([[3., 1., 1., 1., 1., 1., 1.],
-                      [4., 1., 1., 1., 1., 1., 1.]])
-        >>> linalg.matmul(a, b)
-        (0/1) tensor([[18.,  8.,  9., 10.],
-                      [14.,  6.,  7.,  8.],
-                      [18.,  7.,  8.,  9.],
-                      [22.,  8.,  9., 10.],
-                      [26.,  9., 10., 11.]])
-        (1/1) tensor([[11., 12., 13.],
-                      [ 9., 10., 11.],
-                      [10., 11., 12.],
-                      [11., 12., 13.],
-                      [12., 13., 14.]])
-        """
-        return linalg.matmul(self, other)
-
-    def mean(self, axis=None):
-        """
-        Calculates and returns the mean of a tensor.
-        If a axis is given, the mean will be taken in that direction.
-
-        Parameters
-        ----------
-        self : ht.DNDarray
-            Values for which the mean is calculated for
-        axis : None, Int, iterable
-            axis which the mean is taken in.
-            Default: None -> mean of all data calculated
-
-        Examples
-        --------
-        >>> a = ht.random.randn(1,3)
-        >>> a
-        tensor([[-1.2435,  1.1813,  0.3509]])
-        >>> ht.mean(a)
-        tensor(0.0962)
-
-        >>> a = ht.random.randn(4,4)
-        >>> a
-        tensor([[ 0.0518,  0.9550,  0.3755,  0.3564],
-                [ 0.8182,  1.2425,  1.0549, -0.1926],
-                [-0.4997, -1.1940, -0.2812,  0.4060],
-                [-1.5043,  1.4069,  0.7493, -0.9384]])
-        >>> ht.mean(a, 1)
-        tensor([ 0.4347,  0.7307, -0.3922, -0.0716])
-        >>> ht.mean(a, 0)
-        tensor([-0.2835,  0.6026,  0.4746, -0.0921])
-
-        >>> a = ht.random.randn(4,4)
-        >>> a
-        tensor([[ 2.5893,  1.5934, -0.2870, -0.6637],
-                [-0.0344,  0.6412, -0.3619,  0.6516],
-                [ 0.2801,  0.6798,  0.3004,  0.3018],
-                [ 2.0528, -0.1121, -0.8847,  0.8214]])
-        >>> ht.mean(a, (0,1))
-        tensor(0.4730)
-
-        Returns
-        -------
-        ht.DNDarray containing the mean/s, if split, then split in the same direction as x.
-        """
-        return statistics.mean(self, axis)
-
->>>>>>> 35ba2088
     def exp(self, out=None):
         """
         Calculate the exponential of all elements in the input array.
