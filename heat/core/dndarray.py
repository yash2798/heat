--- conflicted
+++ resolved
@@ -598,12 +598,9 @@
         lshape_map = torch.zeros(
             (self.comm.size, self.ndim), dtype=torch.int, device=self.device.torch_device
         )
-<<<<<<< HEAD
-=======
         if not self.is_distributed:
             lshape_map[:] = torch.tensor(self.gshape, device=self.device.torch_device)
             return lshape_map
->>>>>>> 184f112b
         if self.is_balanced():
             for i in range(self.comm.size):
                 _, lshape, _ = self.comm.chunk(self.gshape, self.split, rank=i)
