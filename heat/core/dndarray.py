<<<<<<< HEAD
#from __future__ import annotations

=======
>>>>>>> f2ca0021
import numpy as np
import math
import torch
import warnings
from typing import List, Union

from . import arithmetics
from . import devices
from . import exponential
from . import factories
from . import indexing
from . import io
from . import linalg
from . import logical
from . import manipulations
from . import memory
from . import printing
from . import relational
from . import rounding
from . import statistics
from . import stride_tricks
from . import tiling
from . import trigonometrics
from . import types

from .communication import MPI
from .stride_tricks import sanitize_axis

warnings.simplefilter("always", ResourceWarning)

__all__ = ["DNDarray"]


class LocalIndex:
    """
    Indexing class for local operations (primarily for lloc function)
    For docs on __getitem__ and __setitem__ see lloc(self)
    """

    def __init__(self, obj):
        self.obj = obj

    def __getitem__(self, key):
        return self.obj[key]

    def __setitem__(self, key, value):
        self.obj[key] = value


class DNDarray:
    """

    Distributed N-Dimensional array. The core element of HeAT. It is composed of
    PyTorch tensors local to each process.

    Parameters
    ----------
    array : torch.Tensor
        local array elements
    gshape : tuple
        the global shape of the DNDarray
    dtype : ht.type
        the datatype of the array
    split : int
        The axis on which the DNDarray is divided between processes
    device : ht.device
        The device on which the local arrays are using (cpu or gpu)
    comm : ht.communication.MPICommunication
        The communications object for sending and recieving data
    """

    def __init__(self, array, gshape, dtype, split, device, comm):
        self.__array = array
        self.__gshape = gshape
        self.__dtype = dtype
        self.__split = split
        self.__device = device
        self.__comm = comm
        self.__ishalo = False
        self.__halo_next = None
        self.__halo_prev = None

        # handle inconsistencies between torch and heat devices
        if (
            isinstance(array, torch.Tensor)
            and isinstance(device, devices.Device)
            and array.device.type != device.device_type
        ):
            self.__array = self.__array.to(devices.sanitize_device(self.__device).torch_device)

    @property
    def halo_next(self):
        return self.__halo_next

    @property
    def halo_prev(self):
        return self.__halo_prev

    @property
    def comm(self):
        return self.__comm

    @property
    def device(self):
        return self.__device

    @property
    def dtype(self):
        return self.__dtype

    @property
    def gshape(self):
        return self.__gshape

    @property
    def numdims(self):
        """
        Returns
        -------
        number_of_dimensions : int
            the number of dimensions of the DNDarray

        .. deprecated:: 0.5.0
          `numdims` will be removed in HeAT 1.0.0, it is replaced by `ndim` because the latter is numpy API compliant.
        """
        warnings.warn("numdims is deprecated, use ndim instead", DeprecationWarning)
        return len(self.__gshape)

    @property
    def ndim(self):
        """
        Returns
        -------
        number_of_dimensions : int
            the number of dimensions of the DNDarray
        """
        return len(self.__gshape)

    @property
    def size(self):
        """

        Returns
        -------
        size : int
            number of total elements of the tensor
        """
        return torch.prod(torch.tensor(self.gshape, device=self.device.torch_device)).item()

    @property
    def gnumel(self):
        """

        Returns
        -------
        global_shape : int
            number of total elements of the tensor
        """
        return self.size

    @property
    def lnumel(self):
        """

        Returns
        -------
        number_of_local_elements : int
            number of elements of the tensor on each process
        """
        return np.prod(self.__array.shape)

    @property
    def lloc(self):
        """

        Local item setter and getter. i.e. this function operates on a local
        level and only on the PyTorch tensors composing the HeAT DNDarray.
        This function uses the LocalIndex class.

        Parameters
        ----------
        key : int, slice, list, tuple
            indices of the desired data
        value : all types compatible with pytorch tensors
            optional (if none given then this is a getter function)

        Returns
        -------
        (getter) -> ht.DNDarray with the indices selected at a *local* level
        (setter) -> nothing

        Examples
        --------
        (2 processes)
        >>> a = ht.zeros((4, 5), split=0)
        (1/2) tensor([[0., 0., 0., 0., 0.],
                      [0., 0., 0., 0., 0.]])
        (2/2) tensor([[0., 0., 0., 0., 0.],
                      [0., 0., 0., 0., 0.]])
        >>> a.lloc[1, 0:4]
        (1/2) tensor([0., 0., 0., 0.])
        (2/2) tensor([0., 0., 0., 0.])
        >>> a.lloc[1, 0:4] = torch.arange(1, 5)
        >>> a
        (1/2) tensor([[0., 0., 0., 0., 0.],
                      [1., 2., 3., 4., 0.]])
        (2/2) tensor([[0., 0., 0., 0., 0.],
                      [1., 2., 3., 4., 0.]])
        """
        return LocalIndex(self.__array)

    @property
    def lshape(self):
        """

        Returns
        -------
        local_shape : tuple
            the shape of the data on each node
        """
        return tuple(self.__array.shape)

    @property
    def shape(self):
        """

        Returns
        -------
        global_shape : tuple
            the shape of the tensor as a whole
        """
        return self.__gshape

    @property
    def split(self):
        """

        Returns
        -------
        split_axis : int
            the axis on which the tensor split
        """
        return self.__split

    @property
    def stride(self):
        """

        Returns
        -------
        stride : tuple
            steps in each dimension when traversing a tensor.
            torch-like usage: self.stride()
        """
        return self.__array.stride

    @property
    def strides(self):
        """

        Returns
        -------
        strides : tuple of ints
            bytes to step in each dimension when traversing a tensor.
            numpy-like usage: self.strides
        """
        steps = list(self._DNDarray__array.stride())
        itemsize = self._DNDarray__array.storage().element_size()
        strides = tuple(step * itemsize for step in steps)
        return strides

    @property
    def T(self):
        return linalg.transpose(self, axes=None)

    @property
    def array_with_halos(self):
        return self.__cat_halo()

    def __prephalo(self, start, end):
        """
        Extracts the halo indexed by start, end from self.array in the direction of self.split

        Parameters
        ----------
        start : int
            start index of the halo extracted from self.array
        end : int
            end index of the halo extracted from self.array

        Returns
        -------
        halo : torch.Tensor
            The halo extracted from self.array
        """
        ix = [slice(None, None, None)] * len(self.shape)
        try:
            ix[self.split] = slice(start, end)
        except IndexError:
            print("Indices out of bound")

        return self.__array[ix].clone().contiguous()

    def get_halo(self, halo_size):
        """
        Fetch halos of size 'halo_size' from neighboring ranks and save them in self.halo_next/self.halo_prev
        in case they are not already stored. If 'halo_size' differs from the size of already stored halos,
        the are overwritten.

        Parameters
        ----------
        halo_size : int
            Size of the halo.
        """
        if not isinstance(halo_size, int):
            raise TypeError(
                "halo_size needs to be of Python type integer, {} given)".format(type(halo_size))
            )
        if halo_size < 0:
            raise ValueError(
                "halo_size needs to be a positive Python integer, {} given)".format(type(halo_size))
            )

        if self.comm.is_distributed() and self.split is not None:
            min_chunksize = self.shape[self.split] // self.comm.size
            if halo_size > min_chunksize:
                raise ValueError(
                    "halo_size {} needs to smaller than chunck-size {} )".format(
                        halo_size, min_chunksize
                    )
                )

            a_prev = self.__prephalo(0, halo_size)
            a_next = self.__prephalo(-halo_size, None)

            res_prev = None
            res_next = None

            req_list = list()

            if self.comm.rank != self.comm.size - 1:
                self.comm.Isend(a_next, self.comm.rank + 1)
                res_prev = torch.zeros(
                    a_prev.size(), dtype=a_prev.dtype, device=self.device.torch_device
                )
                req_list.append(self.comm.Irecv(res_prev, source=self.comm.rank + 1))

            if self.comm.rank != 0:
                self.comm.Isend(a_prev, self.comm.rank - 1)
                res_next = torch.zeros(
                    a_next.size(), dtype=a_next.dtype, device=self.device.torch_device
                )
                req_list.append(self.comm.Irecv(res_next, source=self.comm.rank - 1))

            for req in req_list:
                req.wait()

            self.__halo_next = res_prev
            self.__halo_prev = res_next
            self.__ishalo = True

    def __cat_halo(self):
        """
        Fetch halos of size 'halo_size' from neighboring ranks and save them in self.halo_next/self.halo_prev
        in case they are not already stored. If 'halo_size' differs from the size of already stored halos,
        the are overwritten.

        Parameters
        ----------
        None

        Returns
        -------
        array + halos: pytorch tensors
        """
        return torch.cat(
            [_ for _ in (self.__halo_prev, self.__array, self.__halo_next) if _ is not None],
            self.split,
        )

    def abs(self, out=None, dtype=None):
        """
        Calculate the absolute value element-wise.

        Parameters
        ----------
        out : ht.DNDarray, optional
            A location into which the result is stored. If provided, it must have a shape that the inputs broadcast to.
            If not provided or None, a freshly-allocated array is returned.
        dtype : ht.type, optional
            Determines the data type of the output array. The values are cast to this type with potential loss of
            precision.

        Returns
        -------
        absolute_values : ht.DNDarray
            A tensor containing the absolute value of each element in x.
        """
        return rounding.abs(self, out, dtype)

    def absolute(self, out=None, dtype=None):
        """
        Calculate the absolute value element-wise.

        ht.abs is a shorthand for this function.

        Parameters
        ----------
        out : ht.DNDarray, optional
            A location into which the result is stored. If provided, it must have a shape that the inputs broadcast to.
            If not provided or None, a freshly-allocated array is returned.
        dtype : ht.type, optional
            Determines the data type of the output array. The values are cast to this type with potential loss of
            precision.

        Returns
        -------
        absolute_values : ht.DNDarray
            A tensor containing the absolute value of each element in x.

        """
        return self.abs(out, dtype)

    def __add__(self, other):
        """
        Element-wise addition of another tensor or a scalar to the tensor.
        Takes the second operand (scalar or tensor) whose elements are to be added as argument.

        Parameters
        ----------
        other: tensor or scalar
            The value(s) to be added element-wise to the tensor

        Returns
        -------
        result: ht.DNDarray
            A tensor containing the results of element-wise addition.

        Examples:
        ---------
        >>> import heat as ht
        >>> T1 = ht.float32([[1, 2], [3, 4]])
        >>> T1.__add__(2.0)
        tensor([[3., 4.],
               [5., 6.]])

        >>> T2 = ht.float32([[2, 2], [2, 2]])
        >>> T1.__add__(T2)
        tensor([[3., 4.],
                [5., 6.]])
        """
        return arithmetics.add(self, other)

    def all(self, axis=None, out=None, keepdim=None):
        """
        Test whether all array elements along a given axis evaluate to True.

        Parameters:
        -----------
        axis : None or int or tuple of ints, optional
            Axis or axes along which a logical AND reduction is performed. The default (axis = None) is to perform a
            logical AND over all the dimensions of the input array. axis may be negative, in which case it counts
            from the last to the first axis.
        out : ht.DNDarray, optional
            Alternate output array in which to place the result. It must have the same shape as the expected output
            and its type is preserved.

        Returns:
        --------
        all : ht.DNDarray, bool
            A new boolean or ht.DNDarray is returned unless out is specified, in which case a reference to out is returned.

        Examples:
        ---------
        >>> import heat as ht
        >>> a = ht.random.randn(4,5)
        >>> a
        tensor([[ 0.5370, -0.4117, -3.1062,  0.4897, -0.3231],
                [-0.5005, -1.7746,  0.8515, -0.9494, -0.2238],
                [-0.0444,  0.3388,  0.6805, -1.3856,  0.5422],
                [ 0.3184,  0.0185,  0.5256, -1.1653, -0.1665]])
        >>> x = a < 0.5
        >>> x
        tensor([[0, 1, 1, 1, 1],
                [1, 1, 0, 1, 1],
                [1, 1, 0, 1, 0],
                [1,1, 0, 1, 1]], dtype=torch.uint8)
        >>> x.all()
        tensor([0], dtype=torch.uint8)
        >>> x.all(axis=0)
        tensor([[0, 1, 0, 1, 0]], dtype=torch.uint8)
        >>> x.all(axis=1)
        tensor([[0],
                [0],
                [0],
                [0]], dtype=torch.uint8)

        Write out to predefined buffer:
        >>> out = ht.zeros((1,5))
        >>> x.all(axis=0, out=out)
        >>> out
        tensor([[0, 1, 0, 1, 0]], dtype=torch.uint8)
        """
        return logical.all(self, axis=axis, out=out, keepdim=keepdim)

    def allclose(self, other, rtol=1e-05, atol=1e-08, equal_nan=False):
        """
        Test whether self and other are element-wise equal within a tolerance. Returns True if |self - other| <= atol +
        rtol * |other| for all elements, False otherwise.

        Parameters:
        -----------
        other : ht.DNDarray
            Input tensor to compare to
        atol: float, optional
            Absolute tolerance. Defaults to 1e-08
        rtol: float, optional
            Relative tolerance (with respect to y). Defaults to 1e-05
        equal_nan: bool, optional
            Whether to compare NaN’s as equal. If True, NaN’s in a will be considered equal to NaN’s in b in the output array.

        Returns:
        --------
        allclose : bool
            True if the two tensors are equal within the given tolerance; False otherwise.

        Examples:
        ---------
        >>> a = ht.float32([[2, 2], [2, 2]])
        >>> a.allclose(a)
        True

        >>> b = ht.float32([[2.00005,2.00005],[2.00005,2.00005]])
        >>> a.allclose(b)
        False
        >>> a.allclose(b, atol=1e-04)
        True
        """
        return logical.allclose(self, other, rtol, atol, equal_nan)

    def __and__(self, other):
        """
        Compute the bit-wise AND of self and other arrays element-wise.

        Parameters
        ----------
        other: tensor or scalar
            Only integer and boolean types are handled. If self.shape != other.shape, they must be broadcastable to a common shape (which becomes the shape of the output).

        Returns
        -------
        result: ht.DNDarray
            A tensor containing the results of element-wise AND of self and other.

        Examples:
        ---------
        import heat as ht
        >>> ht.array([13]) & 17
        tensor([1])

        >>> ht.array([14]) & ht.array([13])
        tensor([12])

        >>> ht.array([14,3]) & 13
        tensor([12,  1])

        >>> ht.array([11,7]) & ht.array([4,25])
        tensor([0, 1])

        >>> ht.array([2,5,255]) & ht.array([3,14,16])
        tensor([ 2,  4, 16])

        >>> ht.array([True, True]) & ht.array([False, True])
        tensor([False,  True])
        """
        return arithmetics.bitwise_and(self, other)

    def any(self, axis=None, out=None, keepdim=False):
        """
        Test whether any array element along a given axis evaluates to True.
        The returning tensor is one dimensional unless axis is not None.

        Parameters:
        -----------
        axis : int, optional
            Axis along which a logic OR reduction is performed. With axis=None, the logical OR is performed over all
            dimensions of the tensor.
        out : tensor, optional
            Alternative output tensor in which to place the result. It must have the same shape as the expected output.
            The output is a tensor with dtype=bool.

        Returns:
        --------
        boolean_tensor : tensor of type bool
            Returns a tensor of booleans that are 1, if any non-zero values exist on this axis, 0 otherwise.

        Examples:
        ---------
        >>> import heat as ht
        >>> t = ht.float32([[0.3, 0, 0.5]])
        >>> t.any()
        tensor([1], dtype=torch.uint8)
        >>> t.any(axis=0)
        tensor([[1, 0, 1]], dtype=torch.uint8)
        >>> t.any(axis=1)
        tensor([[1]], dtype=torch.uint8)

        >>> t = ht.int32([[0, 0, 1], [0, 0, 0]])
        >>> res = ht.zeros((1, 3), dtype=ht.bool)
        >>> t.any(axis=0, out=res)
        tensor([[0, 0, 1]], dtype=torch.uint8)
        >>> res
        tensor([[0, 0, 1]], dtype=torch.uint8)
        """
        return logical.any(self, axis=axis, out=out, keepdim=keepdim)

    def argmax(self, axis=None, out=None, **kwargs):
        """
        Returns the indices of the maximum values along an axis.

        Parameters:
        ----------
        x : ht.DNDarray
            Input array.
        axis : int, optional
            By default, the index is into the flattened tensor, otherwise along the specified axis.
        out : array, optional
            If provided, the result will be inserted into this tensor. It should be of the appropriate shape and dtype.

        Returns:
        -------
        index_tensor : ht.DNDarray of ints
            Array of indices into the array. It has the same shape as x.shape with the dimension along axis removed.

        Examples:
        --------
        >>> import heat as ht
        >>> import torch
        >>> torch.manual_seed(1)
        >>> a = ht.random.randn(3,3)
        >>> a
        tensor([[-0.5631, -0.8923, -0.0583],
        [-0.1955, -0.9656,  0.4224],
        [ 0.2673, -0.4212, -0.5107]])
        >>> a.argmax()
        tensor([5])
        >>> a.argmax(axis=0)
        tensor([[2, 2, 1]])
        >>> a.argmax(axis=1)
        tensor([[2],
        [2],
        [0]])
        """
        return statistics.argmax(self, axis=axis, out=out, **kwargs)

    def argmin(self, axis=None, out=None, **kwargs):
        """
        Returns the indices of the minimum values along an axis.

        Parameters:
        ----------
        x : ht.DNDarray
            Input array.
        axis : int, optional
            By default, the index is into the flattened tensor, otherwise along the specified axis.
        out : array, optional
            If provided, the result will be inserted into this tensor. It should be of the appropriate shape and dtype.

        Returns:
        -------
        index_tensor : ht.DNDarray of ints
            Array of indices into the array. It has the same shape as x.shape with the dimension along axis removed.

        Examples
        --------
        >>> import heat as ht
        >>> import torch
        >>> torch.manual_seed(1)
        >>> a = ht.random.randn(3,3)
        >>> a
        tensor([[-0.5631, -0.8923, -0.0583],
        [-0.1955, -0.9656,  0.4224],
        [ 0.2673, -0.4212, -0.5107]])
        >>> a.argmin()
        tensor([4])
        >>> a.argmin(axis=0)
        tensor([[0, 1, 2]])
        >>> a.argmin(axis=1)
        tensor([[1],
                [1],
                [2]])
        """
        return statistics.argmin(self, axis=axis, out=out, **kwargs)

    def astype(self, dtype, copy=True):
        """
        Returns a casted version of this array.

        Parameters
        ----------
        dtype : ht.dtype
            HeAT type to which the array is cast
        copy : bool, optional
            By default the operation returns a copy of this array. If copy is set to false the cast is performed
            in-place and this tensor is returned

        Returns
        -------
        casted_tensor : ht.DNDarray
            casted_tensor is a new tensor of the same shape but with given type of this tensor. If copy is True, the
            same tensor is returned instead.
        """
        dtype = types.canonical_heat_type(dtype)
        casted_array = self.__array.type(dtype.torch_type())
        if copy:
            return DNDarray(casted_array, self.shape, dtype, self.split, self.device, self.comm)

        self.__array = casted_array
        self.__dtype = dtype

        return self

    def average(self, axis=None, weights=None, returned=False):
        """
        Compute the weighted average along the specified axis.

        Parameters
        ----------
        x : ht.tensor
            Tensor containing data to be averaged.

        axis : None or int or tuple of ints, optional
            Axis or axes along which to average x.  The default,
            axis=None, will average over all of the elements of the input tensor.
            If axis is negative it counts from the last to the first axis.

            #TODO Issue #351: If axis is a tuple of ints, averaging is performed on all of the axes
            specified in the tuple instead of a single axis or all the axes as
            before.

        weights : ht.tensor, optional
            An tensor of weights associated with the values in x. Each value in
            x contributes to the average according to its associated weight.
            The weights tensor can either be 1D (in which case its length must be
            the size of x along the given axis) or of the same shape as x.
            If weights=None, then all data in x are assumed to have a
            weight equal to one, the result is equivalent to ht.mean(x).

        returned : bool, optional
            Default is False. If True, the tuple (average, sum_of_weights)
            is returned, otherwise only the average is returned.
            If weights=None, sum_of_weights is equivalent to the number of
            elements over which the average is taken.

        Returns
        -------
        average, [sum_of_weights] : ht.tensor or tuple of ht.tensors
            Return the average along the specified axis. When returned=True,
            return a tuple with the average as the first element and the sum
            of the weights as the second element. sum_of_weights is of the
            same type as `average`.

        Raises
        ------
        ZeroDivisionError
            When all weights along axis are zero.

        TypeError
            When the length of 1D weights is not the same as the shape of x
            along axis.


        Examples
        --------
        >>> data = ht.arange(1,5, dtype=float)
        >>> data
        tensor([1., 2., 3., 4.])
        >>> data.average()
        tensor(2.5000)
        >>> ht.arange(1,11, dtype=float).average(weights=ht.arange(10,0,-1))
        tensor([4.])
        >>> data = ht.array([[0, 1],
                             [2, 3],
                            [4, 5]], dtype=float, split=1)
        >>> weights = ht.array([1./4, 3./4])
        >>> data.average(axis=1, weights=weights)
        tensor([0.7500, 2.7500, 4.7500])
        >>> data.average(weights=weights)
        Traceback (most recent call last):
        ...
        TypeError: Axis must be specified when shapes of x and weights differ.
        """
        return statistics.average(self, axis=axis, weights=weights, returned=returned)

    def balance_(self):
        """
        Function for balancing a DNDarray between all nodes. To determine if this is needed use the is_balanced function.
        If the DNDarray is already balanced this function will do nothing. This function modifies the DNDarray itself and will not return anything.

        Examples
        --------
        >>> a = ht.zeros((10, 2), split=0)
        >>> a[:, 0] = ht.arange(10)
        >>> b = a[3:]
        [0/2] tensor([[3., 0.],
        [1/2] tensor([[4., 0.],
                      [5., 0.],
                      [6., 0.]])
        [2/2] tensor([[7., 0.],
                      [8., 0.],
                      [9., 0.]])
        >>> b.balance_()
        >>> print(b.gshape, b.lshape)
        [0/2] (7, 2) (1, 2)
        [1/2] (7, 2) (3, 2)
        [2/2] (7, 2) (3, 2)
        >>> b
        [0/2] tensor([[3., 0.],
                     [4., 0.],
                     [5., 0.]])
        [1/2] tensor([[6., 0.],
                      [7., 0.]])
        [2/2] tensor([[8., 0.],
                      [9., 0.]])
        >>> print(b.gshape, b.lshape)
        [0/2] (7, 2) (3, 2)
        [1/2] (7, 2) (2, 2)
        [2/2] (7, 2) (2, 2)
        """
        if self.is_balanced():
            return
        self.redistribute_()

    def __bool__(self):
        """
        Boolean scalar casting.

        Returns
        -------
        casted : bool
            The corresponding bool scalar value
        """
        return self.__cast(bool)

    def __cast(self, cast_function):
        """
        Implements a generic cast function for HeAT DNDarray objects.

        Parameters
        ----------
        cast_function : function
            The actual cast function, e.g. 'float' or 'int'

        Raises
        ------
        TypeError
            If the DNDarray object cannot be converted into a scalar.

        Returns
        -------
        casted : scalar
            The corresponding casted scalar value
        """
        if np.prod(self.shape) == 1:
            if self.split is None:
                return cast_function(self.__array)

            is_empty = np.prod(self.__array.shape) == 0
            root = self.comm.allreduce(0 if is_empty else self.comm.rank, op=MPI.SUM)

            return self.comm.bcast(None if is_empty else cast_function(self.__array), root=root)

        raise TypeError("only size-1 arrays can be converted to Python scalars")

    def ceil(self, out=None):
        """
        Return the ceil of the input, element-wise.

        The ceil of the scalar x is the smallest integer i, such that i >= x. It is often denoted as :math:`\\lceil x \\rceil`.

        Parameters
        ----------
        out : ht.DNDarray or None, optional
            A location in which to store the results. If provided, it must have a broadcastable shape. If not provided
            or set to None, a fresh tensor is allocated.

        Returns
        -------
        ceiled : ht.DNDarray
            A tensor of the same shape as x, containing the ceiled valued of each element in this tensor. If out was
            provided, ceiled is a reference to it.

        Returns
        -------
        ceiled : ht.DNDarray
            A tensor of the same shape as x, containing the floored valued of each element in this tensor. If out was
            provided, ceiled is a reference to it.

        Examples
        --------
        >>> ht.arange(-2.0, 2.0, 0.4).ceil()
        tensor([-2., -1., -1., -0., -0., -0.,  1.,  1.,  2.,  2.])
        """
        return rounding.ceil(self, out)

    def clip(self, a_min, a_max, out=None):
        """
        Parameters
        ----------
        a_min : scalar or None
            Minimum value. If None, clipping is not performed on lower interval edge. Not more than one of a_min and
            a_max may be None.
        a_max : scalar or None
            Maximum value. If None, clipping is not performed on upper interval edge. Not more than one of a_min and
            a_max may be None.
        out : ht.DNDarray, optional
            The results will be placed in this array. It may be the input array for in-place clipping. out must be of
            the right shape to hold the output. Its type is preserved.

        Returns
        -------
        clipped_values : ht.DNDarray
            A tensor with the elements of this tensor, but where values < a_min are replaced with a_min, and those >
            a_max with a_max.
        """
        return rounding.clip(self, a_min, a_max, out)

    def __complex__(self):
        """
        Complex scalar casting.

        Returns
        -------
        casted : complex
            The corresponding complex scalar value
        """
        return self.__cast(complex)

    def copy(self):
        """
        Return an array copy of the given object.

        Returns
        -------
        copied : ht.DNDarray
            A copy of the original
        """
        return memory.copy(self)

    def cos(self, out=None):
        """
        Return the trigonometric cosine, element-wise.

        Parameters
        ----------
        out : ht.DNDarray or None, optional
            A location in which to store the results. If provided, it must have a broadcastable shape. If not provided
            or set to None, a fresh tensor is allocated.

        Returns
        -------
        cosine : ht.DNDarray
            A tensor of the same shape as x, containing the trigonometric cosine of each element in this tensor.
            Negative input elements are returned as nan. If out was provided, square_roots is a reference to it.

        Examples
        --------
        >>> ht.arange(-6, 7, 2).cos()
        tensor([ 0.9602, -0.6536, -0.4161,  1.0000, -0.4161, -0.6536,  0.9602])
        """
        return trigonometrics.cos(self, out)

    def cosh(self, out=None):
        """
        Return the hyperbolic cosine, element-wise.

        Parameters
        ----------
        x : ht.DNDarray
            The value for which to compute the hyperbolic cosine.
        out : ht.DNDarray or None, optional
            A location in which to store the results. If provided, it must have a broadcastable shape. If not provided
            or set to None, a fresh tensor is allocated.

        Returns
        -------
        hyperbolic cosine : ht.DNDarray
            A tensor of the same shape as x, containing the hyperbolic cosine of each element in this tensor.
            Negative input elements are returned as nan. If out was provided, square_roots is a reference to it.

        Examples
        --------
        >>> ht.cosh(ht.arange(-6, 7, 2))
        tensor([201.7156,  27.3082,   3.7622,   1.0000,   3.7622,  27.3082, 201.7156])
        """
        return trigonometrics.cosh(self, out)

    def cpu(self):
        """
        Returns a copy of this object in main memory. If this object is already in main memory, then no copy is
        performed and the original object is returned.

        Returns
        -------
        tensor_on_device : ht.DNDarray
            A copy of this object on the CPU.
        """
        self.__array = self.__array.cpu()
        self.__device = devices.cpu
        return self

    def create_lshape_map(self):
        """
        Generate a 'map' of the lshapes of the data on all processes.
        Units -> (process rank, lshape)

        Returns
        -------
        lshape_map : torch.Tensor
            Units -> (process rank, lshape)
        """
        lshape_map = torch.zeros(
            (self.comm.size, len(self.gshape)), dtype=torch.int, device=self.device.torch_device
        )
        lshape_map[self.comm.rank, :] = torch.tensor(self.lshape, device=self.device.torch_device)
        self.comm.Allreduce(MPI.IN_PLACE, lshape_map, MPI.SUM)
        return lshape_map

    def __eq__(self, other):
        """
        Element-wise rich comparison of equality with values from second operand (scalar or tensor)
        Takes the second operand (scalar or tensor) to which to compare the first tensor as argument.

        Parameters
        ----------
        other: tensor or scalar
            The value(s) to which to compare equality

        Returns
        -------
        result: ht.DNDarray
            DNDarray holding 1 for all elements in which values of self are equal to values of other, 0 for all other
            elements

        Examples:
        ---------
        >>> import heat as ht
        >>> T1 = ht.float32([[1, 2],[3, 4]])
        >>> T1.__eq__(3.0)
        tensor([[0, 0],
                [1, 0]])

        >>> T2 = ht.float32([[2, 2], [2, 2]])
        >>> T1.__eq__(T2)
        tensor([[0, 1],
                [0, 0]])
        """
        return relational.eq(self, other)

    def isclose(self, other, rtol=1e-05, atol=1e-08, equal_nan=False):
        """
        Parameters:
        -----------

        x, y : tensor
            Input tensors to compare.
        rtol : float
            The relative tolerance parameter.
        atol : float
            The absolute tolerance parameter.
        equal_nan : bool
            Whether to compare NaN’s as equal. If True, NaN’s in x will be considered equal to NaN’s in y in the output array.

        Returns:
        --------

        isclose : boolean tensor of where a and b are equal within the given tolerance.
            If both x and y are scalars, returns a single boolean value.
        """
        return logical.isclose(self, other, rtol, atol, equal_nan)

    def exp(self, out=None):
        """
        Calculate the exponential of all elements in the input array.

        Parameters
        ----------
        out : ht.DNDarray or None, optional
            A location in which to store the results. If provided, it must have a broadcastable shape. If not provided
            or set to None, a fresh tensor is allocated.

        Returns
        -------
        exponentials : ht.DNDarray
            A tensor of the same shape as x, containing the positive exponentials of each element in this tensor. If out
            was provided, logarithms is a reference to it.

        Examples
        --------
        >>> ht.arange(5).exp()
        tensor([ 1.0000,  2.7183,  7.3891, 20.0855, 54.5981])
        """
        return exponential.exp(self, out)

    def expm1(self, out=None):
        """
        Calculate exp(x) - 1 for all elements in the array.

        Parameters
        ----------
        out : ht.DNDarray or None, optional
            A location in which to store the results. If provided, it must have a broadcastable shape. If not provided
            or set to None, a fresh tensor is allocated.

        Returns
        -------
        exponentials : ht.DNDarray
            A tensor of the same shape as x, containing the positive exponentials minus one of each element in this tensor. If out
            was provided, logarithms is a reference to it.

        Examples
        --------
        >>> ht.arange(5).exp() + 1.
        tensor([ 1.0000,  2.7183,  7.3891, 20.0855, 54.5981])
        """
        return exponential.expm1(self, out)

    def exp2(self, out=None):
        """
        Calculate the exponential of all elements in the input array.

        Parameters
        ----------
        out : ht.DNDarray or None, optional
            A location in which to store the results. If provided, it must have a broadcastable shape. If not provided
            or set to None, a fresh tensor is allocated.

        Returns
        -------
        exponentials : ht.DNDarray
            A tensor of the same shape as x, containing the positive exponentials of each element in this tensor. If out
            was provided, logarithms is a reference to it.

        Examples
        --------
        >>> ht.exp2(ht.arange(5))
        tensor([ 1.,  2.,  4.,  8., 16.], dtype=torch.float64)
        """
        return exponential.exp2(self, out)

    def expand_dims(self, axis):
        """
        Expand the shape of an array.

        Insert a new axis that will appear at the axis position in the expanded array shape.

        Parameters
        ----------
        axis : int
            Position in the expanded axes where the new axis is placed.

        Returns
        -------
        res : ht.DNDarray
            Output array. The number of dimensions is one greater than that of the input array.

        Raises
        ------
        ValueError
            If the axis is not in range of the axes.

        Examples
        --------
        >>> x = ht.array([1,2])
        >>> x.shape
        (2,)

        >>> y = ht.expand_dims(x, axis=0)
        >>> y
        array([[1, 2]])
        >>> y.shape
        (1, 2)

        y = ht.expand_dims(x, axis=1)
        >>> y
        array([[1],
               [2]])
        >>> y.shape
        (2, 1)
        """
        return manipulations.expand_dims(self, axis)

    def flatten(self):
        """
        Return a flat tensor.

        Returns
        -------
        flattened : ht.DNDarray
            The flattened tensor

        Examples
        --------
        >>> x = ht.array([[1,2],[3,4]])
        >>> x.flatten()
        tensor([1,2,3,4])
        """
        return manipulations.flatten(self)

    def __float__(self):
        """
        Float scalar casting.

        Returns
        -------
        casted : float
            The corresponding float scalar value
        """
        return self.__cast(float)

    def floor(self, out=None):
        """
        Return the floor of the input, element-wise.

        The floor of the scalar x is the largest integer i, such that i <= x. It is often denoted as :math:`\\lfloor x
        \\rfloor`.

        Parameters
        ----------
        out : ht.DNDarray or None, optional
            A location in which to store the results. If provided, it must have a broadcastable shape. If not provided
            or set to None, a fresh tensor is allocated.

        Returns
        -------
        floored : ht.DNDarray
            A tensor of the same shape as x, containing the floored valued of each element in this tensor. If out was
            provided, floored is a reference to it.

        Examples
        --------
        >>> ht.floor(ht.arange(-2.0, 2.0, 0.4))
        tensor([-2., -2., -2., -1., -1.,  0.,  0.,  0.,  1.,  1.])
        """
        return rounding.floor(self, out)

    def __floordiv__(self, other):
        """
        Element-wise floor division (i.e. result is rounded int (floor))
        of the tensor by another tensor or scalar. Takes the first tensor by which it divides the second
        not-heat-typed-parameter.

        Parameters
        ----------
        other: tensor or scalar
            The second operand by whose values is divided

        Return
        ------
        result: ht.tensor
            A tensor containing the results of element-wise floor division (integer values) of t1 by t2.

        Examples:
        ---------
        >>> import heat as ht
        >>> T1 = ht.float32([[1.7, 2.0], [1.9, 4.2]])
        >>> T1 // 1
        tensor([[1., 2.],
                [1., 4.]])
        >>> T2 = ht.float32([1.5, 2.5])
        >>> T1 // T2
        tensor([[1., 0.],
                [1., 1.]])
        """
        return arithmetics.floordiv(self, other)

    def fabs(self, out=None):
        """
        Calculate the absolute value element-wise and return floating-point tensor.
        This function exists besides abs==absolute since it will be needed in case complex numbers will be introduced in the future.

        Parameters
        ----------
        out : ht.tensor, optional
            A location into which the result is stored. If provided, it must have a shape that the inputs broadcast to.
            If not provided or None, a freshly-allocated array is returned.

        Returns
        -------
        absolute_values : ht.tensor
            A tensor containing the absolute value of each element in x.
        """
        return rounding.fabs(self, out)

    def fill_diagonal(self, value):
        """
        Fill the main diagonal of a 2D dndarray . This function modifies the input tensor in-place, and returns the input tensor.

        Parameters
        ----------
        value : float
            The value to be placed in the dndarrays main diagonal

        Returns
        -------
        out : ht.DNDarray
            The modified input tensor with value along the diagonal

        """
        # Todo: make this 3D/nD
        if len(self.shape) != 2:
            raise ValueError("Only 2D tensors supported at the moment")

        if self.split is not None and self.comm.is_distributed:
            counts, displ, _ = self.comm.counts_displs_shape(self.shape, self.split)
            k = min(self.shape[0], self.shape[1])
            for p in range(self.comm.size):
                if displ[p] > k:
                    break
                proc = p
            if self.comm.rank <= proc:
                indices = (
                    displ[self.comm.rank],
                    displ[self.comm.rank + 1] if (self.comm.rank + 1) != self.comm.size else k,
                )
                if self.split == 0:
                    self._DNDarray__array[:, indices[0] : indices[1]] = self._DNDarray__array[
                        :, indices[0] : indices[1]
                    ].fill_diagonal_(value)
                elif self.split == 1:
                    self._DNDarray__array[indices[0] : indices[1], :] = self._DNDarray__array[
                        indices[0] : indices[1], :
                    ].fill_diagonal_(value)

        else:
            self._DNDarray__array = self._DNDarray__array.fill_diagonal_(value)

        return self

    def __ge__(self, other):
        """
        Element-wise rich comparison of relation "greater than or equal" with values from second operand (scalar or
        tensor).
        Takes the second operand (scalar or tensor) to which to compare the first tensor as argument.

        Parameters
        ----------
        other: tensor or scalar
            The value(s) to which to compare elements from tensor

        Returns
        -------
        result: ht.DNDarray
            DNDarray holding 1 for all elements in which values in self are greater than or equal to values of other
            (x1 >= x2), 0 for all other elements

        Examples
        -------
        >>> import heat as ht
        >>> T1 = ht.float32([[1, 2],[3, 4]])
        >>> T1.__ge__(3.0)
        tensor([[0, 0],
                [1, 1]], dtype=torch.uint8)
        >>> T2 = ht.float32([[2, 2], [2, 2]])
        >>> T1.__ge__(T2)
        tensor([[0, 1],
                [1, 1]], dtype=torch.uint8)
        """
        return relational.ge(self, other)

    def __getitem__(self, key):
        """
        Global getter function for ht.DNDarrays

        Parameters
        ----------
        key : int, slice, tuple, list, torch.Tensor, DNDarray
            indices to get from the tensor.

        Returns
        -------
        result : ht.DNDarray
            getter returns a new ht.DNDarray composed of the elements of the original tensor selected by the indices
            given. This does *NOT* redistribute or rebalance the resulting tensor. If the selection of values is
            unbalanced then the resultant tensor is also unbalanced!
            To redistributed the tensor use balance() (issue #187)

        Examples
        --------
        (2 processes)
        >>> a = ht.arange(10, split=0)
        (1/2) >>> tensor([0, 1, 2, 3, 4], dtype=torch.int32)
        (2/2) >>> tensor([5, 6, 7, 8, 9], dtype=torch.int32)
        >>> a[1:6]
        (1/2) >>> tensor([1, 2, 3, 4], dtype=torch.int32)
        (2/2) >>> tensor([5], dtype=torch.int32)

        >>> a = ht.zeros((4,5), split=0)
        (1/2) >>> tensor([[0., 0., 0., 0., 0.],
                          [0., 0., 0., 0., 0.]])
        (2/2) >>> tensor([[0., 0., 0., 0., 0.],
                          [0., 0., 0., 0., 0.]])
        >>> a[1:4, 1]
        (1/2) >>> tensor([0.])
        (2/2) >>> tensor([0., 0.])
        """
        l_dtype = self.dtype.torch_type()
        kgshape_flag = False
        if isinstance(key, DNDarray) and key.ndim == self.ndim:
            """ if the key is a DNDarray and it has as many dimensions as self, then each of the entries in the 0th
                dim refer to a single element. To handle this, the key is split into the torch tensors for each dimension.
                This signals that advanced indexing is to be used. """
            key.balance_()
            key = manipulations.resplit(key.copy())
            lkey = [slice(None, None, None)] * self.ndim
            kgshape_flag = True
            kgshape = [0] * len(self.gshape)
            if key.ndim > 1:
                for i in range(key.ndim):
                    kgshape[i] = key.gshape[i]
                    lkey[i] = key._DNDarray__array[..., i]
            else:
                kgshape[0] = key.gshape[0]
                lkey[0] = key._DNDarray__array
            key = tuple(lkey)
        elif not isinstance(key, tuple):
            """ this loop handles all other cases. DNDarrays which make it to here refer to advanced indexing slices,
                as do the torch tensors. Both DNDaarrys and torch.Tensors are cast into lists here by PyTorch.
                lists mean advanced indexing will be used"""
            h = [slice(None, None, None)] * self.ndim
            if isinstance(key, DNDarray):
                key.balance_()
                key = manipulations.resplit(key.copy())
                h[0] = key._DNDarray__array.tolist()
            elif isinstance(key, torch.Tensor):
                h[0] = key.tolist()
            else:
                h[0] = key
            key = tuple(h)

        gout_full = [None] * len(self.gshape)
        # below generates the expected shape of the output.
        #   If lists or torch.Tensors remain in the key, some change may be made later
        key = list(key)
        for c, k in enumerate(key):
            if isinstance(k, slice):
                new_slice = stride_tricks.sanitize_slice(k, self.gshape[c])
                gout_full[c] = math.ceil((new_slice.stop - new_slice.start) / new_slice.step)
            elif isinstance(k, list):
                gout_full[c] = len(k)
            elif isinstance(k, (DNDarray, torch.Tensor)):
                gout_full[c] = k.shape[0] if not kgshape_flag else kgshape[c]
            if isinstance(k, DNDarray):
                key[c] = k._DNDarray__array
        if all(g == 1 for g in gout_full):
            gout_full = [1]
        else:
            # delete the dimensions from gout_full if they are not touched (they will be removed)
            for i in range(len(gout_full) - 1, -1, -1):
                if gout_full[i] is None:
                    del gout_full[i]

        key = tuple(key)
        if not self.is_distributed():
            if not self.comm.size == 1:
                return factories.array(
                    self.__array[key],
                    dtype=self.dtype,
                    split=self.split,
                    device=self.device,
                    comm=self.comm,
                )
            else:
                gout = tuple(self.__array[key].shape)
                if self.split is not None and self.split >= len(gout):
                    new_split = len(gout) - 1 if len(gout) - 1 >= 0 else None
                else:
                    new_split = self.split

                return DNDarray(
                    self.__array[key], gout, self.dtype, new_split, self.device, self.comm
                )

        else:
            rank = self.comm.rank
            ends = []
            for pr in range(self.comm.size):
                _, _, e = self.comm.chunk(self.shape, self.split, rank=pr)
                ends.append(e[self.split].stop - e[self.split].start)
            ends = torch.tensor(ends, device=self.device.torch_device)
            chunk_ends = ends.cumsum(dim=0)
            chunk_starts = torch.tensor([0] + chunk_ends.tolist(), device=self.device.torch_device)
            chunk_start = chunk_starts[rank]
            chunk_end = chunk_ends[rank]
            arr = torch.Tensor()
            # all keys should be tuples here
            gout = [0] * len(self.gshape)
            # handle the dimensional reduction for integers
            ints = sum(isinstance(it, int) for it in key)
            gout = gout[: len(gout) - ints]
            if self.split >= len(gout):
                new_split = len(gout) - 1 if len(gout) - 1 > 0 else 0
            else:
                new_split = self.split
            if len(key) == 0:  # handle empty list
                # this will return an array of shape (0, ...)
                arr = self.__array[key]
                gout_full = list(arr.shape)

            """ At the end of the following if/elif/elif block the output array will be set.
                each block handles the case where the element of the key along the split axis is a different type
                and converts the key from global indices to local indices.
            """
            if isinstance(key[self.split], (list, torch.Tensor, DNDarray)):
                # advanced indexing, elements in the split dimension are adjusted to the local indices
                lkey = list(key)
                if isinstance(key[self.split], DNDarray):
                    lkey[self.split] = key[self.split]._DNDarray__array
                inds = (
                    torch.tensor(
                        lkey[self.split], dtype=torch.long, device=self.device.torch_device
                    )
                    if not isinstance(lkey[self.split], torch.Tensor)
                    else lkey[self.split]
                )

                loc_inds = torch.where((inds >= chunk_start) & (inds < chunk_end))
                if len(loc_inds[0]) != 0:
                    # if there are no local indices on a process, then `arr` is empty
                    inds = inds[loc_inds] - chunk_start
                    lkey[self.split] = inds
                    arr = self.__array[tuple(lkey)]
            elif isinstance(key[self.split], slice):
                # standard slicing along the split axis,
                #   adjust the slice start, stop, and step, then run it on the processes which have the requested data
                key = list(key)
                key_start = key[self.split].start if key[self.split].start is not None else 0
                key_stop = (
                    key[self.split].stop
                    if key[self.split].stop is not None
                    else self.gshape[self.split]
                )
                if key_stop < 0:
                    key_stop = self.gshape[self.split] + key[self.split].stop
                key_step = key[self.split].step
                og_key_start = key_start
                st_pr = torch.where(key_start < chunk_ends)[0]
                st_pr = st_pr[0] if len(st_pr) > 0 else self.comm.size
                sp_pr = torch.where(key_stop >= chunk_starts)[0]
                sp_pr = sp_pr[-1] if len(sp_pr) > 0 else 0
                actives = list(range(st_pr, sp_pr + 1))
                if rank in actives:
                    key_start = 0 if rank != actives[0] else key_start - chunk_starts[rank]
                    key_stop = ends[rank] if rank != actives[-1] else key_stop - chunk_starts[rank]
                    if key_step is not None and rank > actives[0]:
                        offset = (chunk_ends[rank - 1] - og_key_start) % key_step
                        if key_step > 2 and offset > 0:
                            key_start += key_step - offset
                        elif key_step == 2 and offset > 0:
                            key_start += (chunk_ends[rank - 1] - og_key_start) % key_step
                    if isinstance(key_start, torch.Tensor):
                        key_start = key_start.item()
                    if isinstance(key_stop, torch.Tensor):
                        key_stop = key_stop.item()
                    key[self.split] = slice(key_start, key_stop, key_step)
                    arr = self.__array[tuple(key)]

            elif isinstance(key[self.split], int):
                # if there is an integer in the key along the split axis, adjust it and then get `arr`
                key = list(key)
                key[self.split] = (
                    key[self.split] + self.gshape[self.split]
                    if key[self.split] < 0
                    else key[self.split]
                )
                if key[self.split] in range(chunk_start, chunk_end):
                    key[self.split] = key[self.split] - chunk_start
                    arr = self.__array[tuple(key)]

            if 0 in arr.shape:
                # arr is empty
                # gout is all 0s as is the shape
                warnings.warn(
                    "This process (rank: {}) is without data after slicing, "
                    "running the .balance_() function is recommended".format(self.comm.rank),
                    ResourceWarning,
                )

            return DNDarray(
                arr.type(l_dtype),
                gout_full if isinstance(gout_full, tuple) else tuple(gout_full),
                self.dtype,
                new_split,
                self.device,
                self.comm,
            )

    if torch.cuda.device_count() > 0:

        def gpu(self):
            """
            Returns a copy of this object in GPU memory. If this object is already in GPU memory, then no copy is
            performed and the original object is returned.

            Returns
            -------
            tensor_on_device : ht.DNDarray
                A copy of this object on the GPU.
            """
            self.__array = self.__array.cuda(devices.gpu.torch_device)
            self.__device = devices.gpu
            return self

    def __gt__(self, other):
        """
        Element-wise rich comparison of relation "greater than" with values from second operand (scalar or tensor)
        Takes the second operand (scalar or tensor) to which to compare the first tensor as argument.

        Parameters
        ----------
        other: tensor or scalar
            The value(s) to which to compare elements from tensor

        Returns
        -------
        result: ht.DNDarray
            DNDarray holding 1 for all elements in which values in self are greater than values of other (x1 > x2),
            0 for all other elements

         Examples
         -------
         >>> import heat as ht
         >>> T1 = ht.float32([[1, 2],[3, 4]])
         >>> T1.__gt__(3.0)
         tensor([[0, 0],
                 [0, 1]], dtype=torch.uint8)

         >>> T2 = ht.float32([[2, 2], [2, 2]])
         >>> T1.__gt__(T2)
         tensor([[0, 0],
                 [1, 1]], dtype=torch.uint8)

        """
        return relational.gt(self, other)

    def __int__(self):
        """
        Integer scalar casting.

        Returns
        -------
        casted : int
            The corresponding float scalar value
        """
        return self.__cast(int)

    def __invert__(self):
        """
        Bit-wise inversion, or bit-wise NOT, element-wise.

        Returns
        -------
        result: ht.DNDarray
            A tensor containing the results of element-wise inversion.
        """
        return arithmetics.invert(self)

    def is_balanced(self):
        """
        Determine if a DNDarray is balanced evenly (or as evenly as possible) across all nodes

        Returns
        -------
        balanced : bool
            True if balanced, False if not
        """
        _, _, chk = self.comm.chunk(self.shape, self.split)
        test_lshape = tuple([x.stop - x.start for x in chk])
        balanced = 1 if test_lshape == self.lshape else 0

        out = self.comm.allreduce(balanced, MPI.SUM)
        return True if out == self.comm.size else False

    def is_distributed(self):
        """
        Determines whether the data of this tensor is distributed across multiple processes.

        Returns
        -------
        is_distributed : bool
            Whether the data of the tensor is distributed across multiple processes
        """
        return self.split is not None and self.comm.is_distributed()

    def item(self):
        """
        Returns the only element of a 1-element tensor. Mirror of the pytorch command by the same name
        If size of tensor is >1 element, then a ValueError is raised (by pytorch)

        Example
        -------
        >>> import heat as ht
        >>> x = ht.zeros((1))
        >>> x.item()
        0.0
        """
        return self.__array.item()

    def kurtosis(self, axis=None, unbiased=True, Fischer=True):
        """
        Compute the kurtosis (Fisher or Pearson) of a dataset.
        TODO: add return type annotation (DNDarray) and x annotation (DNDarray)

        Kurtosis is the fourth central moment divided by the square of the variance.
        If Fisher’s definition is used, then 3.0 is subtracted from the result to give 0.0 for a normal distribution.

        If unbiased is True (defualt) then the kurtosis is calculated using k statistics to
        eliminate bias coming from biased moment estimators

        Parameters
        ----------
        x : ht.DNDarray
            Input array
        axis : NoneType or Int
            Axis along which skewness is calculated, Default is to compute over the whole array `x`
        unbiased : Bool
            if True (default) the calculations are corrected for bias
        Fischer : bool
            Whether use Fischer's definition or not. If true 3. is subtracted from the result.

        Warnings
        --------
        UserWarning: Dependent on the axis given and the split configuration a UserWarning may be thrown during this
            function as data is transferred between processes
        """
        return statistics.kurtosis(self, axis, unbiased, Fischer)

    def __le__(self, other):
        """
        Element-wise rich comparison of relation "less than or equal" with values from second operand (scalar or tensor)
        Takes the second operand (scalar or tensor) to which to compare the first tensor as argument.

        Parameters
        ----------
        other: tensor or scalar
            The value(s) to which to compare elements from tensor

        Returns
        -------
        result: ht.DNDarray
            DNDarray holding 1 for all elements in which values in self are less than or equal to values of other (x1 <= x2),
            0 for all other elements

        Examples
        -------
        >>> import heat as ht
        >>> T1 = ht.float32([[1, 2],[3, 4]])
        >>> T1.__le__(3.0)
        tensor([[1, 1],
                [1, 0]], dtype=torch.uint8)

        >>> T2 = ht.float32([[2, 2], [2, 2]])
        >>> T1.__le__(T2)
        tensor([[1, 1],
                [0, 0]], dtype=torch.uint8)

        """
        return relational.le(self, other)

    def __len__(self):
        """
        The length of the DNDarray, i.e. the number of items in the first dimension.

        Returns
        -------
        length : int
            The number of items in the first dimension
        """
        return self.shape[0]

    def log(self, out=None):
        """
        Natural logarithm, element-wise.

        The natural logarithm log is the inverse of the exponential function, so that log(exp(x)) = x. The natural
        logarithm is logarithm in base e.

        Parameters
        ----------
        out : ht.DNDarray or None, optional
            A location in which to store the results. If provided, it must have a broadcastable shape. If not provided
            or set to None, a fresh tensor is allocated.

        Returns
        -------
        logarithms : ht.DNDarray
            A tensor of the same shape as x, containing the positive logarithms of each element in this tensor.
            Negative input elements are returned as nan. If out was provided, logarithms is a reference to it.

        Examples
        --------
        >>> ht.arange(5).log()
        tensor([  -inf, 0.0000, 0.6931, 1.0986, 1.3863])
        """
        return exponential.log(self, out)

    def log2(self, out=None):
        """
        log base 2, element-wise.

        Parameters
        ----------
        self : ht.DNDarray
            The value for which to compute the logarithm.
        out : ht.DNDarray or None, optional
            A location in which to store the results. If provided, it must have a broadcastable shape. If not provided
            or set to None, a fresh tensor is allocated.

        Returns
        -------
        logarithms : ht.DNDarray
            A tensor of the same shape as x, containing the positive logarithms of each element in this tensor.
            Negative input elements are returned as nan. If out was provided, logarithms is a reference to it.

        Examples
        --------
        >>> ht.log2(ht.arange(5))
        tensor([  -inf, 0.0000, 1.0000, 1.5850, 2.0000])
        """
        return exponential.log2(self, out)

    def log10(self, out=None):
        """
        log base 10, element-wise.

        Parameters
        ----------
        self : ht.DNDarray
            The value for which to compute the logarithm.
        out : ht.DNDarray or None, optional
            A location in which to store the results. If provided, it must have a broadcastable shape. If not provided
            or set to None, a fresh tensor is allocated.

        Returns
        -------
        logarithms : ht.DNDarray
            A tensor of the same shape as x, containing the positive logarithms of each element in this tensor.
            Negative input elements are returned as nan. If out was provided, logarithms is a reference to it.

        Examples
        --------
        >>> ht.log10(ht.arange(5))
        tensor([-inf, 0.0000, 1.0000, 1.5850, 2.0000])
        """
        return exponential.log10(self, out)

    def log1p(self, out=None):
        """
        Return the natural logarithm of one plus the input array, element-wise.

        Parameters
        ----------
        self : ht.DNDarray
            The value for which to compute the logarithm.
        out : ht.DNDarray or None, optional
            A location in which to store the results. If provided, it must have a broadcastable shape. If not provided
            or set to None, a fresh tensor is allocated.

        Returns
        -------
        logarithms : ht.DNDarray
            A tensor of the same shape as x, containing the positive logarithms of each element in this tensor.
            Negative input elements are returned as nan. If out was provided, logarithms is a reference to it.

        Examples
        --------
        >>> ht.log1p(ht.arange(5))
        array([0., 0.69314718, 1.09861229, 1.38629436, 1.60943791])
        """
        return exponential.log1p(self, out)

    def __lshift__(self, other):
        """
        Shift the bits of an integer to the left.

        Parameters
        ----------
        other: scalar or tensor
           number of zero bits to add

        Returns
        -------
        result: ht.NDNarray
           A tensor containing the results of element-wise left shift operation.

        Examples:
        ---------
        >>> ht.array([1, 2, 4]) << 1
        tensor([2, 4, 8])
        """
        return arithmetics.left_shift(self, other)

    def __lt__(self, other):
        """
        Element-wise rich comparison of relation "less than" with values from second operand (scalar or tensor)
        Takes the second operand (scalar or tensor) to which to compare the first tensor as argument.

        Parameters
        ----------
        other: tensor or scalar
            The value(s) to which to compare elements from tensor

        Returns
        -------
        result: ht.DNDarray
            DNDarray holding 1 for all elements in which values in self are less than values of other (x1 < x2),
            0 for all other elements

        Examples
        -------
        >>> import heat as ht
        >>> T1 = ht.float32([[1, 2],[3, 4]])
        >>> T1.__lt__(3.0)
        tensor([[1, 1],
               [0, 0]], dtype=torch.uint8)

        >>> T2 = ht.float32([[2, 2], [2, 2]])
        >>> T1.__lt__(T2)
        tensor([[1, 0],
               [0, 0]], dtype=torch.uint8)

        """
        return relational.lt(self, other)

    def __matmul__(self, other):
        """
        Matrix multiplication of two DNDarrays

        for comment context -> a @ b = c or A @ B = c

        Parameters
        ----------
        a : ht.DNDarray
            2 dimensional: L x P
        b : ht.DNDarray
            2 dimensional: P x Q

        Returns
        -------
        ht.DNDarray
            returns a tensor with the result of a @ b. The split dimension of the returned array is typically the split dimension of a.
            However, if a.split = None then the the c.split will be set as the split dimension of b. If both are None then c.split is also None.
            ** NOTE ** if a is a split vector, then the returned vector will be of shape (1xQ) and will be split in the 1st dimension
            ** NOTE ** if b is a vector and either a or b is split, then the returned vector will be of shape (Lx1) and will be split in the 0th dimension

        References
        ----------
        [1] R. Gu, et al., "Improving Execution Concurrency of Large-scale Matrix Multiplication on Distributed Data-parallel Platforms,"
            IEEE Transactions on Parallel and Distributed Systems, vol 28, no. 9. 2017.
        [2] S. Ryu and D. Kim, "Parallel Huge Matrix Multiplication on a Cluster with GPGPU Accelerators,"
            2018 IEEE International Parallel and Distributed Processing Symposium Workshops (IPDPSW), Vancouver, BC, 2018, pp. 877-882.

        Example
        -------
        >>> a = ht.ones((n, m), split=1)
        >>> a[0] = ht.arange(1, m + 1)
        >>> a[:, -1] = ht.arange(1, n + 1)
        (0/1) tensor([[1., 2.],
                      [1., 1.],
                      [1., 1.],
                      [1., 1.],
                      [1., 1.]])
        (1/1) tensor([[3., 1.],
                      [1., 2.],
                      [1., 3.],
                      [1., 4.],
                      [1., 5.]])
        >>> b = ht.ones((j, k), split=0)
        >>> b[0] = ht.arange(1, k + 1)
        >>> b[:, 0] = ht.arange(1, j + 1)
        (0/1) tensor([[1., 2., 3., 4., 5., 6., 7.],
                      [2., 1., 1., 1., 1., 1., 1.]])
        (1/1) tensor([[3., 1., 1., 1., 1., 1., 1.],
                      [4., 1., 1., 1., 1., 1., 1.]])
        >>> linalg.matmul(a, b)
        (0/1) tensor([[18.,  8.,  9., 10.],
                      [14.,  6.,  7.,  8.],
                      [18.,  7.,  8.,  9.],
                      [22.,  8.,  9., 10.],
                      [26.,  9., 10., 11.]])
        (1/1) tensor([[11., 12., 13.],
                      [ 9., 10., 11.],
                      [10., 11., 12.],
                      [11., 12., 13.],
                      [12., 13., 14.]])
        """
        return linalg.matmul(self, other)

    def max(self, axis=None, out=None, keepdim=None):
        """
        Return the maximum of an array or maximum along an axis.

        Parameters
        ----------
        self : ht.DNDarray
            Input data.

        axis : None or int
            Axis or axes along which to operate. By default, flattened input is used.
        #TODO: out : ht.DNDarray, optional
            Alternative output array in which to place the result. Must be of the same shape and buffer length as the
            expected output.
        #TODO: initial : scalar, optional
            The minimum value of an output element. Must be present to allow computation on empty slice.
        """
        return statistics.max(self, axis=axis, out=out, keepdim=keepdim)

    def mean(self, axis=None):
        """
        Calculates and returns the mean of a tensor.
        If a axis is given, the mean will be taken in that direction.

        Parameters
        ----------
        self : ht.DNDarray
            Values for which the mean is calculated for
        axis : None, Int, iterable
            axis which the mean is taken in.
            Default: None -> mean of all data calculated

        Examples
        --------
        >>> a = ht.random.randn(1,3)
        >>> a
        tensor([[-1.2435,  1.1813,  0.3509]])
        >>> ht.mean(a)
        tensor(0.0962)

        >>> a = ht.random.randn(4,4)
        >>> a
        tensor([[ 0.0518,  0.9550,  0.3755,  0.3564],
                [ 0.8182,  1.2425,  1.0549, -0.1926],
                [-0.4997, -1.1940, -0.2812,  0.4060],
                [-1.5043,  1.4069,  0.7493, -0.9384]])
        >>> ht.mean(a, 1)
        tensor([ 0.4347,  0.7307, -0.3922, -0.0716])
        >>> ht.mean(a, 0)
        tensor([-0.2835,  0.6026,  0.4746, -0.0921])

        >>> a = ht.random.randn(4,4)
        >>> a
        tensor([[ 2.5893,  1.5934, -0.2870, -0.6637],
                [-0.0344,  0.6412, -0.3619,  0.6516],
                [ 0.2801,  0.6798,  0.3004,  0.3018],
                [ 2.0528, -0.1121, -0.8847,  0.8214]])
        >>> ht.mean(a, (0,1))
        tensor(0.4730)

        Returns
        -------
        ht.DNDarray containing the mean/s, if split, then split in the same direction as x.
        """
        return statistics.mean(self, axis)

    def min(self, axis=None, out=None, keepdim=None):
        """
        Return the minimum of an array or minimum along an axis.

        Parameters
        ----------
        self : ht.DNDarray
            Input data.
        axis : None or int
            Axis or axes along which to operate. By default, flattened input is used.
        #TODO: out : ht.DNDarray, optional
            Alternative output array in which to place the result. Must be of the same shape and buffer length as the
            expected output.
        #TODO: initial : scalar, optional
            The maximum value of an output element. Must be present to allow computation on empty slice.
        """
        return statistics.min(self, axis=axis, out=out, keepdim=keepdim)

    def __mod__(self, other):
        """
        Element-wise division remainder of values of self by values of operand other (i.e. self % other), not commutative.
        Takes the two operands (scalar or tensor) whose elements are to be divided (operand 1 by operand 2)
        as arguments.

        Parameters
        ----------
        other: tensor or scalar
            The second operand by whose values it self to be divided.

        Returns
        -------
        result: ht.DNDarray
            A tensor containing the remainder of the element-wise division of self by other.

        Examples:
        ---------
        >>> import heat as ht
        >>> ht.mod(2, 2)
        tensor([0])

        >>> T1 = ht.int32([[1, 2], [3, 4]])
        >>> T2 = ht.int32([[2, 2], [2, 2]])
        >>> T1 % T2
        tensor([[1, 0],
                [1, 0]], dtype=torch.int32)

        >>> s = ht.int32([2])
        >>> s % T1
        tensor([[0, 0]
                [2, 2]], dtype=torch.int32)
        """
        return arithmetics.mod(self, other)

    def modf(self, out=None):
        """
        Return the fractional and integral parts of an array, element-wise.
        The fractional and integral parts are negative if the given number is negative.

        Parameters
        ----------
        x : ht.DNDarray
            Input array
        out : ht.DNDarray, optional
            A location into which the result is stored. If provided, it must have a shape that the inputs broadcast to.
            If not provided or None, a freshly-allocated array is returned.

        Returns
        -------
        tuple(ht.DNDarray: fractionalParts, ht.DNDarray: integralParts)

        fractionalParts : ht.DNDdarray
            Fractional part of x. This is a scalar if x is a scalar.

        integralParts : ht.DNDdarray
            Integral part of x. This is a scalar if x is a scalar.
        """

        return rounding.modf(self, out)

    def __mul__(self, other):
        """
        Element-wise multiplication (not matrix multiplication) with values from second operand (scalar or tensor)
        Takes the second operand (scalar or tensor) whose values to multiply to the first tensor as argument.

        Parameters
        ----------
        other: tensor or scalar
           The value(s) to multiply to the tensor (element-wise)

        Returns
        -------
        result: ht.DNDarray
           A tensor containing the results of element-wise multiplication.

        Examples:
        ---------
        >>> import heat as ht
        >>> T1 = ht.float32([[1, 2], [3, 4]])
        >>> T1.__mul__(3.0)
        tensor([[3., 6.],
            [9., 12.]])

        >>> T2 = ht.float32([[2, 2], [2, 2]])
        >>> T1.__mul__(T2)
        tensor([[2., 4.],
            [6., 8.]])
        """
        return arithmetics.mul(self, other)

    def __ne__(self, other):
        """
        Element-wise rich comparison of non-equality with values from second operand (scalar or tensor)
        Takes the second operand (scalar or tensor) to which to compare the first tensor as argument.

        Parameters
        ----------
        other: tensor or scalar
            The value(s) to which to compare equality

        Returns
        -------
        result: ht.DNDarray
            DNDarray holding 1 for all elements in which values of self are equal to values of other,
            0 for all other elements

        Examples:
        ---------
        >>> import heat as ht
        >>> T1 = ht.float32([[1, 2],[3, 4]])
        >>> T1.__ne__(3.0)
        tensor([[1, 1],
                [0, 1]])

        >>> T2 = ht.float32([[2, 2], [2, 2]])
        >>> T1.__ne__(T2)
        tensor([[1, 0],
                [1, 1]])
        """
        return relational.ne(self, other)

    def nonzero(self):
        """
        Return the indices of the elements that are non-zero. (using torch.nonzero)

        Returns a tuple of arrays, one for each dimension of a, containing the indices of the non-zero elements in that dimension.
        The values in a are always tested and returned in row-major, C-style order. The corresponding non-zero values can be obtained with: a[nonzero(a)].

        Parameters
        ----------
        self: ht.DNDarray

        Returns
        -------
        result: ht.DNDarray
            Indices of elements that are non-zero.
            If 'a' is split then the result is split in the 0th dimension. However, this DNDarray can be UNBALANCED as it contains the indices of the
            non-zero elements on each node.

        Examples
        --------
        >>> x = ht.array([[3, 0, 0], [0, 4, 1], [0, 6, 0]], split=0)
        [0/2] tensor([[3, 0, 0]])
        [1/2] tensor([[0, 4, 1]])
        [2/2] tensor([[0, 6, 0]])
        >>> ht.nonzero(x)
        [0/2] tensor([[0, 0]])
        [1/2] tensor([[1, 1],
        [1/2]         [1, 2]])
        [2/2] tensor([[2, 1]])

        >>> a = ht.array([[1, 2, 3], [4, 5, 6], [7, 8, 9]], split=0)
        [0/1] tensor([[1, 2, 3],
        [0/1]         [4, 5, 6]])
        [1/1] tensor([[7, 8, 9]])
        >>> a > 3
        [0/1] tensor([[0, 0, 0],
        [0/1]         [1, 1, 1]], dtype=torch.uint8)
        [1/1] tensor([[1, 1, 1]], dtype=torch.uint8)
        >>> ht.nonzero(a > 3)
        [0/1] tensor([[1, 0],
        [0/1]         [1, 1],
        [0/1]         [1, 2]])
        [1/1] tensor([[2, 0],
        [1/1]         [2, 1],
        [1/1]         [2, 2]])
        >>> a[ht.nonzero(a > 3)]
        [0/1] tensor([[4, 5, 6]])
        [1/1] tensor([[7, 8, 9]])
        """
        return indexing.nonzero(self)

    def numpy(self):
        """
        Convert heat tensor to numpy tensor. If the tensor is distributed it will be merged beforehand. If the tensor
        resides on the GPU, it will be copied to the CPU first.


        Examples
        --------
        >>> import heat as ht

        T1 = ht.random.randn((10,8))
        T1.numpy()
        """
        dist = manipulations.resplit(self, axis=None)
        return dist._DNDarray__array.cpu().numpy()

    def __or__(self, other):
        """
        Compute the bit-wise OR of two arrays element-wise.

        Parameters
        ----------
        other: tensor or scalar
        Only integer and boolean types are handled. If self.shape != other.shape, they must be broadcastable to a common shape (which becomes the shape of the output).

        Returns
        -------
        result: ht.DNDArray
        A tensor containing the results of element-wise OR of self and other.

        Examples:
        ---------
        import heat as ht
        >>> ht.array([13]) | 16
        tensor([29])

        >>> ht.array([32]) | ht.array([2])
        tensor([34])
        >>> ht.array([33, 4]) | 1
        tensor([33,  5])
        >>> ht.array([33, 4]) | ht.array([1, 2])
        tensor([33,  6])

        >>> ht.array([2, 5, 255]) | ht.array([4, 4, 4])
        tensor([  6,   5, 255])
        >>> ht.array([2, 5, 255, 2147483647], dtype=ht.int32) | ht.array([4, 4, 4, 2147483647], dtype=ht.int32)
        tensor([         6,          5,        255, 2147483647])
        >>> ht.array([True, True]) | ht.array([False, True])
        tensor([ True,  True])
        """
        return arithmetics.bitwise_or(self, other)

    def __pow__(self, other):
        """
        Element-wise exponential function with values from second operand (scalar or tensor)
        Takes the second operand (scalar or tensor) whose values are the exponent to be applied to the first
        tensor as argument.

        Parameters
        ----------
        other: tensor or scalar
           The value(s) in the exponent (element-wise)

        Returns
        -------
        result: ht.DNDarray
           A tensor containing the results of element-wise exponential operation.

        Examples:
        ---------
        >>> import heat as ht

        >>> T1 = ht.float32([[1, 2], [3, 4]])
        >>> T1.__pow__(3.0)
        tensor([[1., 8.],
                [27., 64.]])

        >>> T2 = ht.float32([[3, 3], [2, 2]])
        >>> T1.__pow__(T2)
        tensor([[1., 8.],
                [9., 16.]])
        """
        return arithmetics.pow(self, other)

    def prod(self, axis=None, out=None, keepdim=None):
        """
        Return the product of array elements over a given axis.

        Parameters
        ----------
        axis : None or int or tuple of ints, optional
            Axis or axes along which a product is performed. The default, axis=None, will calculate the product of all
            the elements in the input array. If axis is negative it counts from the last to the first axis.

            If axis is a tuple of ints, a product is performed on all of the axes specified in the tuple instead of a
            single axis or all the axes as before.
        out : ndarray, optional
            Alternative output tensor in which to place the result. It must have the same shape as the expected output,
            but the type of the output values will be cast if necessary.
        keepdims : bool, optional
            If this is set to True, the axes which are reduced are left in the result as dimensions with size one. With
            this option, the result will broadcast correctly against the input array.

        Returns
        -------
        product_along_axis : ht.DNDarray
            An array shaped as a but with the specified axis removed. Returns a reference to out if specified.

        Examples
        --------
        >>> import heat as ht
        >>> ht.array([1.,2.]).prod()
        ht.tensor([2.0])

        >>> ht.tensor([
            [1.,2.],
            [3.,4.]
        ]).prod()
        ht.tensor([24.0])

        >>> ht.array([
            [1.,2.],
            [3.,4.]
        ]).prod(axis=1)
        ht.tensor([  2.,  12.])
        """
        return arithmetics.prod(self, axis, out, keepdim)

    def qr(self, tiles_per_proc=1, calc_q=True, overwrite_a=False):
        """
        Calculates the QR decomposition of a 2D DNDarray. The algorithms are based on the CAQR and TSQR
        algorithms. For more information see the references.

        Parameters
        ----------
        a : DNDarray
            DNDarray which will be decomposed
        tiles_per_proc : int, singlt element torch.Tensor
            optional, default: 1
            number of tiles per process to operate on
        calc_q : bool
            optional, default: True
            whether or not to calculate Q
            if True, function returns (Q, R)
            if False, function returns (None, R)
        overwrite_a : bool
            optional, default: False
            if True, function overwrites the DNDarray a, with R
            if False, a new array will be created for R

        Returns
        -------
        tuple of Q and R
            if calc_q == True, function returns (Q, R)
            if calc_q == False, function returns (None, R)

        References
        ----------
        [0]  W. Zheng, F. Song, L. Lin, and Z. Chen, “Scaling Up Parallel Computation of Tiled QR
                Factorizations by a Distributed Scheduling Runtime System and Analytical Modeling,”
                Parallel Processing Letters, vol. 28, no. 01, p. 1850004, 2018.
        [1] Bilel Hadri, Hatem Ltaief, Emmanuel Agullo, Jack Dongarra. Tile QR Factorization with
                Parallel Panel Processing for Multicore Architectures. 24th IEEE International Parallel
                and DistributedProcessing Symposium (IPDPS 2010), Apr 2010, Atlanta, United States.
                inria-00548899
        [2] Gene H. Golub and Charles F. Van Loan. 1996. Matrix Computations (3rd Ed.).
        """
        return linalg.qr(
            self, tiles_per_proc=tiles_per_proc, calc_q=calc_q, overwrite_a=overwrite_a
        )

    def __repr__(self) -> str:
        """
        Computes a printable representation of the passed DNDarray.
        """
        return printing.__str__(self)

    def redistribute_(self, lshape_map=None, target_map=None):
        """
        Redistributes the data of the DNDarray *along the split axis* to match the given target map.
        This function does not modify the non-split dimensions of the DNDarray.
        This is an abstraction and extension of the balance function.

        Parameters
        ----------
        lshape_map : torch.Tensor, optional
            The current lshape of processes
            Units -> [rank, lshape]
        target_map : torch.Tensor, optional
            The desired distribution across the processes
            Units -> [rank, target lshape]
            Note: the only important parts of the target map are the values along the split axis,
            values which are not along this axis are there to mimic the shape of the lshape_map

        Returns
        -------
        None, the local shapes of the DNDarray are modified
        Examples
        --------
        >>> st = ht.ones((50, 81, 67), split=2)
        >>> target_map = torch.zeros((st.comm.size, 3), dtype=torch.int)
        >>> target_map[0, 2] = 67
        >>> print(target_map)
        [0/2] tensor([[ 0,  0, 67],
        [0/2]         [ 0,  0,  0],
        [0/2]         [ 0,  0,  0]], dtype=torch.int32)
        [1/2] tensor([[ 0,  0, 67],
        [1/2]         [ 0,  0,  0],
        [1/2]         [ 0,  0,  0]], dtype=torch.int32)
        [2/2] tensor([[ 0,  0, 67],
        [2/2]         [ 0,  0,  0],
        [2/2]         [ 0,  0,  0]], dtype=torch.int32)
        >>> print(st.lshape)
        [0/2] (50, 81, 23)
        [1/2] (50, 81, 22)
        [2/2] (50, 81, 22)
        >>> st.redistribute_(target_map=target_map)
        >>> print(st.lshape)
        [0/2] (50, 81, 67)
        [1/2] (50, 81, 0)
        [2/2] (50, 81, 0)
        """
        if not self.is_distributed():
            return
        snd_dtype = self.dtype.torch_type()
        # units -> {pr, 1st index, 2nd index}
        if lshape_map is None:
            # NOTE: giving an lshape map which is incorrect will result in an incorrect distribution
            lshape_map = self.create_lshape_map()
        else:
            if not isinstance(lshape_map, torch.Tensor):
                raise TypeError(
                    "lshape_map must be a torch.Tensor, currently {}".format(type(lshape_map))
                )
            if lshape_map.shape != (self.comm.size, len(self.gshape)):
                raise ValueError(
                    "lshape_map must have the shape ({}, {}), currently {}".format(
                        self.comm.size, len(self.gshape), lshape_map.shape
                    )
                )

        if target_map is None:  # if no target map is given then it will balance the tensor
            target_map = torch.zeros(
                (self.comm.size, len(self.gshape)), dtype=int, device=self.device.torch_device
            )
            _, _, chk = self.comm.chunk(self.shape, self.split)
            target_map = lshape_map.clone()
            target_map[..., self.split] = 0
            for pr in range(self.comm.size):
                target_map[pr, self.split] = self.comm.chunk(self.shape, self.split, rank=pr)[1][
                    self.split
                ]
        else:
            if not isinstance(target_map, torch.Tensor):
                raise TypeError(
                    "target_map must be a torch.Tensor, currently {}".format(type(target_map))
                )
            if target_map[..., self.split].sum() != self.shape[self.split]:
                raise ValueError(
                    "Sum along the split axis of the target map must be equal to the "
                    "shape in that dimension, currently {}".format(target_map[..., self.split])
                )
            if target_map.shape != (self.comm.size, len(self.gshape)):
                raise ValueError(
                    "target_map must have the shape {}, currently {}".format(
                        (self.comm.size, len(self.gshape)), target_map.shape
                    )
                )

        lshape_cumsum = torch.cumsum(lshape_map[..., self.split], dim=0)
        chunk_cumsum = torch.cat(
            (
                torch.tensor([0], device=self.device.torch_device),
                torch.cumsum(target_map[..., self.split], dim=0),
            ),
            dim=0,
        )
        # need the data start as well for process 0
        for rcv_pr in range(self.comm.size - 1):
            st = chunk_cumsum[rcv_pr].item()
            sp = chunk_cumsum[rcv_pr + 1].item()
            # start pr should be the next process with data
            if lshape_map[rcv_pr, self.split] >= target_map[rcv_pr, self.split]:
                # if there is more data on the process than the start process than start == stop
                st_pr = rcv_pr
                sp_pr = rcv_pr
            else:
                # if there is less data on the process than need to get the data from the next data
                # with data
                # need processes > rcv_pr with lshape > 0
                st_pr = (
                    torch.nonzero(input=lshape_map[rcv_pr:, self.split] > 0, as_tuple=False)[
                        0
                    ].item()
                    + rcv_pr
                )
                hld = (
                    torch.nonzero(input=sp <= lshape_cumsum[rcv_pr:], as_tuple=False).flatten()
                    + rcv_pr
                )
                sp_pr = hld[0].item() if hld.numel() > 0 else self.comm.size

            # st_pr and sp_pr are the processes on which the data sits at the beginning
            # need to loop from st_pr to sp_pr + 1 and send the pr
            for snd_pr in range(st_pr, sp_pr + 1):
                if snd_pr == self.comm.size:
                    break
                data_required = abs(sp - st - lshape_map[rcv_pr, self.split].item())
                send_amt = (
                    data_required
                    if data_required <= lshape_map[snd_pr, self.split]
                    else lshape_map[snd_pr, self.split]
                )
                if (sp - st) <= lshape_map[rcv_pr, self.split].item() or snd_pr == rcv_pr:
                    send_amt = 0
                # send amount is the data still needed by recv if that is available on the snd
                if send_amt != 0:
                    self.__redistribute_shuffle(
                        snd_pr=snd_pr, send_amt=send_amt, rcv_pr=rcv_pr, snd_dtype=snd_dtype
                    )
                lshape_cumsum[snd_pr] -= send_amt
                lshape_cumsum[rcv_pr] += send_amt
                lshape_map[rcv_pr, self.split] += send_amt
                lshape_map[snd_pr, self.split] -= send_amt
            if lshape_map[rcv_pr, self.split] > target_map[rcv_pr, self.split]:
                # if there is any data left on the process then send it to the next one
                send_amt = lshape_map[rcv_pr, self.split] - target_map[rcv_pr, self.split]
                self.__redistribute_shuffle(
                    snd_pr=rcv_pr, send_amt=send_amt.item(), rcv_pr=rcv_pr + 1, snd_dtype=snd_dtype
                )
                lshape_cumsum[rcv_pr] -= send_amt
                lshape_cumsum[rcv_pr + 1] += send_amt
                lshape_map[rcv_pr, self.split] -= send_amt
                lshape_map[rcv_pr + 1, self.split] += send_amt

        if any(lshape_map[..., self.split] != target_map[..., self.split]):
            # sometimes need to call the redistribute once more,
            # (in the case that the second to last processes needs to get data from +1 and -1)
            self.redistribute_(lshape_map=lshape_map, target_map=target_map)

    def __redistribute_shuffle(self, snd_pr, send_amt, rcv_pr, snd_dtype):
        """
        Function to abstract the function used during redistribute for shuffling data between
        processes along the split axis

        Parameters
        ----------
        snd_pr : int, single element torch.Tensor
            Sending process
        send_amt : int, single element torch.Tensor
            Amount of data to be sent by the sending process
        rcv_pr : int, single element torch.Tensor
            Recieving process
        snd_dtype : torch.type
            Torch type of the data in question

        Returns
        -------
        None
        """
        rank = self.comm.rank
        send_slice = [slice(None)] * self.ndim
        keep_slice = [slice(None)] * self.ndim
        if rank == snd_pr:
            if snd_pr < rcv_pr:  # data passed to a higher rank (off the bottom)
                send_slice[self.split] = slice(
                    self.lshape[self.split] - send_amt, self.lshape[self.split]
                )
                keep_slice[self.split] = slice(0, self.lshape[self.split] - send_amt)
            if snd_pr > rcv_pr:  # data passed to a lower rank (off the top)
                send_slice[self.split] = slice(0, send_amt)
                keep_slice[self.split] = slice(send_amt, self.lshape[self.split])
            data = self.__array[send_slice].clone()
            self.comm.Send(data, dest=rcv_pr, tag=685)
            self.__array = self.__array[keep_slice]
        if rank == rcv_pr:
            shp = list(self.gshape)
            shp[self.split] = send_amt
            data = torch.zeros(shp, dtype=snd_dtype, device=self.device.torch_device)
            self.comm.Recv(data, source=snd_pr, tag=685)
            if snd_pr < rcv_pr:  # data passed from a lower rank (append to top)
                self.__array = torch.cat((data, self.__array), dim=self.split)
            if snd_pr > rcv_pr:  # data passed from a higher rank (append to bottom)
                self.__array = torch.cat((self.__array, data), dim=self.split)

    def reshape(self, shape, axis=None):
        """
        Returns a tensor with the same data and number of elements as a, but with the specified shape.

        Parameters
        ----------
        a : ht.DNDarray
            The input tensor
        shape : tuple, list
            Shape of the new tensor
        axis : int, optional
            The new split axis. None denotes same axis
            Default : None

        Returns
        -------
        reshaped : ht.DNDarray
            The tensor with the specified shape

        Raises
        ------
        ValueError
            If the number of elements changes in the new shape.

        Examples
        --------
        >>> a = ht.arange(16, split=0)
        >>> a.reshape((4,4))
        (1/2) tensor([[0, 1, 2, 3],
                    [4, 5, 6, 7]], dtype=torch.int32)
        (2/2) tensor([[ 8,  9, 10, 11],
                    [12, 13, 14, 15]], dtype=torch.int32)
        """
        return manipulations.reshape(self, shape, axis)

    def resplit_(self, axis=None):
        """
        In-place option for resplitting a DNDarray.

        Parameters
        ----------
        axis : int, None
            The new split axis, None denotes gathering, an int will set the new split axis

        Returns
        -------
        resplit: ht.DNDarray
            The redistributed tensor. Will overwrite the old DNDarray in memory.

        Examples
        --------
        >>> a = ht.zeros((4, 5,), split=0)
        >>> a.lshape
        (0/2) (2, 5)
        (1/2) (2, 5)
        >>> ht.resplit_(a, None)
        >>> a.split
        None
        >>> a.lshape
        (0/2) (4, 5)
        (1/2) (4, 5)
        >>> a = ht.zeros((4, 5,), split=0)
        >>> a.lshape
        (0/2) (2, 5)
        (1/2) (2, 5)
        >>> ht.resplit_(a, 1)
        >>> a.split
        1
        >>> a.lshape
        (0/2) (4, 3)
        (1/2) (4, 2)
        """
        # sanitize the axis to check whether it is in range
        axis = sanitize_axis(self.shape, axis)

        # early out for unchanged content
        if axis == self.split:
            return self
        if axis is None:
            gathered = torch.empty(
                self.shape, dtype=self.dtype.torch_type(), device=self.device.torch_device
            )
            counts, displs, _ = self.comm.counts_displs_shape(self.shape, self.split)
            self.comm.Allgatherv(self.__array, (gathered, counts, displs), recv_axis=self.split)
            self.__array = gathered
            self.__split = axis
            return self
        # tensor needs be split/sliced locally
        if self.split is None:
            # new_arr = self
            _, _, slices = self.comm.chunk(self.shape, axis)
            temp = self.__array[slices]
            self.__array = torch.empty((1,), device=self.device.torch_device)
            # necessary to clear storage of local __array
            self.__array = temp.clone().detach()
            self.__split = axis
            return self

        tiles = tiling.SplitTiles(self)
        new_tile_locs = tiles.set_tile_locations(
            split=axis, tile_dims=tiles.tile_dimensions, arr=self
        )
        rank = self.comm.rank
        # receive the data with non-blocking, save which process its from
        rcv = {}
        for rpr in range(self.comm.size):
            # need to get where the tiles are on the new one first
            # rpr is the destination
            new_locs = torch.where(new_tile_locs == rpr)
            new_locs = torch.stack([new_locs[i] for i in range(self.ndim)], dim=1)
            for i in range(new_locs.shape[0]):
                key = tuple(new_locs[i].tolist())
                spr = tiles.tile_locations[key].item()
                to_send = tiles[key]
                if spr == rank and spr != rpr:
                    self.comm.Send(to_send.clone(), dest=rpr, tag=rank)
                    del to_send
                elif spr == rpr and rpr == rank:
                    rcv[key] = [None, to_send]
                elif rank == rpr:
                    sz = tiles.get_tile_size(key)
                    buf = torch.zeros(
                        sz, dtype=self.dtype.torch_type(), device=self.device.torch_device
                    )
                    w = self.comm.Irecv(buf=buf, source=spr, tag=spr)
                    rcv[key] = [w, buf]
        dims = list(range(self.ndim))
        del dims[axis]
        sorted_keys = sorted(rcv.keys())
        # todo: reduce the problem to 1D cats for each dimension, then work up
        sz = self.comm.size
        arrays = []
        for prs in range(int(len(sorted_keys) / sz)):
            lp_keys = sorted_keys[prs * sz : (prs + 1) * sz]
            lp_arr = None
            for k in lp_keys:
                if rcv[k][0] is not None:
                    rcv[k][0].wait()
                if lp_arr is None:
                    lp_arr = rcv[k][1]
                else:
                    lp_arr = torch.cat((lp_arr, rcv[k][1]), dim=dims[-1])
                del rcv[k]
            if lp_arr is not None:
                arrays.append(lp_arr)
        del dims[-1]
        # for 4 prs and 4 dims, arrays is now 16 elements long,
        # next need to group the each 4 (sz) and cat in the next dim
        for d in reversed(dims):
            new_arrays = []
            for prs in range(int(len(arrays) / sz)):
                new_arrays.append(torch.cat(arrays[prs * sz : (prs + 1) * sz], dim=d))
            arrays = new_arrays
            del d
        if len(arrays) == 1:
            arrays = arrays[0]

        self.__array = arrays
        self.__split = axis
        return self

    def __rfloordiv__(self, other):
        """
        Element-wise floor division (i.e. result is rounded int (floor))
        of the not-heat-typed parameter by another tensor. Takes the first operand (scalar or tensor) by which to divide
        as argument.

        Parameters
        ----------
        other: scalar or unknown data-type
            this will be divided by the self-tensor

        Return
        ------
        result: ht.tensor
            A tensor containing the results of element-wise floor division (integer values) of t1 by t2.

        Examples:
        ---------
        >>> import heat as ht
        >>> T = ht.float32([[1.7, 2.0], [1.9, 4.2]])
        >>> 5 // T
        tensor([[2., 2.],
                [2., 1.]])
        """
        return arithmetics.floordiv(other, self)

    def __rmod__(self, other):
        """
        Element-wise division remainder of values of other by values of operand self (i.e. other % self),
        not commutative.
        Takes the two operands (scalar or tensor) whose elements are to be divided (operand 2 by operand 1)
        as arguments.

        Parameters
        ----------
        other: scalar or unknown data-type
            The second operand which values will be divided by self.

        Returns
        -------
        result: ht.tensor
            A tensor containing the remainder of the element-wise division of other by self.

        Examples:
        ---------
        >>> import heat as ht
        >>> T = ht.int32([1, 3])
        >>> 2 % T
        tensor([0, 2], dtype=torch.int32)
        """
        return arithmetics.mod(other, self)

    def round(self, decimals=0, out=None, dtype=None):
        """
        Calculate the rounded value element-wise.

        Parameters
        ----------
        x : ht.DNDarray
            The values for which the compute the rounded value.
        out : ht.DNDarray, optional
            A location into which the result is stored. If provided, it must have a shape that the inputs broadcast to.
            If not provided or None, a freshly-allocated array is returned.
        dtype : ht.type, optional
            Determines the data type of the output array. The values are cast to this type with potential loss of
            precision.

        decimals: int, optional
            Number of decimal places to round to (default: 0).
            If decimals is negative, it specifies the number of positions to the left of the decimal point.

        Returns
        -------
        rounded_values : ht.DNDarray
            A tensor containing the rounded value of each element in x.
        """
        return rounding.round(self, decimals, out, dtype)

    def __rpow__(self, other):
        """
        Element-wise exponential function of second operand (not-heat-typed) with values from first operand (tensor).
        Takes the first operand (tensor) whose values are the exponent to be applied to the second
        scalar or unknown data-type as argument.

        Parameters
        ----------
        other: scalar or unknown data-type
           The value(s) in the base (element-wise)

        Returns
        -------
        result: ht.NDNarray
           A tensor containing the results of element-wise exponential operation.

        Examples:
        ---------
        >>> import heat as ht

        >>> T = ht.float32([[1, 2], [3, 4]])
        >>> 3 ** T
        tensor([[ 3., 9.],
                [27., 81.]])
        """
        return arithmetics.pow(other, self)

    def __rshift__(self, other):
        """
        Shift the bits of an integer to the right.

        Parameters
        ----------
        other: scalar or tensor
           number of bits to remove

        Returns
        -------
        result: ht.NDNarray
           A tensor containing the results of element-wise right shift operation.

        Examples:
        ---------
        >>> ht.array([1, 2, 4]) >> 1
        tensor([0, 1, 2])
        """
        return arithmetics.right_shift(self, other)

    def __rsub__(self, other):
        """
        Element-wise subtraction of another tensor or a scalar from the tensor.
        Takes the first operand (tensor) whose elements are to be subtracted from the second argument
        (scalar or unknown data-type).

        Parameters
        ----------
        other: scalar or unknown data-type
            The value(s) from which the self-tensor will be element wise subtracted.

        Returns
        -------
        result: ht.DNDarray
            A tensor containing the results of element-wise subtraction.

        Examples:
        ---------
        >>> import heat as ht
        >>> T = ht.float32([[1, 2], [3, 4]])
        >>> 5 - T
        tensor([[4., 3.],
                [2., 1.]])
        """
        return arithmetics.sub(other, self)

    def __rtruediv__(self, other):
        """
        Element-wise true division (i.e. result is floating point value rather than rounded int (floor))
        of the not-heat-type parameter by another tensor. Takes the first tensor by which it divides the second
        not-heat-typed-parameter.

        Parameters
        ----------
        other: scalar or unknown data-type
            this will be divided by the self-tensor

        Returns
        -------
        result: ht.DNDarray
           A tensor containing the results of element-wise division.

        Examples:
        ---------
        >>> import heat as ht
        >>> T = ht.float32([2,3])
        >>> 2 / T
        tensor([1.0000, 0.6667])
        """
        return arithmetics.div(other, self)

    def save(self, path, *args, **kwargs):
        """
        Save the tensor's data to disk. Attempts to auto-detect the file format by determining the extension.

        Parameters
        ----------
        self : ht.DNDarray
            The tensor holding the data to be stored
        path : str
            Path to the file to be stored.
        args/kwargs : list/dict
            additional options passed to the particular functions.

        Raises
        -------
        ValueError
            If the file extension is not understood or known.

        Examples
        --------
        >>> a = ht.arange(100, split=0)
        >>> a.save('data.h5', 'DATA', mode='a')
        >>> a.save('data.nc', 'DATA', mode='w')
        """
        return io.save(self, path, *args, **kwargs)

    if io.supports_hdf5():

        def save_hdf5(self, path, dataset, mode="w", **kwargs):
            """
            Saves data to an HDF5 file. Attempts to utilize parallel I/O if possible.

            Parameters
            ----------
            path : str
                Path to the HDF5 file to be written.
            dataset : str
                Name of the dataset the data is saved to.
            mode : str, one of 'w', 'a', 'r+'
                File access mode
            kwargs : dict
                additional arguments passed to the created dataset.

            Raises
            -------
            TypeError
                If any of the input parameters are not of correct type.
            ValueError
                If the access mode is not understood.

            Examples
            --------
            >>> ht.arange(100, split=0).save_hdf5('data.h5', dataset='DATA')
            """
            return io.save_hdf5(self, path, dataset, mode, **kwargs)

    if io.supports_netcdf():

        def save_netcdf(self, path, variable, mode="w", **kwargs):
            """
            Saves data to a netCDF4 file. Attempts to utilize parallel I/O if possible.

            Parameters
            ----------
            path : str
                Path to the netCDF4 file to be written.
            variable : str
                Name of the variable the data is saved to.
            mode : str, one of 'w', 'a', 'r+'
                File access mode
            kwargs : dict
                additional arguments passed to the created dataset.

            Raises
            -------
            TypeError
                If any of the input parameters are not of correct type.
            ValueError
                If the access mode is not understood.

            Examples
            --------
            >>> ht.arange(100, split=0).save_netcdf('data.nc', dataset='DATA')
            """
            return io.save_netcdf(self, path, variable, mode, **kwargs)

    def __setitem__(self, key, value):
        """
        Global item setter

        Parameters
        ----------
        key : int, tuple, list, slice
            index/indices to be set
        value: np.scalar, tensor, torch.Tensor
            value to be set to the specified positions in the ht.DNDarray (self)

        Returns
        -------
        Nothing
            The specified element/s (key) of self is set with the value

        Notes
        -----
        If a DNDarray is given as the value to be set then the split axes are assumed to be equal.
            If they are not, PyTorch will raise an error when the values are attempted to be set
            on the local array

        Examples
        --------
        (2 processes)
        >>> a = ht.zeros((4,5), split=0)
        (1/2) >>> tensor([[0., 0., 0., 0., 0.],
                          [0., 0., 0., 0., 0.]])
        (2/2) >>> tensor([[0., 0., 0., 0., 0.],
                          [0., 0., 0., 0., 0.]])
        >>> a[1:4, 1] = 1
        >>> a
        (1/2) >>> tensor([[0., 0., 0., 0., 0.],
                          [0., 1., 0., 0., 0.]])
        (2/2) >>> tensor([[0., 1., 0., 0., 0.],
                          [0., 1., 0., 0., 0.]])
        """
        if isinstance(key, DNDarray) and key.ndim == self.ndim:
            # this splits the key into torch.Tensors in each dimension for advanced indexing
            lkey = [slice(None, None, None)] * self.ndim
            for i in range(key.ndim):
                lkey[i] = key._DNDarray__array[..., i]
            key = tuple(lkey)
        elif not isinstance(key, tuple):
            h = [slice(None, None, None)] * self.ndim
            h[0] = key
            key = tuple(h)

        if not self.is_distributed():
            self.__setter(key, value)
        else:
            # raise RuntimeError("split axis of array and the target value are not equal") removed
            # this will occur if the local shapes do not match
            rank = self.comm.rank
            ends = []
            for pr in range(self.comm.size):
                _, _, e = self.comm.chunk(self.shape, self.split, rank=pr)
                ends.append(e[self.split].stop - e[self.split].start)
            ends = torch.tensor(ends, device=self.device.torch_device)
            chunk_ends = ends.cumsum(dim=0)
            chunk_starts = torch.tensor([0] + chunk_ends.tolist(), device=self.device.torch_device)
            _, _, chunk_slice = self.comm.chunk(self.shape, self.split)
            chunk_start = chunk_slice[self.split].start
            chunk_end = chunk_slice[self.split].stop

            if isinstance(key, tuple):
                if isinstance(key[self.split], slice):
                    key = list(key)
                    key_start = key[self.split].start if key[self.split].start is not None else 0
                    key_stop = (
                        key[self.split].stop
                        if key[self.split].stop is not None
                        else self.gshape[self.split]
                    )
                    if key_stop < 0:
                        key_stop = self.gshape[self.split] + key[self.split].stop
                    key_step = key[self.split].step
                    og_key_start = key_start
                    st_pr = torch.where(key_start < chunk_ends)[0]
                    st_pr = st_pr[0] if len(st_pr) > 0 else self.comm.size
                    sp_pr = torch.where(key_stop >= chunk_starts)[0]
                    sp_pr = sp_pr[-1] if len(sp_pr) > 0 else 0
                    actives = list(range(st_pr, sp_pr + 1))
                    if rank in actives:
                        key_start = 0 if rank != actives[0] else key_start - chunk_starts[rank]
                        key_stop = (
                            ends[rank] if rank != actives[-1] else key_stop - chunk_starts[rank]
                        )
                        if key_step is not None and rank > actives[0]:
                            offset = (chunk_ends[rank - 1] - og_key_start) % key_step
                            if key_step > 2 and offset > 0:
                                key_start += key_step - offset
                            elif key_step == 2 and offset > 0:
                                key_start += (chunk_ends[rank - 1] - og_key_start) % key_step
                        if isinstance(key_start, torch.Tensor):
                            key_start = key_start.item()
                        if isinstance(key_stop, torch.Tensor):
                            key_stop = key_stop.item()
                        key[self.split] = slice(key_start, key_stop, key_step)
                        # todo: need to slice the values to be the right size...
                        if isinstance(value, (torch.Tensor, type(self))):
                            value_slice = [slice(None, None, None)] * value.ndim
                            step2 = key_step if key_step is not None else 1
                            key_start = chunk_starts[rank] - og_key_start
                            key_stop = key_start + key_stop
                            slice_loc = (
                                value.ndim - 1 if self.split > value.ndim - 1 else self.split
                            )
                            value_slice[slice_loc] = slice(
                                key_start.item(), math.ceil(torch.true_divide(key_stop, step2)), 1
                            )
                            self.__setter(tuple(key), value[tuple(value_slice)])
                        else:
                            self.__setter(tuple(key), value)

                elif isinstance(key[self.split], torch.Tensor):
                    key = list(key)
                    key[self.split] -= chunk_start
                    self.__setter(tuple(key), value)

                elif key[self.split] in range(chunk_start, chunk_end):
                    key = list(key)
                    key[self.split] = key[self.split] - chunk_start
                    self.__setter(tuple(key), value)

                elif key[self.split] < 0:
                    key = list(key)
                    if self.gshape[self.split] + key[self.split] in range(chunk_start, chunk_end):
                        key[self.split] = key[self.split] + self.shape[self.split] - chunk_start
                        self.__setter(tuple(key), value)
            else:
                self.__setter(key, value)

    def __setter(self, key, value):
        if np.isscalar(value):
            self.__array.__setitem__(key, value)
        elif isinstance(value, DNDarray):
            self.__array.__setitem__(key, value.__array)
        elif isinstance(value, torch.Tensor):
            self.__array.__setitem__(key, value.data)
        elif isinstance(value, (list, tuple)):
            value = torch.tensor(value, device=self.device.torch_device)
            self.__array.__setitem__(key, value.data)
        elif isinstance(value, np.ndarray):
            value = torch.from_numpy(value)
            self.__array.__setitem__(key, value.data)
        else:
            raise NotImplementedError("Not implemented for {}".format(value.__class__.__name__))

    def sin(self, out=None):
        """
        Return the trigonometric sine, element-wise.

        Parameters
        ----------
        out : ht.DNDarray or None, optional
            A location in which to store the results. If provided, it must have a broadcastable shape. If not provided
            or set to None, a fresh tensor is allocated.

        Returns
        -------
        sine : ht.DNDarray
            A tensor of the same shape as x, containing the trigonometric sine of each element in this tensor.
            Negative input elements are returned as nan. If out was provided, square_roots is a reference to it.

        Examples
        --------
        >>> ht.arange(-6, 7, 2).sin()
        tensor([ 0.2794,  0.7568, -0.9093,  0.0000,  0.9093, -0.7568, -0.2794])
        """
        return trigonometrics.sin(self, out)

    def sinh(self, out=None):
        """
        Return the hyperbolic sine, element-wise.

        Parameters
        ----------
        x : ht.DNDarray
            The value for which to compute the hyperbolic sine.
        out : ht.DNDarray or None, optional
            A location in which to store the results. If provided, it must have a broadcastable shape. If not provided
            or set to None, a fresh tensor is allocated.

        Returns
        -------
        hyperbolic sine : ht.DNDarray
            A tensor of the same shape as x, containing the trigonometric sine of each element in this tensor.
            Negative input elements are returned as nan. If out was provided, square_roots is a reference to it.

        Examples
        --------
        >>> ht.sinh(ht.arange(-6, 7, 2))
        tensor([[-201.7132,  -27.2899,   -3.6269,    0.0000,    3.6269,   27.2899,  201.7132])
        """
        return trigonometrics.sinh(self, out)

    def skew(self, axis=None, unbiased=True):
        """
        Compute the sample skewness of a data set.

        Parameters
        ----------
        x : ht.DNDarray
            Input array
        axis : NoneType or Int
            Axis along which skewness is calculated, Default is to compute over the whole array `x`
        unbiased : Bool
            if True (default) the calculations are corrected for bias

        Warnings
        --------
        UserWarning: Dependent on the axis given and the split configuration a UserWarning may be thrown during this
            function as data is transferred between processes
        """
        return statistics.skew(self, axis, unbiased)

    def sqrt(self, out=None):
        """
        Return the non-negative square-root of the tensor element-wise.

        Parameters
        ----------
        out : ht.DNDarray or None, optional
            A location in which to store the results. If provided, it must have a broadcastable shape. If not provided
            or set to None, a fresh tensor is allocated.

        Returns
        -------
        square_roots : ht.DNDarray
            A tensor of the same shape as x, containing the positive square-root of each element in this tensor.
            Negative input elements are returned as nan. If out was provided, square_roots is a reference to it.

        Examples
        --------
        >>> ht.arange(5).sqrt()
        tensor([0.0000, 1.0000, 1.4142, 1.7321, 2.0000])
        >>> ht.arange(-5, 0).sqrt()
        tensor([nan, nan, nan, nan, nan])
        """
        return exponential.sqrt(self, out)

    def squeeze(self, axis=None):
        """
        Remove single-dimensional entries from the shape of a tensor.

        Parameters:
        -----------
        x : ht.tensor
            Input data.

        axis : None or int or tuple of ints, optional
               Selects a subset of the single-dimensional entries in the shape.
               If axis is None, all single-dimensional entries will be removed from the shape.
               If an axis is selected with shape entry greater than one, a ValueError is raised.



        Returns:
        --------
        squeezed : ht.tensor
                   The input tensor, but with all or a subset of the dimensions of length 1 removed.


        Examples:
        >>> import heat as ht
        >>> import torch
        >>> torch.manual_seed(1)
        <torch._C.Generator object at 0x115704ad0>
        >>> a = ht.random.randn(1,3,1,5)
        >>> a
        tensor([[[[ 0.2673, -0.4212, -0.5107, -1.5727, -0.1232]],

                [[ 3.5870, -1.8313,  1.5987, -1.2770,  0.3255]],

                [[-0.4791,  1.3790,  2.5286,  0.4107, -0.9880]]]])
        >>> a.shape
        (1, 3, 1, 5)
        >>> a.squeeze().shape
        (3, 5)
        >>> a.squeeze
        tensor([[ 0.2673, -0.4212, -0.5107, -1.5727, -0.1232],
                [ 3.5870, -1.8313,  1.5987, -1.2770,  0.3255],
                [-0.4791,  1.3790,  2.5286,  0.4107, -0.9880]])
        >>> a.squeeze(axis=0).shape
        (3, 1, 5)
        >>> a.squeeze(axis=-2).shape
        (1, 3, 5)
        >>> a.squeeze(axis=1).shape
        Traceback (most recent call last):
        ...
        ValueError: Dimension along axis 1 is not 1 for shape (1, 3, 1, 5)
        """
        return manipulations.squeeze(self, axis)

    def std(self, axis=None, ddof=0, **kwargs):
        """
        Calculates and returns the standard deviation of a tensor with the bessel correction
        If a axis is given, the variance will be taken in that direction.

        Parameters
        ----------
        x : ht.DNDarray
            Values for which the std is calculated for
        axis : None, Int
            axis which the mean is taken in.
            Default: None -> std of all data calculated
            NOTE -> if multidemensional var is implemented in pytorch, this can be an iterable. Only thing which muse be changed is the raise
        ddof : int, optional
            Delta Degrees of Freedom: the denominator implicitely used in the calculation is N - ddof, where N
            represents the number of elements. Default: ddof=0. If ddof=1, the Bessel correction will be applied.
            Setting ddof > 1 raises a NotImplementedError.


        Examples
        --------
        >>> a = ht.random.randn(1,3)
        >>> a
        tensor([[ 0.3421,  0.5736, -2.2377]])
        >>> a.std()
        tensor(1.2742)
        >>> a = ht.random.randn(4,4)
        >>> a
        tensor([[-1.0206,  0.3229,  1.1800,  1.5471],
                [ 0.2732, -0.0965, -0.1087, -1.3805],
                [ 0.2647,  0.5998, -0.1635, -0.0848],
                [ 0.0343,  0.1618, -0.8064, -0.1031]])
        >>> ht.std(a, 0, ddof=1)
        tensor([0.6157, 0.2918, 0.8324, 1.1996])
        >>> ht.std(a, 1, ddof=1)
        tensor([1.1405, 0.7236, 0.3506, 0.4324])
        >>> ht.std(a, 1)
        tensor([0.9877, 0.6267, 0.3037, 0.3745])

        Returns
        -------
        ht.DNDarray containing the std/s, if split, then split in the same direction as x.
        """
        return statistics.std(self, axis, ddof=ddof, **kwargs)

    def __str__(self) -> str:
        """
        Computes a string representation of the passed DNDarray.
        """
        return printing.__str__(self)

    def __sub__(self, other):
        """
        Element-wise subtraction of another tensor or a scalar from the tensor.
        Takes the second operand (scalar or tensor) whose elements are to be subtracted  as argument.

        Parameters
        ----------
        other: tensor or scalar
            The value(s) to be subtracted element-wise from the tensor

        Returns
        -------
        result: ht.DNDarray
            A tensor containing the results of element-wise subtraction.

        Examples:
        ---------
        >>> import heat as ht
        >>> T1 = ht.float32([[1, 2], [3, 4]])
        >>> T1.__sub__(2.0)
        tensor([[ 1.,  0.],
                [-1., -2.]])

        >>> T2 = ht.float32([[2, 2], [2, 2]])
        >>> T1.__sub__(T2)
        tensor([[-1., 0.],
                [1., 2.]])
        """
        return arithmetics.sub(self, other)

    def sum(self, axis=None, out=None, keepdim=None):
        """
        Sum of array elements over a given axis.

        Parameters
        ----------
        axis : None or int or tuple of ints, optional
            Axis along which a sum is performed. The default, axis=None, will sum
            all of the elements of the input array. If axis is negative it counts
            from the last to the first axis.

            If axis is a tuple of ints, a sum is performed on all of the axes specified
            in the tuple instead of a single axis or all the axes as before.

         Returns
         -------
         sum_along_axis : ht.DNDarray
             An array with the same shape as self.__array except for the specified axis which
             becomes one, e.g. a.shape = (1,2,3) => ht.ones((1,2,3)).sum(axis=1).shape = (1,1,3)

        Examples
        --------
        >>> ht.ones(2).sum()
        tensor([2.])

        >>> ht.ones((3,3)).sum()
        tensor([9.])

        >>> ht.ones((3,3)).astype(ht.int).sum()
        tensor([9])

        >>> ht.ones((3,2,1)).sum(axis=-3)
        tensor([[[3.],
                 [3.]]])
        """
        return arithmetics.sum(self, axis=axis, out=out, keepdim=keepdim)

    def tan(self, out=None):
        """
        Compute tangent element-wise.

        Equivalent to ht.sin(x) / ht.cos(x) element-wise.

        Parameters
        ----------
        x : ht.DNDarray
            The value for which to compute the trigonometric tangent.
        out : ht.DNDarray or None, optional
            A location in which to store the results. If provided, it must have a broadcastable shape. If not provided
            or set to None, a fresh tensor is allocated.

        Returns
        -------
        tangent : ht.DNDarray
            A tensor of the same shape as x, containing the trigonometric tangent of each element in this tensor.

        Examples
        --------
        >>> ht.arange(-6, 7, 2).tan()
        tensor([ 0.29100619, -1.15782128,  2.18503986,  0., -2.18503986, 1.15782128, -0.29100619])
        """
        return trigonometrics.tan(self, out)

    def tanh(self, out=None):
        """
        Return the hyperbolic tangent, element-wise.

        Returns
        -------
        hyperbolic tangent : ht.DNDarray
            A tensor of the same shape as x, containing the hyperbolic tangent of each element in this tensor.

        Examples
        --------
        >>> ht.tanh(ht.arange(-6, 7, 2))
        tensor([-1.0000, -0.9993, -0.9640,  0.0000,  0.9640,  0.9993,  1.0000])
        """
        return trigonometrics.tanh(self, out)

    def tolist(self, keepsplit=False) -> List:
        """
        Return a copy of the local array data as a (nested) Python list. For scalars, a standard Python number is returned.

        Parameters
        ----------
        keepsplit: bool
            Whether the list should be returned locally or globally.

        Examples
        --------
        >>> a = ht.array([[0,1],[2,3]])
        >>> a.tolist()
        [[0, 1], [2, 3]]

        >>> a = ht.array([[0,1],[2,3]], split=0)
        >>> a.tolist()
        [[0, 1], [2, 3]]

        >>> a = ht.array([[0,1],[2,3]], split=1)
        >>> a.tolist(keepsplit=True)
        (1/2) [[0], [2]]
        (2/2) [[1], [3]]
        """

        if not keepsplit:
            return manipulations.resplit(self, axis=None).__array.tolist()

        return self.__array.tolist()

    def transpose(self, axes=None):
        """
        Permute the dimensions of an array.

        Parameters
        ----------
        axes : None or list of ints, optional
            By default, reverse the dimensions, otherwise permute the axes according to the values given.

        Returns
        -------
        p : ht.DNDarray
            a with its axes permuted.

        Examples
        --------
        >>> a = ht.array([[1, 2], [3, 4]])
        >>> a
        tensor([[1, 2],
                [3, 4]])
        >>> a.transpose()
        tensor([[1, 3],
                [2, 4]])
        >>> a.transpose((1, 0))
        tensor([[1, 3],
                [2, 4]])
        >>> a.transpose(1, 0)
        tensor([[1, 3],
                [2, 4]])

        >>> x = ht.ones((1, 2, 3))
        >>> ht.transpose(x, (1, 0, 2)).shape
        (2, 1, 3)
        """
        return linalg.transpose(self, axes)

    def tril(self, k=0):
        """
        Returns the lower triangular part of the tensor, the other elements of the result tensor are set to 0.

        The lower triangular part of the tensor is defined as the elements on and below the diagonal.

        The argument k controls which diagonal to consider. If k=0, all elements on and below the main diagonal are
        retained. A positive value includes just as many diagonals above the main diagonal, and similarly a negative
        value excludes just as many diagonals below the main diagonal.

        Parameters
        ----------
        k : int, optional
            Diagonal above which to zero elements. k=0 (default) is the main diagonal, k<0 is below and k>0 is above.

        Returns
        -------
        lower_triangle : ht.DNDarray
            Lower triangle of the input tensor.
        """
        return linalg.tril(self, k)

    def triu(self, k=0):
        """
        Returns the upper triangular part of the tensor, the other elements of the result tensor are set to 0.

        The upper triangular part of the tensor is defined as the elements on and below the diagonal.

        The argument k controls which diagonal to consider. If k=0, all elements on and below the main diagonal are
        retained. A positive value includes just as many diagonals above the main diagonal, and similarly a negative
        value excludes just as many diagonals below the main diagonal.

        Parameters
        ----------
        k : int, optional
            Diagonal above which to zero elements. k=0 (default) is the main diagonal, k<0 is below and k>0 is above.

        Returns
        -------
        upper_triangle : ht.DNDarray
            Upper triangle of the input tensor.
        """
        return linalg.triu(self, k)

    def __truediv__(self, other):
        """
        Element-wise true division (i.e. result is floating point value rather than rounded int (floor))
        of the tensor by another tensor or scalar. Takes the second operand (scalar or tensor) by which to divide
        as argument.

        Parameters
        ----------
        other: tensor or scalar
           The value(s) by which to divide the tensor (element-wise)

        Returns
        -------
        result: ht.DNDarray
           A tensor containing the results of element-wise division.

        Examples:
        ---------
        >>> import heat as ht
        >>> ht.div(2.0, 2.0)
        tensor([1.])
        >>> T1 = ht.float32([[1, 2],[3, 4]])
        >>> T2 = ht.float32([[2, 2], [2, 2]])
        >>> T1 / T2
        tensor([[0.5000, 1.0000],
                [1.5000, 2.0000]])
        >>> s = 2.0
        >>> ht.div(T1, s)
        tensor([[0.5000, 1.0000],
                [1.5, 2.0000]])
        """
        return arithmetics.div(self, other)

    def trunc(self, out=None):
        """
        Return the trunc of the input, element-wise.

        The truncated value of the scalar x is the nearest integer i which is closer to zero than x is. In short, the
        fractional part of the signed number x is discarded.

        Parameters
        ----------
        out : ht.DNDarray or None, optional
            A location in which to store the results. If provided, it must have a broadcastable shape. If not provided
            or set to None, a fresh tensor is allocated.

        Returns
        -------
        trunced : ht.DNDarray
            A tensor of the same shape as x, containing the trunced valued of each element in this tensor. If out was
            provided, trunced is a reference to it.

        Returns
        -------
        trunced : ht.DNDarray
            A tensor of the same shape as x, containing the floored valued of each element in this tensor. If out was
            provided, trunced is a reference to it.

        Examples
        --------
        >>> ht.trunc(ht.arange(-2.0, 2.0, 0.4))
        tensor([-2., -1., -1., -0., -0.,  0.,  0.,  0.,  1.,  1.])
        """
        return rounding.trunc(self, out)

    def unique(self, sorted=False, return_inverse=False, axis=None):
        """
        Finds and returns the unique elements of the tensor.

        Works most effective if axis != self.split.

        Parameters
        ----------
        sorted : bool
            Whether the found elements should be sorted before returning as output.
        return_inverse:
            Whether to also return the indices for where elements in the original input ended up in the returned
            unique list.
        axis : int
            Axis along which unique elements should be found. Default to None, which will return a one dimensional list of
            unique values.

        Returns
        -------
        res : ht.DNDarray
            Output array. The unique elements. Elements are distributed the same way as the input tensor.
        inverse_indices : torch.tensor (optional)
            If return_inverse is True, this tensor will hold the list of inverse indices

        Examples
        --------
        >>> x = ht.array([[3, 2], [1, 3]])
        >>> x.unique(x, sorted=True)
        array([1, 2, 3])

        >>> x.unique(x, sorted=True, axis=0)
        array([[1, 3],
               [2, 3]])

        >>> x.unique(x, sorted=True, axis=1)
        array([[2, 3],
               [3, 1]])
        """
        return manipulations.unique(self, sorted, return_inverse, axis)

    def var(self, axis=None, ddof=0, **kwargs):
        """
        Calculates and returns the variance of a tensor.
        If a axis is given, the variance will be taken in that direction.

        Parameters
        ----------
        x : ht.DNDarray
            Values for which the variance is calculated for
        axis : None, Int
            axis which the variance is taken in.
            Default: None -> var of all data calculated
            NOTE -> if multidemensional var is implemented in pytorch, this can be an iterable. Only thing which muse be changed is the raise
        ddof : int, optional
            Delta Degrees of Freedom: the denominator implicitely used in the calculation is N - ddof, where N
            represents the number of elements. Default: ddof=0. If ddof=1, the Bessel correction will be applied.
            Setting ddof > 1 raises a NotImplementedError.

        Notes on ddof (from numpy)
        --------------------------
        The variance is the average of the squared deviations from the mean, i.e., var = mean(abs(x - x.mean())**2).
        The mean is normally calculated as x.sum() / N, where N = len(x). If, however, ddof is specified, the divisor
        N - ddof is used instead. In standard statistical practice, ddof=1 provides an unbiased estimator of the
        variance of a hypothetical infinite population. ddof=0 provides a maximum likelihood estimate of the variance
        for normally distributed variables.


        Examples
        --------
        >>> a = ht.random.randn(1,3)
        >>> a
        tensor([[-1.9755,  0.3522,  0.4751]])
        >>> a.var()
        tensor(1.2710)

        >>> a = ht.random.randn(4,4)
        >>> a
        tensor([[-0.8665, -2.6848, -0.0215, -1.7363],
                [ 0.5886,  0.5712,  0.4582,  0.5323],
                [ 1.9754,  1.2958,  0.5957,  0.0418],
                [ 0.8196, -1.2911, -0.2026,  0.6212]])
        >>> ht.var(a, 1, ddof=1)
        tensor([1.3092, 0.0034, 0.7061, 0.9217])
        >>> ht.var(a, 0, ddof=1)
        tensor([1.3624, 3.2563, 0.1447, 1.2042])
        >>> ht.var(a, 0)
        tensor([1.0218, 2.4422, 0.1085, 0.9032])

        Returns
        -------
        ht.DNDarray containing the var/s, if split, then split in the same direction as x.
        """
        return statistics.var(self, axis, ddof=ddof, **kwargs)

    def __xor__(self, other):
        """
        Compute the bit-wise XOR of two arrays element-wise.

        Parameters
        ----------
        other: tensor or scalar
        Only integer and boolean types are handled. If self.shape != other.shape, they must be broadcastable to a common shape (which becomes the shape of the output).

        Returns
        -------
        result: ht.DNDArray
        A tensor containing the results of element-wise OR of self and other.

        Examples:
        ---------
        import heat as ht
        >>> ht.array([13]) ^ 17
        tensor([28])

        >>> ht.array([31]) ^ ht.array([5])
        tensor([26])
        >>> ht.array[31,3] ^ 5
        tensor([26,  6])

        >>> ht.array([31,3]) ^ ht.array([5,6])
        tensor([26,  5])
        >>> ht.array([True, True]) ^ ht.array([False, True])
        tensor([ True, False])
        """
        return arithmetics.bitwise_xor(self, other)

    """
    This ensures that commutative arithmetic operations work no matter on which side the heat-tensor is placed.

    Examples
    --------
    >>> import heat as ht
    >>> T = ht.float32([[1., 2.], [3., 4.,]])
    >>> T + 1
    tensor([[2., 3.],
            [4., 5.]])
    >>> 1 + T
    tensor([[2., 3.],
        [4., 5.]])
    """
    __radd__ = __add__
    __rmul__ = __mul__<|MERGE_RESOLUTION|>--- conflicted
+++ resolved
@@ -1,8 +1,3 @@
-<<<<<<< HEAD
-#from __future__ import annotations
-
-=======
->>>>>>> f2ca0021
 import numpy as np
 import math
 import torch
