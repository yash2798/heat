--- conflicted
+++ resolved
@@ -731,48 +731,27 @@
 
 def maximum(x1, x2, out=None):
     """
-<<<<<<< HEAD
-    Compares two DNDarrays and returns a new DNDarray containing the element-wise maxima.
-    If one of the elements being compared is a NaN, then that element is returned. If both elements are NaNs then the first is returned.
-    The latter distinction is important for complex NaNs, which are defined as at least one of the real or imaginary parts being a NaN. The net effect is that NaNs are propagated.
-=======
     Compares two `DNDarray`s and returns a new `DNDarray` containing the element-wise maxima.
     If one of the elements being compared is a NaN, then that element is returned.
     If distributed, the two DNDarrays must be split along the same axis.
->>>>>>> 894236f6
 
     Parameters
     ----------
 
     x1, x2 : DNDarray
-<<<<<<< HEAD
-            The arrays containing the elements to be compared. They must have the same shape, or shapes that can be broadcast to a single shape.
-=======
             The arrays containing the elements to be compared. They must have the same shape, or
             shapes that can be broadcast to a single shape.
->>>>>>> 894236f6
             For broadcasting semantics, see: https://pytorch.org/docs/stable/notes/broadcasting.html
-            If distributed, they must have the same split axis.
-
-<<<<<<< HEAD
-    out : DNDarray or None, optional
-        A location into which the result is stored. If provided, it must have a shape that the inputs broadcast to,
-        and the same split axis. If not provided or None, a freshly-allocated array is returned.
-=======
+
     out : Optional[DNDarray]
         A location into which the result is stored. If provided, it must have a shape that the inputs broadcast to.
         and the inputs' split axis. If not provided or None, a freshly-allocated `DNDarray` is returned.
->>>>>>> 894236f6
 
     Returns
     -------
 
     maximum: DNDarray
-<<<<<<< HEAD
-            Element-wise maximum of the two input tensors.
-=======
             Element-wise maximum of the two input arrays.
->>>>>>> 894236f6
 
     Examples
     --------
@@ -802,99 +781,8 @@
     >>> ht.maximum(a, d)
     ValueError: operands could not be broadcast, input shapes (3, 4) (3, 4, 5)
     """
-<<<<<<< HEAD
-    # TODO: move all of this to __binary_op
-    # sanitize input
-    in_x = [x1, x2]
-    splits = []
-    shapes = []
-    comms = []
-    devices = []
-    t_x = []
-    for i, x in enumerate(in_x):
-        if isinstance(x, (int, float)):
-            x = factories.array([x], dtype=types.canonical_heat_type(type(x)), split=None)
-            in_x[i] = x
-        if not isinstance(x, dndarray.DNDarray):
-            raise TypeError("expected two DNDarrays, but array {} was {} ".format(i, type(x)))
-        if x.size == 0:
-            raise ValueError("operation not possible, array {} contains no data".format(i))
-        splits.append(x.split)
-        shapes.append(x.gshape)
-        comms.append(x.comm)
-        devices.append(x.device.device_type)
-        t_x.append(x._DNDarray__array)
-
-    # sanitize devices
-    if devices.count("gpu") == 1:
-        not_on_gpu = abs(devices.index("gpu") - 1)
-        # move to gpu
-        in_x[not_on_gpu] = in_x[not_on_gpu].gpu()
-
-    # sanitize shapes
-    output_gshape = stride_tricks.broadcast_shape(shapes[0], shapes[1])
-
-    # sanitize splits
-    if not splits.count(None) == 2:
-        # DNDarrays must be distributed along same axis
-        if splits.count(None) == 0:
-            if splits.count(splits[0]) == len(splits):
-                split = splits[0]
-                comm = comms[0]
-            else:
-                raise ValueError(
-                    "input DNDarrays must be distributed along the same axis, currently x1.split is {}, x2.split is {}".format(
-                        splits[0], splits[1]
-                    )
-                )
-        elif splits.count(None) == 1:
-            # one DNDarray non-distributed, OK only for split along broadcastable axis
-            split_none = splits.index(None)
-            split_not_none = abs(split_none - 1)
-            if in_x[split_none].size > 1 and shapes[split_none][splits[split_not_none]] != 1:
-                raise ValueError(
-                    "input DNDarrays must be distributed along the same axis, currently x1.split is {}, x2.split is {}".format(
-                        splits[0], splits[1]
-                    )
-                )
-            else:
-                split = splits[split_not_none]
-                comm = comms[split_not_none]
-    else:
-        split = None
-        comm = comms[0]
-
-    # sanitize out
-    if out is not None:
-        if not isinstance(out, dndarray.DNDarray):
-            raise TypeError("expected `out` to be None or a DNDarray, but was {}".format(type(out)))
-        if out.gshape != output_gshape:
-            raise ValueError(
-                "Expecting output buffer of shape {}, got {}".format(output_gshape, out.shape)
-            )
-        if out.split is not split:
-            raise ValueError(
-                "Split axis of output buffer is inconsistent with split semantics (see documentation)."
-            )
-
-    # calculate process-local element-wise minimum
-    t_dtype = torch.promote_types(t_x[0].dtype, t_x[1].dtype)
-    t_result = torch.max(t_x[0].type(t_dtype), t_x[1].type(t_dtype))
-
-    result = factories.array(
-        t_result, dtype=types.canonical_heat_type(t_dtype), is_split=split, comm=comm
-    )
-    if out is not None:
-        out_dtype = out.dtype
-        out._DNDarray__array = result._DNDarray__array
-        out._DNDarray__comm = comm
-        out = out.astype(out_dtype)
-        return out
-    return result
-=======
 
     return _operations.__binary_op(torch.max, x1, x2, out)
->>>>>>> 894236f6
 
 
 def mean(x, axis=None):
@@ -1173,49 +1061,27 @@
 
 def minimum(x1, x2, out=None):
     """
-<<<<<<< HEAD
-    Compares two DNDarrays and returns a new DNDarray containing the element-wise minima.
-    If one of the elements being compared is a NaN, then that element is returned. If both elements are NaNs then the first is returned.
-    The latter distinction is important for complex NaNs, which are defined as at least one of the real or imaginary parts being a NaN. The net effect is that NaNs are propagated.
-=======
     Compares two `DNDarray`s and returns a new `DNDarray` containing the element-wise minima.
     If one of the elements being compared is a NaN, then that element is returned.
     If distributed, the two DNDarrays must be split along the same axis.
->>>>>>> 894236f6
 
     Parameters
     ----------
 
     x1, x2 : DNDarray
-<<<<<<< HEAD
-            The arrays containing the elements to be compared. They must have the same shape, or shapes that can be broadcast to a single shape.
-=======
             The arrays containing the elements to be compared. They must have the same shape, or
             shapes that can be broadcast to a single shape.
->>>>>>> 894236f6
             For broadcasting semantics, see: https://pytorch.org/docs/stable/notes/broadcasting.html
-            If distributed, they must have the same split axis.
-
-    out : DNDarray or None, optional
-        A location into which the result is stored. If provided, it must have a shape that the inputs broadcast to,
-        and the same split axis. If not provided or None, a freshly-allocated array is returned.
-
-<<<<<<< HEAD
-=======
+
     out : Optional[DNDarray]
         A location into which the result is stored. If provided, it must have a shape that the inputs broadcast to.
         and the inputs' split axis. If not provided or None, a freshly-allocated `DNDarray` is returned.
->>>>>>> 894236f6
 
     Returns
     -------
 
     minimum: DNDarray
-<<<<<<< HEAD
-            Element-wise minimum of the two input tensors.
-=======
             Element-wise minimum of the two input arrays.
->>>>>>> 894236f6
 
     Examples
     --------
@@ -1245,99 +1111,8 @@
     >>> ht.minimum(a,d)
     ValueError: operands could not be broadcast, input shapes (3, 4) (3, 4, 5)
     """
-<<<<<<< HEAD
-    # TODO: move all of this to __binary_op
-    # sanitize input
-    in_x = [x1, x2]
-    splits = []
-    shapes = []
-    comms = []
-    devices = []
-    t_x = []
-    for i, x in enumerate(in_x):
-        if isinstance(x, (int, float)):
-            x = factories.array([x], dtype=types.canonical_heat_type(type(x)), split=None)
-            in_x[i] = x
-        if not isinstance(x, dndarray.DNDarray):
-            raise TypeError("expected two DNDarrays, but array {} was {} ".format(i, type(x)))
-        if x.size == 0:
-            raise ValueError("operation not possible, array {} contains no data".format(i))
-        splits.append(x.split)
-        shapes.append(x.gshape)
-        comms.append(x.comm)
-        devices.append(x.device.device_type)
-        t_x.append(x._DNDarray__array)
-
-    # sanitize devices
-    if devices.count("gpu") == 1:
-        not_on_gpu = abs(devices.index("gpu") - 1)
-        # move to gpu
-        in_x[not_on_gpu] = in_x[not_on_gpu].gpu()
-
-    # sanitize shapes
-    output_gshape = stride_tricks.broadcast_shape(shapes[0], shapes[1])
-
-    # sanitize splits
-    if not splits.count(None) == 2:
-        # DNDarrays must be distributed along same axis
-        if splits.count(None) == 0:
-            if splits.count(splits[0]) == len(splits):
-                split = splits[0]
-                comm = comms[0]
-            else:
-                raise ValueError(
-                    "input DNDarrays must be distributed along the same axis, currently x1.split is {}, x2.split is {}".format(
-                        splits[0], splits[1]
-                    )
-                )
-        elif splits.count(None) == 1:
-            # one DNDarray non-distributed, OK only for split along broadcastable axis
-            split_none = splits.index(None)
-            split_not_none = abs(split_none - 1)
-            if in_x[split_none].size > 1 and shapes[split_none][splits[split_not_none]] != 1:
-                raise ValueError(
-                    "input DNDarrays must be distributed along the same axis, currently x1.split is {}, x2.split is {}".format(
-                        splits[0], splits[1]
-                    )
-                )
-            else:
-                split = splits[split_not_none]
-                comm = comms[split_not_none]
-    else:
-        split = None
-        comm = comms[0]
-
-    # sanitize out
-    if out is not None:
-        if not isinstance(out, dndarray.DNDarray):
-            raise TypeError("expected `out` to be None or a DNDarray, but was {}".format(type(out)))
-        if out.gshape != output_gshape:
-            raise ValueError(
-                "Expecting output buffer of shape {}, got {}".format(output_gshape, out.shape)
-            )
-        if out.split is not split:
-            raise ValueError(
-                "Split axis of output buffer is inconsistent with split semantics (see documentation)."
-            )
-
-    # calculate process-local element-wise minimum
-    t_dtype = torch.promote_types(t_x[0].dtype, t_x[1].dtype)
-    t_result = torch.min(t_x[0].type(t_dtype), t_x[1].type(t_dtype))
-
-    result = factories.array(
-        t_result, dtype=types.canonical_heat_type(t_dtype), is_split=split, comm=comm
-    )
-    if out is not None:
-        out_dtype = out.dtype
-        out._DNDarray__array = result._DNDarray__array
-        out._DNDarray__comm = comm
-        out = out.astype(out_dtype)
-        return out
-    return result
-=======
 
     return _operations.__binary_op(torch.min, x1, x2, out)
->>>>>>> 894236f6
 
 
 def __moment_w_axis(function, x, axis, elementwise_function, unbiased=None, Fischer=None):
