--- conflicted
+++ resolved
@@ -27,11 +27,8 @@
     "median",
     "min",
     "minimum",
-<<<<<<< HEAD
     "percentile",
-=======
     "skew",
->>>>>>> d9391fd6
     "std",
     "var",
 ]
@@ -812,25 +809,6 @@
     return __moment_w_axis(torch.mean, x, axis, reduce_means_elementwise)
 
 
-<<<<<<< HEAD
-            return factories.array(
-                torch.mean(x._DNDarray__array, dim=axis), is_split=None, device=x.device
-            )
-        elif axis == x.split:
-            return reduce_means_elementwise(output_shape)
-        else:
-            # singular axis given (axis) not equal to split direction (x.split)
-            return factories.array(
-                torch.mean(x._DNDarray__array, dim=axis),
-                is_split=x.split if axis > x.split else x.split - 1,
-                device=x.device,
-            )
-    raise TypeError(
-        "axis (axis) must be an int or a list, ht.DNDarray, "
-        "torch.Tensor, or tuple, but was {}".format(type(axis))
-    )
-
-
 def median(x, axis=None, keepdim=False):
     """
     Compute the median of the data along the specified axis.
@@ -856,10 +834,7 @@
     return percentile(x, q=50, axis=axis, keepdim=keepdim)
 
 
-def __merge_moments(m1, m2, bessel=True):
-=======
 def __merge_moments(m1, m2, unbiased=True):
->>>>>>> d9391fd6
     """
     Merge two statistical moments. If the length of m1/m2 (must be equal) is == 3 then the second moment (variance)
     is merged. This function can be expanded to merge other moments according to Reference 1 as well.
@@ -1239,7 +1214,6 @@
 MPI_ARGMIN = MPI.Op.Create(mpi_argmin, commute=True)
 
 
-<<<<<<< HEAD
 def percentile(x, q, axis=None, out=None, interpolation="linear", keepdim=False):
     """
     Compute the q-th percentile of the data along the specified axis.
@@ -1486,7 +1460,8 @@
         return out
 
     return percentile
-=======
+
+
 def skew(x, axis=None, unbiased=True):
     """
     Compute the sample skewness of a data set.
@@ -1528,7 +1503,6 @@
     else:
         # if multiple axes are required, need to add a reduce_skews_elementwise function
         return __moment_w_axis(__torch_skew, x, axis, None, unbiased)
->>>>>>> d9391fd6
 
 
 def std(x, axis=None, ddof=0, **kwargs):
