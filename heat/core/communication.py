--- conflicted
+++ resolved
@@ -391,70 +391,27 @@
             sendbuf, send_counts, send_displs = sendbuf
         if isinstance(sendbuf, dndarray.DNDarray):
             sendbuf = sendbuf._DNDarray__array
-<<<<<<< HEAD
-        if not isinstance(sendbuf, torch.Tensor) and send_axis != 0:
-            raise TypeError('sendbuf of type {} does not support send_axis != 0'.format(type(sendbuf)))
-=======
         if not isinstance(sendbuf, torch.Tensor):
             if send_axis != 0:
                 raise TypeError('sendbuf of type {} does not support send_axis != 0'.format(type(sendbuf)))
             #else:
             #    sendbuf = torch.tensor(sendbuf)
->>>>>>> aa3ef020
 
         # unpack the receive buffer
         if isinstance(recvbuf, tuple):
             recvbuf, recv_counts, recv_displs = recvbuf
         if isinstance(recvbuf, dndarray.DNDarray):
             recvbuf = recvbuf._DNDarray__array
-<<<<<<< HEAD
-        if not isinstance(recvbuf, torch.Tensor) and send_axis != 0:
-            raise TypeError('recvbuf of type {} does not support send_axis != 0'.format(type(recvbuf)))
-=======
         if not isinstance(recvbuf, torch.Tensor):
             if send_axis != 0:
                 raise TypeError('recvbuf of type {} does not support send_axis != 0'.format(type(recvbuf)))
             #else:
             #    recvbuf = torch.tensor(recvbuf)
->>>>>>> aa3ef020
 
         # keep a reference to the original buffer object
         original_recvbuf = recvbuf
 
         # permute the send_axis order so that the split send_axis is the first to be transmitted
-<<<<<<< HEAD
-        send_axis_permutation = list(range(recvbuf.ndimension()))
-        send_axis_permutation[0], send_axis_permutation[send_axis] = send_axis, 0
-        sendbuf = sendbuf.permute(*send_axis_permutation)
-
-        recv_axis_permutation = list(range(recvbuf.ndimension()))
-        recv_axis_permutation[0], recv_axis_permutation[recv_axis] = recv_axis, 0
-        recvbuf = recvbuf.permute(*recv_axis_permutation)
-
-          # prepare buffer objects
-        if sendbuf is not MPI.IN_PLACE:
-            mpi_sendbuf = self.as_buffer(sendbuf, send_counts, send_displs)
-
-
-            if send_counts is not None:
-                mpi_sendbuf[1] = mpi_sendbuf[1][0][self.rank]
-
-
-        else:
-            mpi_sendbuf = sendbuf
-
-        if recvbuf is not MPI.IN_PLACE:
-            mpi_recvbuf = self.as_buffer(recvbuf, recv_counts, recv_displs)
-
-            if recv_counts is None:
-                mpi_recvbuf[1] //= self.size
-
-        else:
-            mpi_recvbuf = recvbuf
-
-
-         # perform the scatter operation
-=======
         if(send_axis !=0 ):
             send_axis_permutation = list(range(sendbuf.ndimension()))
             send_axis_permutation[0], send_axis_permutation[send_axis] = send_axis, 0
@@ -465,23 +422,28 @@
             recv_axis_permutation[0], recv_axis_permutation[recv_axis] = recv_axis, 0
             recvbuf = recvbuf.permute(*recv_axis_permutation)
 
-        # prepare buffer objects
+          # prepare buffer objects
         if sendbuf is  MPI.IN_PLACE or not isinstance(sendbuf, torch.Tensor):
             mpi_sendbuf = sendbuf
         else:
             mpi_sendbuf = self.as_buffer(sendbuf, send_counts, send_displs)
+
+
             if send_counts is not None:
                 mpi_sendbuf[1] = mpi_sendbuf[1][0][self.rank]
+
+
 
         if recvbuf is MPI.IN_PLACE or not isinstance(recvbuf, torch.Tensor):
             mpi_recvbuf = recvbuf
         else:
             mpi_recvbuf = self.as_buffer(recvbuf, recv_counts, recv_displs)
+
             if recv_counts is None:
                 mpi_recvbuf[1] //= self.size
 
-        # perform the scatter operation
->>>>>>> aa3ef020
+
+         # perform the scatter operation
         exit_code = func(mpi_sendbuf, mpi_recvbuf, **kwargs)
 
         # undo the recvbuf permutation and assign the temporary buffer to the original recvbuf
