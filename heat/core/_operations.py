import builtins
import numpy as np
import torch
import warnings

from .communication import MPI, MPI_WORLD
from . import factories
<<<<<<< HEAD
from . import manipulations
=======
from . import devices
>>>>>>> 894236f6
from . import stride_tricks
from . import sanitation
from . import dndarray
from . import types

__all__ = []
__BOOLEAN_OPS = [MPI.LAND, MPI.LOR, MPI.BAND, MPI.BOR]


def __binary_op(operation, t1, t2, out=None):
    """
    Generic wrapper for element-wise binary operations of two operands (either can be tensor or scalar).
    Takes the operation function and the two operands involved in the operation as arguments.

    Parameters
    ----------
    operation : function
        The operation to be performed. Function that performs operation elements-wise on the involved tensors,
        e.g. add values from other to self

    t1: dndarray or scalar
        The first operand involved in the operation,

    t2: dndarray or scalar
        The second operand involved in the operation,

    Returns
    -------
    result: ht.DNDarray
        A DNDarray containing the results of element-wise operation.
    """
    if np.isscalar(t1):
        try:
            t1 = factories.array(
                [t1], device=t2.device if isinstance(t2, dndarray.DNDarray) else None
            )
        except (ValueError, TypeError):
            raise TypeError("Data type not supported, input was {}".format(type(t1)))

        if np.isscalar(t2):
            try:
                t2 = factories.array([t2])
            except (ValueError, TypeError):
                raise TypeError(
                    "Only numeric scalars are supported, but input was {}".format(type(t2))
                )
            output_shape = (1,)
            output_split = None
            output_device = t2.device
            output_comm = MPI_WORLD
        elif isinstance(t2, dndarray.DNDarray):
            output_shape = t2.shape
            output_split = t2.split
            output_device = t2.device
            output_comm = t2.comm
        else:
            raise TypeError(
                "Only tensors and numeric scalars are supported, but input was {}".format(type(t2))
            )

        if t1.dtype != t2.dtype:
            t1 = t1.astype(t2.dtype)

    elif isinstance(t1, dndarray.DNDarray):
        if np.isscalar(t2):
            try:
                t2 = factories.array([t2], device=t1.device)
                output_shape = t1.shape
                output_split = t1.split
                output_device = t1.device
                output_comm = t1.comm
            except (ValueError, TypeError):
                raise TypeError("Data type not supported, input was {}".format(type(t2)))

        elif isinstance(t2, dndarray.DNDarray):
            if t1.split is None:
                t1 = factories.array(
                    t1, split=t2.split, copy=False, comm=t1.comm, device=t1.device, ndmin=-t2.ndim
                )
            elif t2.split is None:
                t2 = factories.array(
                    t2, split=t1.split, copy=False, comm=t2.comm, device=t2.device, ndmin=-t1.ndim
                )
            elif t1.split != t2.split:
                # It is NOT possible to perform binary operations on tensors with different splits, e.g. split=0
                # and split=1
                raise NotImplementedError("Not implemented for other splittings")

            output_shape = stride_tricks.broadcast_shape(t1.shape, t2.shape)
            output_split = t1.split
            output_device = t1.device
            output_comm = t1.comm

            # ToDo: Fine tuning in case of comm.size>t1.shape[t1.split]. Send torch tensors only to ranks, that will hold data.
            if t1.split is not None:
                if t1.shape[t1.split] == 1 and t1.comm.is_distributed():
                    warnings.warn(
                        "Broadcasting requires transferring data of first operator between MPI ranks!"
                    )
                    if t1.comm.rank > 0:
                        t1.larray = torch.zeros(
                            t1.shape, dtype=t1.dtype.torch_type(), device=t1.device.torch_device
                        )
                    t1.comm.Bcast(t1)

            if t2.split is not None:
                if t2.shape[t2.split] == 1 and t2.comm.is_distributed():
                    warnings.warn(
                        "Broadcasting requires transferring data of second operator between MPI ranks!"
                    )
                    if t2.comm.rank > 0:
                        t2.larray = torch.zeros(
                            t2.shape, dtype=t2.dtype.torch_type(), device=t2.device.torch_device
                        )
                    t2.comm.Bcast(t2)

        else:
            raise TypeError(
                "Only tensors and numeric scalars are supported, but input was {}".format(type(t2))
            )
    else:
        raise NotImplementedError("Not implemented for non scalar")

    # sanitize output
    if out is not None:
        sanitation.sanitize_out(out, output_shape, output_split, output_device)

    promoted_type = types.promote_types(t1.dtype, t2.dtype).torch_type()
    if t1.split is not None:
        if len(t1.lshape) > t1.split and t1.lshape[t1.split] == 0:
            result = t1.larray.type(promoted_type)
        else:
            result = operation(t1.larray.type(promoted_type), t2.larray.type(promoted_type))
    elif t2.split is not None:

        if len(t2.lshape) > t2.split and t2.lshape[t2.split] == 0:
            result = t2.larray.type(promoted_type)
        else:
            result = operation(t1.larray.type(promoted_type), t2.larray.type(promoted_type))
    else:
        result = operation(t1.larray.type(promoted_type), t2.larray.type(promoted_type))

    if not isinstance(result, torch.Tensor):
        result = torch.tensor(result, device=output_device.torch_device)

    if out is not None:
        out_dtype = out.dtype
        out.larray = result
        out._DNDarray__comm = output_comm
        out = out.astype(out_dtype)
        return out

    return dndarray.DNDarray(
        result, output_shape, types.heat_type_of(result), output_split, output_device, output_comm
    )


def __cum_op(x, partial_op, exscan_op, final_op, neutral, axis, dtype, out):
    """
    Generic wrapper for cumulative operations, i.e. cumsum(), cumprod(). Performs a three-stage cumulative operation. First, a partial
    cumulative operation is performed node-local that is combined into a global cumulative result via an MPI_Op and a final local
    reduction add or mul operation.

    Parameters
    ----------
    x : ht.DNDarray
        The heat DNDarray on which to perform the cumulative operation
    partial_op: function
        The function performing a partial cumulative operation on the process-local data portion, e.g. cumsum().
    exscan_op: mpi4py.MPI.Op
        The MPI operator for performing the exscan based on the results returned by the partial_op function.
    final_op: function
        The local operation for the final result, e.g. add() for cumsum().
    neutral: scalar
        Neutral element for the cumulative operation, i.e. an element that does not change the reductions operations
        result.
    axis: int
        The axis direction of the cumulative operation
    dtype: ht.type
        The type of the result tensor.
    out: ht.DNDarray
        The explicitly returned output tensor.

    Returns
    -------
    result: ht.DNDarray
        A DNDarray containing the result of the reduction operation

    Raises
    ------
    TypeError
        If the input or optional output parameter are not of type ht.DNDarray
    ValueError
        If the shape of the optional output parameters does not match the shape of the input
    NotImplementedError
        Numpy's behaviour of axis is None is not supported as of now
    RuntimeError
        If the split or device parameters do not match the parameters of the input
    """
    # perform sanitation
    if not isinstance(x, dndarray.DNDarray):
        raise TypeError("expected x to be a ht.DNDarray, but was {}".format(type(x)))
    if out is not None and not isinstance(out, dndarray.DNDarray):
        raise TypeError("expected out to be None or an ht.DNDarray, but was {}".format(type(out)))

    if axis is None:
        x = manipulations.flatten(x)
        axis = 0
    #        raise NotImplementedError("axis = None is not supported")
    axis = stride_tricks.sanitize_axis(x.shape, axis)

    if dtype is not None:
        dtype = types.canonical_heat_type(dtype)

    if out is not None:
        if out.shape != x.shape:
            raise ValueError("out and a have different shapes {} != {}".format(out.shape, x.shape))
        if out.split != x.split:
            raise RuntimeError(
                "out and a have different splits {} != {}".format(out.split, x.split)
            )
        if out.device != x.device:
            raise RuntimeError(
                "out and a have different devices {} != {}".format(out.device, x.device)
            )
        dtype = out.dtype

    cumop = partial_op(
        x.larray,
        axis,
        out=None if out is None else out.larray,
        dtype=None if dtype is None else dtype.torch_type(),
    )

    if x.split is not None and axis == x.split:
        indices = torch.tensor([cumop.shape[axis] - 1], device=cumop.device)
        send = (
            torch.index_select(cumop, axis, indices)
            if indices[0] >= 0
            else torch.full(
                cumop.shape[:axis] + torch.Size([1]) + cumop.shape[axis + 1 :],
                neutral,
                dtype=cumop.dtype,
                device=cumop.device,
            )
        )
        recv = torch.full(
            cumop.shape[:axis] + torch.Size([1]) + cumop.shape[axis + 1 :],
            neutral,
            dtype=cumop.dtype,
            device=cumop.device,
        )

        x.comm.Exscan(send, recv, exscan_op)
        final_op(cumop, recv, out=cumop)

    if out is not None:
        return out

    return factories.array(
        cumop, dtype=x.dtype if dtype is None else dtype, is_split=x.split, device=x.device
    )


def __local_op(operation, x, out, no_cast=False, **kwargs):
    """
    Generic wrapper for local operations, which do not require communication. Accepts the actual operation function as
    argument and takes only care of buffer allocation/writing. This function is intended to work on an element-wise bases
    WARNING: the gshape of the result will be the same as x

    Parameters
    ----------
    operation : function
        A function implementing the element-wise local operation, e.g. torch.sqrt
    x : ht.DNDarray
        The value for which to compute 'operation'.
    no_cast : bool
        Flag to avoid casting to floats
    out : ht.DNDarray or None
        A location in which to store the results. If provided, it must have a broadcastable shape. If not provided or
        set to None, a fresh tensor is allocated.

    Returns
    -------
    result : ht.DNDarray
        A tensor of the same shape as x, containing the result of 'operation' for each element in x. If out was
        provided, result is a reference to it.

    Raises
    -------
    TypeError
        If the input is not a tensor or the output is not a tensor or None.
    """
    # perform sanitation
    if not isinstance(x, dndarray.DNDarray):
        raise TypeError("expected x to be a ht.DNDarray, but was {}".format(type(x)))
    if out is not None and not isinstance(out, dndarray.DNDarray):
        raise TypeError("expected out to be None or an ht.DNDarray, but was {}".format(type(out)))

    # infer the output type of the tensor
    # we need floating point numbers here, due to PyTorch only providing sqrt() implementation for float32/64
    if not no_cast:
        promoted_type = types.promote_types(x.dtype, types.float32)
        torch_type = promoted_type.torch_type()
    else:
        torch_type = x.larray.dtype

    # no defined output tensor, return a freshly created one
    if out is None:
        result = operation(x.larray.type(torch_type), **kwargs)
        return dndarray.DNDarray(
            result, x.gshape, types.canonical_heat_type(result.dtype), x.split, x.device, x.comm
        )

    # output buffer writing requires a bit more work
    # we need to determine whether the operands are broadcastable and the multiple of the broadcasting
    # reason: manually repetition for each dimension as PyTorch does not conform to numpy's broadcast semantic
    # PyTorch always recreates the input shape and ignores broadcasting for too large buffers
    broadcast_shape = stride_tricks.broadcast_shape(x.lshape, out.lshape)
    padded_shape = (1,) * (len(broadcast_shape) - len(x.lshape)) + x.lshape
    multiples = [int(a / b) for a, b in zip(broadcast_shape, padded_shape)]
    needs_repetition = builtins.any(multiple > 1 for multiple in multiples)

    # do an inplace operation into a provided buffer
    casted = x.larray.type(torch_type)
    operation(casted.repeat(multiples) if needs_repetition else casted, out=out.larray, **kwargs)

    return out


def __reduce_op(x, partial_op, reduction_op, neutral=None, **kwargs):
    """
    Generic wrapper for reduction operations, e.g. sum(), prod() etc. Performs a two-stage reduction. First, a partial
    reduction is performed node-local that is combined into a global reduction result via an MPI_Op.

    Parameters
    ----------
    x : ht.DNDarray
        The heat DNDarray on which to perform the reduction operation

    partial_op: function
        The function performing a partial reduction on the process-local data portion, e.g. sum() for implementing a
        distributed mean() operation.

    reduction_op: mpi4py.MPI.Op
        The MPI operator for performing the full reduction based on the results returned by the partial_op function.

    neutral: scalar
        Neutral element, i.e. an element that does not change the result of the reduction operation. Needed for
        those cases where 'x.gshape[x.split] < x.comm.rank', that is, the shape of the distributed tensor is such
        that one or more processes will be left without data.

    Returns
    -------
    result: ht.DNDarray
        A DNDarray containing the result of the reduction operation

    Raises
    ------
    TypeError
        If the input or optional output parameter are not of type ht.DNDarray
    ValueError
        If the shape of the optional output parameters does not match the shape of the reduced result
    """
    # perform sanitation
    if not isinstance(x, dndarray.DNDarray):
        raise TypeError("expected x to be a ht.DNDarray, but was {}".format(type(x)))
    out = kwargs.get("out")
    if out is not None and not isinstance(out, dndarray.DNDarray):
        raise TypeError("expected out to be None or an ht.DNDarray, but was {}".format(type(out)))

    # no further checking needed, sanitize axis will raise the proper exceptions
    axis = stride_tricks.sanitize_axis(x.shape, kwargs.get("axis"))
    if isinstance(axis, int):
        axis = (axis,)
    keepdim = kwargs.get("keepdim")
    split = x.split

    # if local tensor is empty, replace it with the identity element
    if 0 in x.lshape and (axis is None or (x.split in axis)):
        if neutral is None:
            neutral = float("nan")
        neutral_shape = x.gshape[:split] + (1,) + x.gshape[split + 1 :]
        partial = torch.full(
            neutral_shape,
            fill_value=neutral,
            dtype=x.dtype.torch_type(),
            device=x.device.torch_device,
        )

    else:
        partial = x.larray

    # apply the partial reduction operation to the local tensor
    if axis is None:
        partial = partial_op(partial).reshape(-1)
        output_shape = (1,)
    else:
        output_shape = x.gshape
        for dim in axis:
            partial = partial_op(partial, dim=dim, keepdim=True)
            output_shape = output_shape[:dim] + (1,) + output_shape[dim + 1 :]
        if not keepdim and not len(partial.shape) == 1:
            gshape_losedim = tuple(x.gshape[dim] for dim in range(len(x.gshape)) if dim not in axis)
            lshape_losedim = tuple(x.lshape[dim] for dim in range(len(x.lshape)) if dim not in axis)
            output_shape = gshape_losedim
            # Take care of special cases argmin and argmax: keep partial.shape[0]
            if 0 in axis and partial.shape[0] != 1:
                lshape_losedim = (partial.shape[0],) + lshape_losedim
            if 0 not in axis and partial.shape[0] != x.lshape[0]:
                lshape_losedim = (partial.shape[0],) + lshape_losedim[1:]
            if len(lshape_losedim) > 0:
                partial = partial.reshape(lshape_losedim)

    # Check shape of output buffer, if any
    if out is not None and out.shape != output_shape:
        raise ValueError(
            "Expecting output buffer of shape {}, got {}".format(output_shape, out.shape)
        )

    # perform a reduction operation in case the tensor is distributed across the reduction axis
    if x.split is not None and (axis is None or (x.split in axis)):
        split = None
        if x.comm.is_distributed():
            x.comm.Allreduce(MPI.IN_PLACE, partial, reduction_op)

    # if reduction_op is a Boolean operation, then resulting tensor is bool
    tensor_type = bool if reduction_op in __BOOLEAN_OPS else partial.dtype

    if out is not None:
        out._DNDarray__array = partial
        out._DNDarray__dtype = types.canonical_heat_type(tensor_type)
        out._DNDarray__split = split
        out._DNDarray__device = x.device
        out._DNDarray__comm = x.comm

        return out

    return dndarray.DNDarray(
        partial,
        output_shape,
        types.canonical_heat_type(tensor_type),
        split=split,
        device=x.device,
        comm=x.comm,
    )<|MERGE_RESOLUTION|>--- conflicted
+++ resolved
@@ -5,11 +5,8 @@
 
 from .communication import MPI, MPI_WORLD
 from . import factories
-<<<<<<< HEAD
 from . import manipulations
-=======
 from . import devices
->>>>>>> 894236f6
 from . import stride_tricks
 from . import sanitation
 from . import dndarray
