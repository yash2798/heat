--- conflicted
+++ resolved
@@ -1042,11 +1042,7 @@
 
     def _init(self, dtype: Type[datatype]):
         _torch_iinfo = torch.iinfo(dtype.torch_type())
-<<<<<<< HEAD
-        for word in ["bits", "max", "min"]:
-=======
         for word in ["bits", "min", "max"]:
->>>>>>> 52d88c04
             setattr(self, word, getattr(_torch_iinfo, word))
 
         return self
