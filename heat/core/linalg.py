import collections
import itertools
import torch

from .communication import MPI
from . import dndarray
from . import factories
from . import manipulations
from . import tiling
from . import types

__all__ = ["dot", "matmul", "qr", "transpose", "tril", "triu"]


def dot(a, b, out=None):
    """
    Dot product of two arrays. Specifically,

    1. If both a and b are 1-D arrays, it is inner product of vectors.
<<<<<<< HEAD
    2. If both a and b are 2-D arrays -> matrix multiplication, using matmul or `a @ b` is preferred.
    3. If either a or b is 0-D (scalar) ->  multiply and using `ht.multiply(a, b)` or `a * b` is preferred.
=======
    2. If both a and b are 2-D arrays, it is matrix multiplication. Using matmul or`a @ b` is recommended.
    3. If either a or b is 0-D (scalar), it is equivalent to multiply. Using `ht.multiply(a, b)` or `a * b` is recommended.
>>>>>>> 74f251b9

    Parameters
    ----------
    a : ht.DNDarray
    b : ht.DNDarray
    out : ht.DNDarray or None, optional
            A location in which to store the results. If provided, it must have a broadcastable
            shape. If not provided or set to None, a fresh tensor is allocated.

    Returns
    -------
    ht.DNDarray or single value (float or int)
        Returns the dot product of a and b. If a and b are both scalars or both 1-D arrays then a
        scalar is returned; otherwise an array is returned. If out is given, then it is returned.
    """
    if (
        isinstance(a, (float, int))
        or isinstance(b, (float, int))
        or a.numdims == 0
        or b.numdims == 0
    ):
        # 3. If either a or b is 0-D (scalar), it is equivalent to multiply and using
        # numpy.multiply(a, b) or a * b is preferred.
        if out is not None:
            out = a * b
            return out
        return a * b
    elif a.numdims == 1 and b.numdims == 1:
        # 1. If both a and b are 1-D arrays, it is inner product of vectors.
        if a.split is None and b.split is None:
            sl = slice(None)
        else:  # at least one of them is split
            sl = a.comm.chunk(a.shape, a.split if a.split is not None else b.split)[2]
        ret = torch.dot(a[sl]._DNDarray__array, b[sl]._DNDarray__array)
        if a.is_distributed() or b.is_distributed():
            a.comm.Allreduce(MPI.IN_PLACE, ret, MPI.SUM)

        if out is not None:
            out = ret.item()
            return out
        return ret.item()
    elif a.numdims == 2 and b.numdims == 2:
        # 2. If both a and b are 2-D arrays, it is matrix multiplication,
        # but using matmul or a @ b is preferred.
        ret = matmul(a, b)
        if out is not None:
            if out is not None:
                out._DNDarray__array = ret._DNDarray__array
                out._DNDarray__dtype = ret.dtype
                out._DNDarray__split = ret.split
                out._DNDarray__device = ret.device
                out._DNDarray__comm = ret.comm
            return out
        return ret
    else:
        raise NotImplementedError("ht.dot not implemented for N-D dot M-D arrays")


def matmul(a, b, allow_resplit=False):
    """
    Matrix multiplication of two DNDarrays

    for comment context -> a @ b = c or A @ B = c

    Parameters
    ----------
    a : ht.DNDarray
        2 dimensional: L x P
    b : ht.DNDarray
        2 dimensional: P x Q
    allow_resplit : bool, optional
        Flag for if to resplit the DNDarray 'a' in the case that both 'a' and 'b' are not split.
        Default: if both are not split then both will remain not split.
        True: if both are not split then 'a' will be split in-place along axis 0, i.e. the split
            axis of 'a' will become 0 and the DNDarray will be distributed in the standard fashion.
            The default case should be the most efficient case for large matrices.

    Returns
    -------
    ht.DNDarray
        returns a tensor with the result of a @ b. The split dimension of the returned array is
<<<<<<< HEAD
        typically the split dimension of a. However, if a.split = None then c.split will be set as
        the split dimension of b. If both are None then c.split is also None.
        ** NOTE ** if a is a split vector then the returned vector will be of shape (1xQ) and will
            be split in the 1st dimension
        ** NOTE ** if b is a vector and either a or b is split, then the returned vector will be of
            shape (Lx1) and will be split in the 0th dimension
=======
        typically the split dimension of a. However, if a.split = None then the the c.split will be
        set as the split dimension of b. If both are None then c.split is also None.

    Notes
    -----
    - If a is a split vector then the returned vector will be of shape (1xQ) and will be split in
        the 1st dimension
    - If b is a vector and either a or b is split, then the returned vector will be of shape (Lx1)
        and will be split in the 0th dimension
>>>>>>> 74f251b9

    References
    ----------
    [1] R. Gu, et al., "Improving Execution Concurrency of Large-scale Matrix Multiplication on
        Distributed Data-parallel Platforms," IEEE Transactions on Parallel and Distributed Systems,
<<<<<<< HEAD
        vol 28, no. 9. 2017.
=======
         vol 28, no. 9. 2017.
>>>>>>> 74f251b9
    [2] S. Ryu and D. Kim, "Parallel Huge Matrix Multiplication on a Cluster with GPGPU
        Accelerators," 2018 IEEE International Parallel and Distributed Processing Symposium
        Workshops (IPDPSW), Vancouver, BC, 2018, pp. 877-882.

    Example
    -------
    >>> a = ht.ones((n, m), split=1)
    >>> a[0] = ht.arange(1, m + 1)
    >>> a[:, -1] = ht.arange(1, n + 1)
    (0/1) tensor([[1., 2.],
                  [1., 1.],
                  [1., 1.],
                  [1., 1.],
                  [1., 1.]])
    (1/1) tensor([[3., 1.],
                  [1., 2.],
                  [1., 3.],
                  [1., 4.],
                  [1., 5.]])
    >>> b = ht.ones((j, k), split=0)
    >>> b[0] = ht.arange(1, k + 1)
    >>> b[:, 0] = ht.arange(1, j + 1)
    (0/1) tensor([[1., 2., 3., 4., 5., 6., 7.],
                  [2., 1., 1., 1., 1., 1., 1.]])
    (1/1) tensor([[3., 1., 1., 1., 1., 1., 1.],
                  [4., 1., 1., 1., 1., 1., 1.]])
    >>> linalg.matmul(a, b)
    (0/1) tensor([[18.,  8.,  9., 10.],
                  [14.,  6.,  7.,  8.],
                  [18.,  7.,  8.,  9.],
                  [22.,  8.,  9., 10.],
                  [26.,  9., 10., 11.]])
    (1/1) tensor([[11., 12., 13.],
                  [ 9., 10., 11.],
                  [10., 11., 12.],
                  [11., 12., 13.],
                  [12., 13., 14.]])
    """
    if a.gshape[-1] != b.gshape[0]:
        raise ValueError(
<<<<<<< HEAD
            "If the last dimension of a ({}) is not the same size as "
            "the second-to-last dimension of b. ({})".format(a.gshape[-1], b.gshape[-2])
=======
            "If the last dimension of a ({}) is not the same size "
            "as the second-to-last dimension of b. ({})".format(a.gshape[-1], b.gshape[-2])
>>>>>>> 74f251b9
        )

    # determine if a larger type is needed for c
    c_type = types.promote_types(a.dtype, b.dtype)
    if a.dtype != c_type:
        a = c_type(a, device=a.device)
    if b.dtype != c_type:
        b = c_type(b, device=b.device)

    if a.split is None and b.split is None:  # matmul from torch
        if len(a.gshape) < 2 or len(b.gshape) < 2 or not allow_resplit:
            # if either of A or B is a vector
            # or if the inputs should not be split
            return factories.array(
                torch.matmul(a._DNDarray__array, b._DNDarray__array), device=a.device
            )
        else:
            a.resplit_(0)
            slice_0 = a.comm.chunk(a.shape, a.split)[2][0]
            hold = a._DNDarray__array @ b._DNDarray__array

            c = factories.zeros((a.gshape[-2], b.gshape[1]), dtype=c_type, device=a.device)
            c._DNDarray__array[slice_0.start : slice_0.stop, :] += hold
            c.comm.Allreduce(MPI.IN_PLACE, c, MPI.SUM)
            return c
    else:
        # if they are vectors they need to be expanded to be the proper dimensions
        vector_flag = False  # flag to run squeeze at the end of the function
        both_vec = 0
        if len(a.gshape) < 2:
            a = manipulations.expand_dims(a, axis=0)
            vector_flag = True
            both_vec += 1
        if len(b.gshape) < 2:
            b = manipulations.expand_dims(b, axis=1)
            vector_flag = True
            both_vec += 1
        both_vec = True if both_vec == 2 else False

        split_0_flag = False
        split_1_flag = False
        split_01_flag = False
        split_10_flag = False

        if (
            (a.split == 0 and b.split is None) or (a.split is None and b.split == 1)
        ) and not vector_flag:
            split = a.split if a.split is not None else b.split
            split = split if not vector_flag else 0
            c = factories.zeros(
                (a.gshape[-2], b.gshape[1]), split=split, dtype=c_type, device=a.device
            )
            c._DNDarray__array += a._DNDarray__array @ b._DNDarray__array

            return c if not vector_flag else c.squeeze()

        elif a.split == 1 and b.split is None:
            c = torch.zeros(
                (a.gshape[-2], b.gshape[1]), dtype=c_type.torch_type(), device=a.device.torch_device
            )

            a_idx = a.comm.chunk(a.shape, a.split)[2]
            c += (
                a._DNDarray__array
                @ b._DNDarray__array[a_idx[1].start : a_idx[1].start + a.lshape[-1], :]
            )
            a.comm.Allreduce(MPI.IN_PLACE, c, MPI.SUM)
            c = c if not vector_flag else c.squeeze()
            c = factories.array(c, split=a.split if b.gshape[1] > 1 else 0, device=a.device)
            return c

        elif a.split is None and b.split == 0:
            c = torch.zeros(
                (a.gshape[-2], b.gshape[1]), dtype=c_type.torch_type(), device=a.device.torch_device
            )
            b_idx = b.comm.chunk(b.shape, b.split)[2]
            c += (
                a._DNDarray__array[:, b_idx[0].start : b_idx[0].start + b.lshape[0]]
                @ b._DNDarray__array
            )
            b.comm.Allreduce(MPI.IN_PLACE, c, MPI.SUM)
            c = c if not vector_flag else c.squeeze()
            c = factories.array(c, split=b.split if a.gshape[-2] > 1 else 0, device=a.device)
            return c

        elif (
            a.split == 0 and b.split is None
        ):  # this case and the one below will only be reaching if one of them is a vector
            c = torch.zeros(
                (a.gshape[-2], b.lshape[1]), dtype=c_type.torch_type(), device=a.device.torch_device
            )
            a_idx = a.comm.chunk(a.shape, a.split)[2]
            c[a_idx[0]] += a._DNDarray__array @ b._DNDarray__array
            a.comm.Allreduce(MPI.IN_PLACE, c, MPI.SUM)
            c = c if not vector_flag else c.squeeze()
            split = a.split if b.gshape[1] > 1 else 0
            split = split if not vector_flag else 0
            c = factories.array(c, split=split, device=a.device)
            return c

        elif a.split is None and b.split == 1:
            c = torch.zeros(
                (a.gshape[-2], b.lshape[1]), dtype=c_type.torch_type(), device=a.device.torch_device
            )
            c += a._DNDarray__array @ b._DNDarray__array
            c = c if not vector_flag else c.squeeze()
            split = b.split if a.gshape[1] > 1 else 0
            split = split if not vector_flag else 0
            c = factories.array(c, is_split=split, device=a.device)
            return c

        elif a.split == 0 and b.split == 0:
            split_0_flag = True
        elif a.split == 1 and b.split == 1:
            split_1_flag = True
        elif a.split == 0 and b.split == 1:
            split_01_flag = True
        elif a.split == 1 and b.split == 0:
            split_10_flag = True
        else:
            raise NotImplementedError("splits > 1 not implemented")

        # block sizes dont need to be the same. thy just need the same inner dimmension (kB)
        kB = 0
        rem_a, rem_b = [0] * 2
        if (
            a.split == len(a.gshape) - 1 and b.split == len(a.gshape) - 2
        ):  # if the split direction is the last dim in a and the first dim in b
            # the max inner dim (kB) is the min value from the result of the integer division of
            # the last dim of a/world size and the first dim of b/world size
            kB = min([a.gshape[-1] // a.comm.size, b.gshape[0] // b.comm.size])
        elif a.split == len(a.gshape) - 2 and b.split == len(a.gshape) - 1:
            kB = a.gshape[-1]
        elif a.split == len(a.gshape) - 1:
            kB = a.gshape[-1] // a.comm.size
        elif b.split == len(a.gshape) - 2:
            kB = b.gshape[0] // b.comm.size
            kB = kB if kB < a.gshape[-1] else a.gshape[-1]

        if a.lshape[-1] % kB != 0 or (kB == 1 and a.lshape[-1] != 1):
            rem_a = 1
        if b.lshape[0] % kB != 0 or (kB == 1 and b.lshape[-2] != 1):
            rem_b = 1

        # get the lshape map to determine what needs to be sent where as well as M and N
        # lshape map dims -> {node, a=0, b=1, lshape}
        lshape_map = torch.zeros(
            (a.comm.size, 2, len(a.gshape)), dtype=int, device=a.device.torch_device
        )
        lshape_map[a.comm.rank, 0, :] = torch.tensor(a.lshape, device=a.device.torch_device)
        lshape_map[b.comm.rank, 1, :] = torch.tensor(b.lshape, device=a.device.torch_device)
        a.comm.Allreduce(MPI.IN_PLACE, lshape_map, MPI.SUM)

        # find mB (first blocking dim for a) and nB (2nd blocking dim for b)
        mB = lshape_map[:, 0, -2].min().item()
        nB = lshape_map[:, 1, -1].min().item()

        # check for remaining dims in the outside dimensions
        rem_a_out, rem_b_out = 0, 0
        if a.lshape[-2] % mB != 0 or (kB == 1 and a.lshape[-2] != 1):
            rem_a_out = 1
        if b.lshape[-1] % nB != 0 or (kB == 1 and b.lshape[-1] != 1):
            rem_b_out = 1

        # get the flags from all processes
<<<<<<< HEAD
        # rem_map dims guide
        #   -> {process number, a/b (0/1), True/False (1/0) if there is a remainder in this dim
        rem_map = torch.zeros((a.comm.size, 2, 2))
        rem_map[a.comm.rank, 0, :] = torch.tensor(
            (rem_a_out, rem_a), device=a._DNDarray__array.device
        )
        rem_map[a.comm.rank, 1, :] = torch.tensor(
            (rem_b, rem_b_out), device=a._DNDarray__array.device
        )
=======
        # rem_map dims guide -> {process number, a/b (0/1), True/False (1/0) if there is a
        # remainder in this dimension
        rem_map = factories.zeros((a.comm.size, 2, 2))
        rem_map[a.comm.rank, 0, :] = (rem_a_out, rem_a)
        rem_map[a.comm.rank, 1, :] = (rem_b, rem_b_out)
>>>>>>> 74f251b9
        rem_map_comm = a.comm.Iallreduce(MPI.IN_PLACE, rem_map, MPI.SUM)

        # index_map dims guide -> {process number, a=0/b=1, relevent 1st index, 2nd index}
        index_map = torch.zeros((a.comm.size, 2, 2, 2), dtype=int, device=b._DNDarray__array.device)
        a_idx = a.comm.chunk(a.shape, a.split)[2]
        index_map[a.comm.rank, 0, 0] = torch.tensor(
            (a_idx[0].start, a_idx[0].stop), device=b._DNDarray__array.device
        )
        index_map[a.comm.rank, 0, 1] = torch.tensor(
            (a_idx[1].start, a_idx[1].stop), device=b._DNDarray__array.device
        )
        b_idx = b.comm.chunk(b.shape, b.split)[2]
        index_map[b.comm.rank, 1, 0] = torch.tensor(
            (b_idx[0].start, b_idx[0].stop), device=b._DNDarray__array.device
        )
        index_map[b.comm.rank, 1, 1] = torch.tensor(
            (b_idx[1].start, b_idx[1].stop), device=b._DNDarray__array.device
        )
        index_map_comm = a.comm.Iallreduce(MPI.IN_PLACE, index_map, MPI.SUM)

        # for the communication scheme, the output array needs to be created
        c_shape = (a.gshape[-2], b.gshape[1])
        c = factories.zeros(c_shape, split=a.split, dtype=c_type, device=a.device)

        # get the index map for c
        c_index_map = factories.zeros((c.comm.size, 2, 2), device=a.device)
        c_idx = c.comm.chunk(c.shape, c.split)[2]
        c_index_map[c.comm.rank, 0, :] = (c_idx[0].start, c_idx[0].stop)
        c_index_map[c.comm.rank, 1, :] = (c_idx[1].start, c_idx[1].stop)
        c_wait = c.comm.Iallreduce(MPI.IN_PLACE, c_index_map, MPI.SUM)

        if a.split == 0:
            a_block_map = torch.zeros(
                (a.comm.size, a.shape[-2] // mB // a.comm.size, a.shape[-1] // kB, 2),
                dtype=torch.int,
                device=a.device.torch_device,
            )
        elif a.split == 1:
            a_block_map = torch.zeros(
                (a.comm.size, a.shape[-2] // mB, a.shape[-1] // kB // a.comm.size, 2),
                dtype=torch.int,
                device=a.device.torch_device,
            )
        # units-> [process, dim0 block number, dim1 block number, start coord] **indices are local

        # below is to handle the edge case where there is only one element in one dimension of a
        a_d0_1s_flag, a_d1_1s_flag = False, False
        if any(lshape_map[:, 0, :][:, 0] == 1):
            a_d0_1s_flag = True
        if any(lshape_map[:, 0, :][:, 1] == 1):
            a_d1_1s_flag = True

        index_map_comm.wait()
        for pr in range(a.comm.size):
            start0 = index_map[pr, 0, 0, 0].item()
            stop0 = index_map[pr, 0, 0, 1].item()
            start1 = index_map[pr, 0, 1, 0].item()
            stop1 = index_map[pr, 0, 1, 1].item()

            for dim0 in range(
                (stop0 - start0) // mB // a.comm.size if a_d0_1s_flag else (stop0 - start0) // mB
            ):
                # loop over the number of blocks in the 0th dimension
                for dim1 in range(
                    (stop1 - start1) // kB // a.comm.size
                    if a_d1_1s_flag
                    else (stop1 - start1) // kB
                ):
                    # loop over the number of blocks in the 1st dimension
                    a_block_map[pr, dim0, dim1] = torch.tensor(
                        (dim0 * mB, dim1 * kB), dtype=torch.int, device=a._DNDarray__array.device
                    )
        rem_map_comm.wait()
        if b.split == 0:
<<<<<<< HEAD
            # blocks are shifted in the 2nd dim of A for as many remainders there are between
            # the blocks in the first dim of B
=======
            # the blocks are shifted in the 2nd dimension of A for as many remainders there are
            # between the blocks in the first dim of B
>>>>>>> 74f251b9
            cnt = 0
            for r in rem_map[:, 1, 0]:
                if r.item():
                    cnt += 1
                    a_block_map[:, :, cnt:, 1] += 1

        if b.split == 0:
            b_block_map = torch.zeros(
                (b.comm.size, b.shape[-2] // kB // b.comm.size, b.shape[-1] // nB, 2),
                dtype=torch.int,
                device=b.device.torch_device,
            )
        if b.split == 1:
            b_block_map = torch.zeros(
                (b.comm.size, b.shape[-2] // kB, b.shape[-1] // nB // b.comm.size, 2),
                dtype=torch.int,
                device=b.device.torch_device,
            )
        # units-> [process, dim0 block number, dim1 block number, start coord] **indices are local

        # below is to handle the edge case where there is only one element in one dimension of b
        b_d0_1s_flag, b_d1_1s_flag = False, False
        if any(lshape_map[:, 1, :][:, 0] == 1):
            b_d0_1s_flag = True
        if any(lshape_map[:, 1, :][:, 1] == 1):
            b_d1_1s_flag = True

        for pr in range(b.comm.size):
            start0 = index_map[pr, 1, 0, 0].item()
            stop0 = index_map[pr, 1, 0, 1].item()
            start1 = index_map[pr, 1, 1, 0].item()
            stop1 = index_map[pr, 1, 1, 1].item()

            # loop over the number of blocks in the 0th dimension
            for dim0 in range(
                (stop0 - start0) // kB // b.comm.size if b_d0_1s_flag else (stop0 - start0) // kB
            ):
                # loop over the number of blocks in the 1st dimension
                for dim1 in range(
                    (stop1 - start1) // nB // b.comm.size
                    if b_d1_1s_flag
                    else (stop1 - start1) // nB
                ):
                    b_block_map[pr, dim0, dim1] = torch.tensor(
                        (dim0 * kB, dim1 * nB), dtype=torch.int, device=b._DNDarray__array.device
                    )

        if a.split == 1:
            cnt = 0
            # this loop will push the blocks in B to adjust for the remainders in A
            for r in rem_map[:, 0, 1]:
                if r.item():
                    cnt += 1
                    b_block_map[:, cnt:, :, 0] += 1

<<<<<<< HEAD
        # work loop: loop over all processes (also will incorporate the remainder calculations)
=======
        def c_block_setter(b_proc, a_proc, a_data, b_data):
            shp_b = list(b_block_map.shape)
            offset_a = b_proc * shp_b[1] if b_proc != 0 else 0
            shp_a = list(a_block_map.shape)
            offset_b = a_proc * shp_a[2] if a_proc != 0 else 0
            # offsets are the number of blocks in the multiplication direction on previous nodes

            for bl_1_a in (
                range(offset_a, offset_a + shp_b[1])
                if b.split == 0
                else range(a_block_map[a_proc].shape[0])
            ):
                # this offset is the number of blocks on the previous node in the direction of mult
                for bl_0_a in range(a_block_map[a_proc].shape[0]):  # dim0
                    for bl_1_b in range(b_block_map[b_proc].shape[1]):
                        for bl_0_b in (
                            range(offset_b, offset_b + shp_a[1])
                            if a.split == 1
                            else range(b_block_map[b_proc].shape[0])
                        ):
                            # this offset is the same as before but for b
                            a_start1 = int(a_block_map[a_proc, bl_0_a, bl_1_a, 1].item())
                            a_start0 = int(a_block_map[a_proc, bl_0_a, bl_1_a, 0].item())
                            a_block = a_data[a_start0 : a_start0 + mB, a_start1 : a_start1 + kB]

                            b_start0 = int(b_block_map[b_proc, bl_0_b, bl_1_b, 0].item())
                            b_start1 = int(b_block_map[b_proc, bl_0_b, bl_1_b, 1].item())
                            b_block = b_data[b_start0 : b_start0 + kB, b_start1 : b_start1 + nB]

                            c_start0 = a_start0
                            c_start1 = b_start1
                            c._DNDarray__array[
                                c_start0 : c_start0 + mB, c_start1 : c_start1 + nB
                            ] += (a_block @ b_block)

        # work loop: loop over all processes (also will incorporate the remainder calcuations)
        rem_map = rem_map._DNDarray__array
>>>>>>> 74f251b9
        c_wait.wait()

        if split_0_flag:
            # need to send b here and not a
            # locations of the remainders in b
            b_rem_locs0 = (rem_map[:, 1, 0] == 1).nonzero()
            a_rem_locs0 = (rem_map[:, 0, 0] == 1).nonzero()
            # remainders for a in the
            a_node_rem_s0 = a._DNDarray__array[:mB, kB : (kB + 1) * b_rem_locs0.numel() : kB + 1]
            b_rem = torch.empty(
                b_rem_locs0.numel(),
                b.lshape[-1],
                dtype=a.dtype.torch_type(),
                device=b.device.torch_device,
            )

            # this if/elif/else loop is for the handling of
            if a.comm.rank in a_rem_locs0:
                # if A is split in dim0 and the rank has a remainder in this direction
                r = a._DNDarray__array[-1]
                r_loc = index_map[a.comm.rank, 0, 0, 1] - index_map[a.comm.rank, 0, 0, 0] - 1
            else:
                r = None
                r_loc = None

            req = {}
            b_lp_data = {}
            for pr in range(b.comm.size):
                # ibcast data on node first
                if b.comm.rank == pr:
                    b_lp_data[pr] = b._DNDarray__array.clone()
                else:
                    b_lp_data[pr] = torch.zeros(
                        (lshape_map[pr, 1, 0].item(), lshape_map[pr, 1, 1].item()),
                        dtype=b.dtype.torch_type(),
                        device=b.device.torch_device,
                    )

                # sending a to all nodes for b to operate with
                req[pr] = b.comm.Ibcast(b_lp_data[pr], root=pr)

                # receive the data from the last loop and do the calculation with that
                if pr != 0:
                    req[pr - 1].wait()
                    # after receiving the last loop's bcast
                    __mm_c_block_setter(
                        b_proc=pr - 1,
                        a_proc=a.comm.rank,
                        a_data=a._DNDarray__array,
                        b_data=b_lp_data[pr - 1],
                        b_block_map=b_block_map,
                        a_block_map=a_block_map,
                        b_split=b.split,
                        a_split=a.split,
                        mB=mB,
                        kB=kB,
                        nB=nB,
                        c=c._DNDarray__array,
                    )

                    # check if there is a remainder on b in the previous node
<<<<<<< HEAD
                    # this loop gets the remainders of b since it is the one being passed
=======
                    # this loop is intended to get the rems of b since it is the one being passed
>>>>>>> 74f251b9
                    if pr - 1 in b_rem_locs0:
                        # takes care of the remainders in b as well as dim0 of a
                        b_rem[pr - 1] = b_lp_data[pr - 1][-1]

                    # this loop is to take care of the remainders in dim0 of A
                    if a_rem_locs0.nelement() != 0:
                        if r_loc is not None:
                            st = index_map[pr - 1, 1, 0, 0].item()
                            sp = index_map[pr - 1, 1, 0, 1].item()
                            c._DNDarray__array[r_loc.item(), :] += r[st:sp] @ b_lp_data[pr - 1]

                    del b_lp_data[pr - 1]

                # need to wait if its the last loop, also need to collect the remainders
                if pr == b.comm.size - 1:
                    req[pr].wait()
                    __mm_c_block_setter(
                        b_proc=pr,
                        a_proc=a.comm.rank,
                        a_data=a._DNDarray__array,
                        b_data=b_lp_data[pr],
                        b_block_map=b_block_map,
                        a_block_map=a_block_map,
                        b_split=b.split,
                        a_split=a.split,
                        mB=mB,
                        kB=kB,
                        nB=nB,
                        c=c._DNDarray__array,
                    )
                    # check if there is a remainder on b on the last node (there shouldnt be)
                    if pr in b_rem_locs0:
                        # this is to save the data from B required by the remainders from dim1 of A
                        b_rem[pr] = b_lp_data[pr][-1]

                    # this loop is to take care of the remainders in the 0th dimension of A
                    if a_rem_locs0.nelement() != 0:
                        if r_loc is not None:
                            st = index_map[pr, 1, 0, 0].item()
                            sp = index_map[pr, 1, 0, 1].item()

                            if split_01_flag:
                                st1 = index_map[pr, 1, 1, 0].item()
                                sp1 = index_map[pr, 1, 1, 1].item()
                                c._DNDarray__array[r_loc.item(), st1:sp1] += (
                                    r[st:sp] @ b_lp_data[pr]
                                )
                            else:
                                c._DNDarray__array[r_loc.item(), :] += r[st:sp] @ b_lp_data[pr]

<<<<<<< HEAD
                    # set the final blocks on the last loop,
                    # then adjust for the the remainders which were collected in b_rem
=======
                    # set the final blocks on the last loop, then adjust for the the remainders
                    # which were collected in b_rem
>>>>>>> 74f251b9
                    if b_rem_locs0.numel():
                        c._DNDarray__array[: a_node_rem_s0.shape[0]] += a_node_rem_s0 @ b_rem

                    del b_lp_data[pr]

            if vector_flag:
                c_loc = c._DNDarray__array.squeeze()
                if c_loc.nelement() == 1:
                    c = torch.tensor(c_loc, device=c._DNDarray__array.device)
                c = factories.array(c_loc, is_split=0, device=a.device)

            return c

        elif split_1_flag:
            # for this case, a is sent to b
            # locations of the remainders in b
            b_rem_locs1 = (rem_map[:, 1, 1] == 1).nonzero()
            a_rem_locs1 = (rem_map[:, 0, 1] == 1).nonzero()
            b_node_rem_s1 = b._DNDarray__array[
                kB : (kB + 1) * a_rem_locs1.numel() : kB + 1, :nB
            ]  # remainders for a in the
            a_rem = torch.empty(
                a.lshape[-2],
                a_rem_locs1.numel(),
                dtype=b.dtype.torch_type(),
                device=a.device.torch_device,
            )

            # this if/elif/else loop is for the handling of
            if b.comm.rank in b_rem_locs1:
                # if b is split in dim1 and the rank has a remainder in this direction
                r = b._DNDarray__array[:, -1]
                r_loc = index_map[a.comm.rank, 1, 1, 1] - index_map[a.comm.rank, 1, 1, 0] - 1
            else:
                r = None
                r_loc = None

            req = {}
            a_lp_data = {}
            for pr in range(a.comm.size):
                # ibcast data on node first
                if a.comm.rank == pr:
                    a_lp_data[pr] = a._DNDarray__array.clone()
                else:
                    a_lp_data[pr] = torch.zeros(
                        (lshape_map[pr, 0, 0].item(), lshape_map[pr, 0, 1].item()),
                        dtype=a.dtype.torch_type(),
                        device=a.device.torch_device,
                    )

                # sending a to all nodes for b to operate with
                req[pr] = a.comm.Ibcast(a_lp_data[pr], root=pr)

                # receive the data from the last loop and do the calculation with that
                if pr != 0:
                    # after receiving the last loop's bcast
                    req[pr - 1].wait()
                    __mm_c_block_setter(
                        a_proc=pr - 1,
                        b_proc=b.comm.rank,
                        a_data=a_lp_data[pr - 1],
                        b_data=b._DNDarray__array,
                        b_block_map=b_block_map,
                        a_block_map=a_block_map,
                        b_split=b.split,
                        a_split=a.split,
                        mB=mB,
                        kB=kB,
                        nB=nB,
                        c=c._DNDarray__array,
                    )

                    # check if there is a remainder on b in the previous node
<<<<<<< HEAD
                    # this loop is intended to get the remainders of b
=======
                    # this loop is intended to get the rems of b since it is the one being passed
>>>>>>> 74f251b9
                    if pr - 1 in a_rem_locs1:
                        # takes care of the remainders in b as well as dim0 of a
                        a_rem[:, pr - 1] = a_lp_data[pr - 1][:, -1]

                    # this loop is to take care of the remainders in dim1 of B
                    if b_rem_locs1.nelement() != 0:
                        if r_loc is not None:
                            st = index_map[pr - 1, 0, 1, 0].item()
                            sp = index_map[pr - 1, 0, 1, 1].item()
                            c._DNDarray__array[:, r_loc.item()] += (
                                a_lp_data[pr - 1] @ r[st:sp, None]
                            ).flatten()

                    del a_lp_data[pr - 1]

                # need to wait if its the last loop, also need to collect the remainders
                if pr == b.comm.size - 1:
                    req[pr].wait()
                    __mm_c_block_setter(
                        a_proc=pr,
                        b_proc=a.comm.rank,
                        a_data=a_lp_data[pr],
                        b_data=b._DNDarray__array,
                        b_block_map=b_block_map,
                        a_block_map=a_block_map,
                        b_split=b.split,
                        a_split=a.split,
                        mB=mB,
                        kB=kB,
                        nB=nB,
                        c=c._DNDarray__array,
                    )
                    # check if there is a remainder on b on the last node (there shouldnt be)
                    if pr in a_rem_locs1:
                        # this is to save the data from B required by the remainders from dim1 of A
                        a_rem[:, pr] = a_lp_data[pr][:, -1]

                    # this loop is to take care of the remainders in the 0th dimension of A
                    if b_rem_locs1.nelement() != 0:
                        if r_loc is not None:
                            st = index_map[pr, 0, 1, 0].item()
                            sp = index_map[pr, 0, 1, 1].item()
                            c._DNDarray__array[:, r_loc.item()] += (
                                a_lp_data[pr] @ r[st:sp, None]
                            ).flatten()

<<<<<<< HEAD
                    # set the final blocks on the last loop,
                    # then adjust for the the remainders which were collected in b_rem
=======
                    # set the final blocks on the last loop, then adjust for the the remainders
                    # which were collected in b_rem
>>>>>>> 74f251b9
                    if a_rem_locs1.numel():
                        c._DNDarray__array[:, : b_node_rem_s1.shape[1]] += a_rem @ b_node_rem_s1

                    del a_lp_data[pr]
            c = (
                c
                if not vector_flag
                else factories.array(c._DNDarray__array.squeeze(), is_split=0, device=a.device)
            )
            return c

        elif split_01_flag:
            # for this case there are no remainders which need to be taken care of
            req = {}
            b_lp_data = {}
            for pr in range(a.comm.size):
                # ibcast data on node first
                if b.comm.rank == pr:
                    b_lp_data[pr] = b._DNDarray__array.clone()
                else:
                    b_lp_data[pr] = torch.empty(
                        (lshape_map[pr, 1, 0].item(), lshape_map[pr, 1, 1].item()),
                        dtype=b.dtype.torch_type(),
                        device=b.device.torch_device,
                    )

                # sending a to all nodes for b to operate with
                req[pr] = b.comm.Ibcast(b_lp_data[pr], root=pr)

                # receive the data from the last loop and do the calculation with that
                if pr != 0:
                    req[pr - 1].wait()
                    # after receiving the last loop's bcast
                    st0 = index_map[pr - 1, 0, 0, 0].item()
                    sp0 = index_map[pr - 1, 0, 0, 1].item() + 1
                    st1 = index_map[pr - 1, 1, 1, 0].item()
                    sp1 = index_map[pr - 1, 1, 1, 1].item()
                    c._DNDarray__array[: sp0 - st0, st1:sp1] += (
                        a._DNDarray__array @ b_lp_data[pr - 1]
                    )

                    del b_lp_data[pr - 1]

                if pr == b.comm.size - 1:
                    req[pr].wait()
                    st0 = index_map[pr, 0, 0, 0].item()
                    sp0 = index_map[pr, 0, 0, 1].item() + 1
                    st1 = index_map[pr, 1, 1, 0].item()
                    sp1 = index_map[pr, 1, 1, 1].item()
                    c._DNDarray__array[: sp0 - st0, st1:sp1] += a._DNDarray__array @ b_lp_data[pr]

                    del b_lp_data[pr]

            c = (
                c
                if not vector_flag
                else factories.array(c._DNDarray__array.squeeze(), is_split=0, device=a.device)
            )
            return c

        elif split_10_flag:
            # for this case, only a sum is needed at the end
            a_rem_locs1 = (rem_map[:, 0, 1] == 1).nonzero()
            # locations of the remainders in b
            b_rem_locs0 = (rem_map[:, 1, 0] == 1).nonzero()
            res = torch.zeros(
                (a.gshape[-2], b.gshape[1]), dtype=c_type.torch_type(), device=c.device.torch_device
            )
            for i in range(a.lshape[-1] // kB):
                res += (
                    a._DNDarray__array[:mB, i * kB : i * kB + kB]
                    @ b._DNDarray__array[i * kB : i * kB + kB, :nB]
                )
            if a.comm.rank in a_rem_locs1 and b.comm.rank in b_rem_locs0:
                # these Nones are used to change the dims
                res += a._DNDarray__array[:, -1, None] @ b._DNDarray__array[None, -1, :]

            a.comm.Allreduce(MPI.IN_PLACE, res, MPI.SUM)
            split = a.split if b.gshape[1] > 1 else 0
            split = split if not vector_flag else 0
            res = res if not vector_flag else res.squeeze()
            c = factories.array(res, split=split if not both_vec else None, device=a.device)
            return c


# @torch.jit.script
def __mm_c_block_setter(
    b_proc, a_proc, a_data, b_data, b_block_map, a_block_map, b_split, a_split, mB, kB, nB, c
):
    # type: (int, int, torch.Tensor, torch.Tensor, torch.Tensor, torch.Tensor, int, int, int, int, int, torch.Tensor) -> None
    shp_b = b_block_map.shape
    offset_a = b_proc * shp_b[1] if b_proc != 0 else 0
    shp_a = a_block_map.shape
    offset_b = a_proc * shp_a[2] if a_proc != 0 else 0
    # offsets are the number of blocks in the multiplication direction on previous nodes
    for bl_1_a in (
        torch.arange(offset_a, offset_a + shp_b[1], dtype=torch.long, device=c.device)
        if b_split == 0
        else torch.arange(a_block_map[a_proc].shape[0], dtype=torch.long, device=c.device)
    ):
        # offset is the number of blocks on the previous node in the direction of multiplication
        for bl_0_a in torch.arange(
            a_block_map[a_proc].shape[0], dtype=torch.long, device=c.device
        ):  # dim0
            for bl_1_b in torch.arange(
                b_block_map[b_proc].shape[1], dtype=torch.long, device=c.device
            ):
                for bl_0_b in (
                    torch.arange(offset_b, offset_b + shp_a[1], dtype=torch.long, device=c.device)
                    if a_split == 1
                    else torch.arange(
                        b_block_map[b_proc].shape[0], dtype=torch.long, device=c.device
                    )
                ):
                    # this offset is the same as before but for b
                    a_start1 = int(a_block_map[a_proc, bl_0_a, bl_1_a, 1].item())
                    a_start0 = int(a_block_map[a_proc, bl_0_a, bl_1_a, 0].item())
                    a_block = a_data[a_start0 : a_start0 + mB, a_start1 : a_start1 + kB]

                    b_start0 = int(b_block_map[b_proc, bl_0_b, bl_1_b, 0].item())
                    b_start1 = int(b_block_map[b_proc, bl_0_b, bl_1_b, 1].item())
                    b_block = b_data[b_start0 : b_start0 + kB, b_start1 : b_start1 + nB]

                    c_start0 = a_start0
                    c_start1 = b_start1
                    c[c_start0 : c_start0 + mB, c_start1 : c_start1 + nB] += a_block @ b_block


def qr(a, tiles_per_proc=1, calc_q=True, overwrite_a=False):
    """
    Calculates the QR decomposition of a 2D DNDarray.
    Factor the matrix `a` as *qr*, where `q` is orthonormal and `r` is upper-triangular.

    Parameters
    ----------
    a : DNDarray
        DNDarray which will be decomposed
    tiles_per_proc : int, singlt element torch.Tensor
        optional, default: 1
        number of tiles per process to operate on
    calc_q : bool
        optional, default: True
        whether or not to calculate Q
        if True, function returns (Q, R)
        if False, function returns (None, R)
    overwrite_a : bool
        optional, default: False
        if True, function overwrites the DNDarray a, with R
        if False, a new array will be created for R

    Returns
    -------
    namedtuple of Q and R
        if calc_q == True, function returns QR(Q=Q, R=R)
        if calc_q == False, function returns QR(Q=None, R=R)

    Notes
    -----
    This function is built on top of PyTorch's QR function. torch.qr() using LAPACK on the backend.
    Basic information about QR factorization/decomposition can be found at
    https://en.wikipedia.org/wiki/QR_factorization

    The algorithms are based on the CAQR and TSQRalgorithms. For more information see references.

    References
    ----------
    [0]  W. Zheng, F. Song, L. Lin, and Z. Chen, “Scaling Up Parallel Computation of Tiled QR
            Factorizations by a Distributed Scheduling Runtime System and Analytical Modeling,”
            Parallel Processing Letters, vol. 28, no. 01, p. 1850004, 2018.
    [1] Bilel Hadri, Hatem Ltaief, Emmanuel Agullo, Jack Dongarra. Tile QR Factorization with
            Parallel Panel Processing for Multicore Architectures. 24th IEEE International Parallel
            and DistributedProcessing Symposium (IPDPS 2010), Apr 2010, Atlanta, United States.
            inria-00548899
    [2] Gene H. Golub and Charles F. Van Loan. 1996. Matrix Computations (3rd Ed.).

    Examples
    --------
    >>> a = ht.random.randn(9, 6, split=0)
    >>> qr = ht.linalg.qr(a)
    >>> print(ht.allclose(a, ht.dot(qr.Q, qr.R)))
    [0/1] True
    [1/1] True
    >>> st = torch.randn(9, 6)
    >>> a = ht.array(st, split=1)
    >>> a_comp = ht.array(st, split=0)
    >>> q, r = ht.linalg.qr(a)
    >>> print(ht.allclose(a_comp, ht.dot(q, r)))
    [0/1] True
    [1/1] True
    """
    if not isinstance(a, dndarray.DNDarray):
        raise TypeError("'a' must be a DNDarray")
    if not isinstance(tiles_per_proc, (int, torch.Tensor)):
        raise TypeError(
            "tiles_per_proc must be an int or a torch.Tensor, "
            "currently {}".format(type(tiles_per_proc))
        )
    if not isinstance(calc_q, bool):
        raise TypeError("calc_q must be a bool, currently {}".format(type(calc_q)))
    if not isinstance(overwrite_a, bool):
        raise TypeError("overwrite_a must be a bool, currently {}".format(type(overwrite_a)))
    if isinstance(tiles_per_proc, torch.Tensor):
        raise ValueError(
            "tiles_per_proc must be a single element torch.Tenor or int, "
            "currently has {} entries".format(tiles_per_proc.numel())
        )
    if len(a.shape) != 2:
        raise ValueError("Array 'a' must be 2 dimensional")

    if a.split == 0:
        q, r = __qr_split0(
            a=a, tiles_per_proc=tiles_per_proc, calc_q=calc_q, overwrite_a=overwrite_a
        )
    elif a.split == 1:
        q, r = __qr_split1(
            a=a, tiles_per_proc=tiles_per_proc, calc_q=calc_q, overwrite_a=overwrite_a
        )
    elif a.split is None:
        q, r = a._DNDarray__array.qr(some=False)
        q = factories.array(q, device=a.device)
        r = factories.array(r, device=a.device)

    QR = collections.namedtuple("QR", "Q, R")
    ret = QR(q if calc_q else None, r)
    return ret


def __qr_global_q_dict_set(q_dict_col, col, a_tiles, q_tiles, global_merge_dict=None):
    """
    The function takes the orginial Q tensors from the global QR calculation and sets them to
    the keys which corresponds with their tile coordinates in Q. this returns a separate dictionary,
    it does NOT set the values of Q

    Parameters
    ----------
    q_dict_col : Dict
        The dictionary of the Q values for a given column, should be given as q_dict[col]
    col : int, single element torch.Tensor
        current column for which Q is being calculated for
    a_tiles : tiling.SquareDiagTiles
        tiling object for 'a'
    q_tiles : tiling.SquareDiagTiles
        tiling object for Q0
    global_merge_dict : Dict, optional
        the ouput of the function will be in this dictionary
        Form of output: key index : torch.Tensor

    Returns
    -------
    None
    """
    # q is already created, the job of this function is to create the group the merging q's together
    # it takes the merge qs, splits them, then puts them into a new dictionary
    # steps
    proc_tile_start = torch.cumsum(
        torch.tensor(a_tiles.tile_rows_per_process, device=a_tiles.arr._DNDarray__array.device),
        dim=0,
    )
    diag_proc = torch.nonzero(proc_tile_start > col)[0].item()
    proc_tile_start = torch.cat(
        (torch.tensor([0], device=a_tiles.arr._DNDarray__array.device), proc_tile_start[:-1]), dim=0
    )

    # 1: create caqr dictionary
    # need to have empty lists for all tiles in q
    global_merge_dict = {} if global_merge_dict is None else global_merge_dict

    # intended to be used as [row][column] -> data
    # 2: loop over keys in the dictionary
    merge_list = list(q_dict_col.keys())
    merge_list.sort()
    # todo: possible improvement -> make the keys have the process they are on as well,
    #  then can async get them if they are not on the diagonal process
    for key in merge_list:
        # print(col, key)
        # this loops over all of the Qs for col and creates the dictionary for the pr Q merges
        p0 = key.find("p0")
        p1 = key.find("p1")
        end = key.find("e")
        r0 = int(key[p0 + 2 : p1])
        r1 = int(key[p1 + 2 : end])
        lp_q = q_dict_col[key][0]
        base_size = q_dict_col[key][1]
        # cut the q into 4 bits (end of base array)
        # todo: modify this so that it will get what is needed from the process,
        #  instead of gathering all the qs
        top_left = lp_q[: base_size[0], : base_size[0]]
        top_right = lp_q[: base_size[0], base_size[0] :]
        bottom_left = lp_q[base_size[0] :, : base_size[0]]
        bottom_right = lp_q[base_size[0] :, base_size[0] :]
        # need to adjust the keys to be the global row
        if diag_proc == r0:
            col0 = col
        else:
            col0 = proc_tile_start[r0].item()
        col1 = proc_tile_start[r1].item()
        # col0 and col1 are the columns numbers
        # r0 and r1 are the ranks

        # if there are no elements on that location than set it as the tile
        # 1. get keys of what already has data
        curr_keys = set(global_merge_dict.keys())
        # 2. determine which tiles need to be touched/created
        # these are the keys which are to be multiplied by the q in the current loop
        # for matrix of form: | J  K |
        #                     | L  M |
        mult_keys_00 = [(i, col0) for i in range(q_tiles.tile_columns)]  # (J)
        # (J) -> inds: (i, col0)(col0, col0) -> set at (i, col0)
        mult_keys_01 = [(i, col0) for i in range(q_tiles.tile_columns)]  # (K)
        # (K) -> inds: (i, col0)(col0, col1) -> set at (i, col1)
        mult_keys_10 = [(i, col1) for i in range(q_tiles.tile_columns)]  # (L)
        # (L) -> inds: (i, col1)(col1, col0) -> set at (i, col0)
        mult_keys_11 = [(i, col1) for i in range(q_tiles.tile_columns)]  # (M)
        # (M) -> inds: (i, col1)(col1, col1) -> set at (i, col1)

        # if there are no elements in the mult_keys then set the element to the same place
        s00 = set(mult_keys_00) & curr_keys
        s01 = set(mult_keys_01) & curr_keys
        s10 = set(mult_keys_10) & curr_keys
        s11 = set(mult_keys_11) & curr_keys
        hold_dict = global_merge_dict.copy()

        # (J)
        if not len(s00):
            global_merge_dict[col0, col0] = top_left
        else:  # -> do the mm for all of the mult keys
            for k in s00:
                global_merge_dict[k[0], col0] = hold_dict[k] @ top_left
        # (K)
        if not len(s01):
            # check that we are not overwriting here
            global_merge_dict[col0, col1] = top_right
        else:  # -> do the mm for all of the mult keys
            for k in s01:
                global_merge_dict[k[0], col1] = hold_dict[k] @ top_right
        # (L)
        if not len(s10):
            # check that we are not overwriting here
            global_merge_dict[col1, col0] = bottom_left
        else:  # -> do the mm for all of the mult keys
            for k in s10:
                global_merge_dict[k[0], col0] = hold_dict[k] @ bottom_left
        # (M)
        if not len(s11):
            # check that we are not overwriting here
            global_merge_dict[col1, col1] = bottom_right
        else:  # -> do the mm for all of the mult keys
            for k in s11:
                global_merge_dict[k[0], col1] = hold_dict[k] @ bottom_right
    return global_merge_dict


def __qr_split0_r_calc(a_tiles, q_dict, q_dict_waits, col_num, diag_pr, not_completed_prs):
    """
    Function to do the QR calculations to calculate the global R of the array `a`.
    This function uses a binary merge structure in the globabl R merge.

    Parameters
    ----------
    a_tiles : tiling.SquareDiagTiles
        tiling object for 'a'
    q_dict : Dict
        dictionary to save the calculated Q matrices to
    q_dict_waits : Dict
        dictionary to save the calculated Q matrices to which are
        not calculated on the diagonal process
    col_num : int
        the current column of the the R calculation
    diag_pr : int
        rank of the process which has the tile which lies along the diagonal
    not_completed_prs : torch.Tensor
        tensor of the processes which have not yet finished calculating R

    Returns
    -------
    None
    """
    tile_rows_proc = a_tiles.tile_rows_per_process
    comm = a_tiles.arr.comm
    rank = comm.rank
    lcl_tile_row = 0 if rank != diag_pr else col_num - sum(tile_rows_proc[:rank])
    # only work on the processes which have not computed the final result
    q_dict[col_num] = {}
    q_dict_waits[col_num] = {}

    # --------------- local QR calc -----------------------------------------------------
    base_tile = a_tiles.local_get(key=(slice(lcl_tile_row, None), col_num))
    q1, r1 = base_tile.qr(some=False)
    q_dict[col_num]["l0"] = [q1, base_tile.shape]
    a_tiles.local_set(key=(slice(lcl_tile_row, None), col_num), value=r1)
    if col_num != a_tiles.tile_columns - 1:
        base_rest = a_tiles.local_get((slice(lcl_tile_row, None), slice(col_num + 1, None)))
        loc_rest = torch.matmul(q1.T, base_rest)
        a_tiles.local_set(key=(slice(lcl_tile_row, None), slice(col_num + 1, None)), value=loc_rest)
    # --------------- global QR calc (binary merge) -------------------------------------
    rem1 = None
    rem2 = None
    offset = not_completed_prs[0]
    loop_size_remaining = not_completed_prs.clone()
    completed = False if loop_size_remaining.size()[0] > 1 else True
    procs_remaining = loop_size_remaining.size()[0]
    loop = 0
    while not completed:
        # print(procs_remaining, loop_size_remaining)
        if procs_remaining % 2 == 1:
            # if the number of processes active is odd need to save the remainders
            if rem1 is None:
                rem1 = loop_size_remaining[-1]
                loop_size_remaining = loop_size_remaining[:-1]
            elif rem2 is None:
                rem2 = loop_size_remaining[-1]
                loop_size_remaining = loop_size_remaining[:-1]
        if rank not in loop_size_remaining and rank not in [rem1, rem2]:
            break  # if the rank is done then exit the loop
        # send the data to the corresponding processes
        zipped = zip(
            loop_size_remaining.flatten()[: procs_remaining // 2],
            loop_size_remaining.flatten()[procs_remaining // 2 :],
        )
        for pr in zipped:
            pr0, pr1 = int(pr[0].item()), int(pr[1].item())
            __qr_merge_tile_rows_qr(
                pr0=pr0,
                pr1=pr1,
                column=col_num,
                rank=rank,
                a_tiles=a_tiles,
                diag_process=diag_pr,
                key=str(loop) + "p0" + str(pr0) + "p1" + str(pr1) + "e",
                q_dict=q_dict,
            )

            __qr_send_q_to_diag_pr(
                col=col_num,
                pr0=pr0,
                pr1=pr1,
                diag_process=diag_pr,
                comm=comm,
                q_dict=q_dict,
                key=str(loop) + "p0" + str(pr0) + "p1" + str(pr1) + "e",
                q_dict_waits=q_dict_waits,
                q_dtype=a_tiles.arr.dtype.torch_type(),
                q_device=a_tiles.arr._DNDarray__array.device,
            )

        loop_size_remaining = loop_size_remaining[: -1 * (procs_remaining // 2)]
        procs_remaining = loop_size_remaining.size()[0]

        if rem1 is not None and rem2 is not None:
            # combine rem1 and rem2 in the same way as the other nodes,
            # then save the results in rem1 to be used later
            __qr_merge_tile_rows_qr(
                pr0=rem2,
                pr1=rem1,
                column=col_num,
                rank=rank,
                a_tiles=a_tiles,
                diag_process=diag_pr,
                key=str(loop) + "p0" + str(int(rem1)) + "p1" + str(int(rem2)) + "e",
                q_dict=q_dict if q_dict is not None else {},
            )

            rem1, rem2 = int(rem1), int(rem2)
            __qr_send_q_to_diag_pr(
                col=col_num,
                pr0=rem2,
                pr1=rem1,
                diag_process=diag_pr,
                key=str(loop) + "p0" + str(int(rem1)) + "p1" + str(int(rem2)) + "e",
                q_dict=q_dict if q_dict is not None else {},
                comm=comm,
                q_dict_waits=q_dict_waits,
                q_dtype=a_tiles.arr.dtype.torch_type(),
                q_device=a_tiles.arr._DNDarray__array.device,
            )
            rem1 = rem2
            rem2 = None

        loop += 1
        if rem1 is not None and rem2 is None and procs_remaining == 1:
            # combine rem1 with process 0 (offset) and set completed to True
            # this should be the last thing that happens
            __qr_merge_tile_rows_qr(
                pr0=offset,
                pr1=rem1,
                column=col_num,
                rank=rank,
                a_tiles=a_tiles,
                diag_process=diag_pr,
                key=str(loop) + "p0" + str(int(offset)) + "p1" + str(int(rem1)) + "e",
                q_dict=q_dict,
            )

            offset, rem1 = int(offset), int(rem1)
            __qr_send_q_to_diag_pr(
                col=col_num,
                pr0=offset,
                pr1=rem1,
                diag_process=diag_pr,
                key=str(loop) + "p0" + str(int(offset)) + "p1" + str(int(rem1)) + "e",
                q_dict=q_dict,
                comm=comm,
                q_dict_waits=q_dict_waits,
                q_dtype=a_tiles.arr.dtype.torch_type(),
                q_device=a_tiles.arr._DNDarray__array.device,
            )
            rem1 = None

        completed = True if procs_remaining == 1 and rem1 is None and rem2 is None else False


def __qr_split0_local_q_calc(a_tiles, q0_tiles, col, q_dict, diag_process, active_procs):
    """
    Does the local Q calculation for the QR of a split=0 DNDarray.

    Parameters
    ----------
    a_tiles : tiling.SquareDiagTiles
        tiling object for 'a'
    q0_tiles : tiling.SquareDiagTiles
        tiling object for Q0
    col : int
        the current column of the the R calculation
    q_dict : Dict
        dictionary to save the calculated Q matrices to
    diag_process : int
        rank of the process which has the tile which lies along the diagonal
    active_procs : torch.Tensor
        tensor containing the processes which have not yet finished calculating Q

    Returns
    -------
    None
    """
    rank = a_tiles.arr.comm.rank
    a_torch_device = a_tiles.arr.device.torch_device
    if col in q_dict.keys():
        lcl_col_shape = a_tiles.local_get(key=(slice(None), col)).shape
        # get the start and stop of all local tiles
        #   -> get the rows_per_process[rank] and the row_indices
        row_ind = a_tiles.row_indices
        prev_rows_per_pr = sum(a_tiles.tile_rows_per_process[:rank])
        rows_per_pr = a_tiles.tile_rows_per_process[rank]
        if rows_per_pr == 1:
            # if there is only one tile on the process: return q_dict[col]['0']
            base_q = q_dict[col]["l0"][0].clone()
            del q_dict[col]["l0"]
        else:
            # 0. get the offset of the column start
            offset = (
                torch.tensor(
                    row_ind[col].item() - row_ind[prev_rows_per_pr].item(), device=a_torch_device
                )
                if row_ind[col].item() > row_ind[prev_rows_per_pr].item()
                else torch.tensor(0, device=a_torch_device)
            )
            # 1: create an eye matrix of the row's zero'th dim^2
            q_lcl = q_dict[col]["l0"]  # [0] -> q, [1] -> shape of a use in q calc (q is square)
            del q_dict[col]["l0"]
            base_q = torch.eye(
                lcl_col_shape[a_tiles.arr.split], dtype=q_lcl[0].dtype, device=a_torch_device
            )
            # 2: set the area of the eye as Q
            base_q[offset : offset + q_lcl[1][0], offset : offset + q_lcl[1][0]] = q_lcl[0]

        local_merge_q = {rank: [base_q, None]}
    else:
        local_merge_q = {}
    # -------------- send local Q to all -------------------------------------------------------
    q0_dtype = q0_tiles.arr.dtype
    for r in range(diag_process, active_procs[-1] + 1):
        if r != rank:
            hld = torch.zeros(
                [q0_tiles.lshape_map[r][q0_tiles.arr.split]] * 2,
                dtype=q0_dtype.torch_type(),
                device=a_torch_device,
            )
        else:
            hld = local_merge_q[r][0].clone()
        wait = a_tiles.arr.comm.Ibcast(hld, root=r)
        local_merge_q[r] = [hld, wait]

    # recv local Q + apply local Q to Q0
    for r in range(diag_process, active_procs[-1] + 1):
        if local_merge_q[r][1] is not None:
            # receive q from the other processes
            local_merge_q[r][1].wait()
        if rank in active_procs:
            sum_row = sum(q0_tiles.tile_rows_per_process[:r])
            end_row = q0_tiles.tile_rows_per_process[r] + sum_row
            # slice of q_tiles -> [0: -> end local, 1: start -> stop]
            q_rest_loc = q0_tiles.local_get(key=(slice(None), slice(sum_row, end_row)))
            # apply the local merge to q0 then update q0`
            q_rest_loc = q_rest_loc @ local_merge_q[r][0]
            q0_tiles.local_set(key=(slice(None), slice(sum_row, end_row)), value=q_rest_loc)
            del local_merge_q[r]


def __qr_merge_tile_rows_qr(pr0, pr1, column, rank, a_tiles, diag_process, key, q_dict):
    """
    Merge two tile rows, take their QR, and apply it to the trailing process
    This will modify 'a' and set the value of the q_dict[column][key]
    with [Q, upper.shape, lower.shape].

    Parameters
    ----------
    pr0, pr1 : int, int
        Process ranks of the processes to be used
    column : int
        the current process of the QR calculation
    rank : int
        the rank of the process
    a_tiles : ht.tiles.SquareDiagTiles
        tiling object used for getting/setting the tiles required
    diag_process : int
        The rank of the process which has the tile along the diagonal for the given column

    Returns
    -------
    None, sets the value of q_dict[column][key] with [Q, upper.shape, lower.shape]
    """
    if rank not in [pr0, pr1]:
        return
    pr0 = pr0.item() if isinstance(pr0, torch.Tensor) else pr0
    pr1 = pr1.item() if isinstance(pr1, torch.Tensor) else pr1
    comm = a_tiles.arr.comm
    upper_row = sum(a_tiles.tile_rows_per_process[:pr0]) if pr0 != diag_process else column
    lower_row = sum(a_tiles.tile_rows_per_process[:pr1]) if pr1 != diag_process else column

    upper_inds = a_tiles.get_start_stop(key=(upper_row, column))
    lower_inds = a_tiles.get_start_stop(key=(lower_row, column))

    upper_size = (upper_inds[1] - upper_inds[0], upper_inds[3] - upper_inds[2])
    lower_size = (lower_inds[1] - lower_inds[0], lower_inds[3] - lower_inds[2])

    a_torch_device = a_tiles.arr._DNDarray__array.device

    # upper adjustments
    if upper_size[0] < upper_size[1] and a_tiles.tile_rows_per_process[pr0] > 1:
        # end of dim0 (upper_inds[1]) is equal to the size in dim1
        upper_inds = list(upper_inds)
        upper_inds[1] = upper_inds[0] + upper_size[1]
        upper_size = (upper_inds[1] - upper_inds[0], upper_inds[3] - upper_inds[2])
    if lower_size[0] < lower_size[1] and a_tiles.tile_rows_per_process[pr1] > 1:
        # end of dim0 (upper_inds[1]) is equal to the size in dim1
        lower_inds = list(lower_inds)
        lower_inds[1] = lower_inds[0] + lower_size[1]
        lower_size = (lower_inds[1] - lower_inds[0], lower_inds[3] - lower_inds[2])

    if rank == pr0:
        # need to use lloc on a_tiles.arr with the indices
        upper = a_tiles.arr.lloc[upper_inds[0] : upper_inds[1], upper_inds[2] : upper_inds[3]]

        comm.Send(upper.clone(), dest=pr1, tag=986)
        lower = torch.zeros(lower_size, dtype=a_tiles.arr.dtype.torch_type(), device=a_torch_device)
        comm.Recv(lower, source=pr1, tag=4363)
    else:  # rank == pr1:
        lower = a_tiles.arr.lloc[lower_inds[0] : lower_inds[1], lower_inds[2] : lower_inds[3]]
        upper = torch.zeros(upper_size, dtype=a_tiles.arr.dtype.torch_type(), device=a_torch_device)
        comm.Recv(upper, source=pr0, tag=986)
        comm.Send(lower.clone(), dest=pr0, tag=4363)

    q_merge, r = torch.cat((upper, lower), dim=0).qr(some=False)
    upp = r[: upper.shape[0]]
    low = r[upper.shape[0] :]
    if rank == pr0:
        a_tiles.arr.lloc[upper_inds[0] : upper_inds[1], upper_inds[2] : upper_inds[3]] = upp
    else:  # rank == pr1:
        a_tiles.arr.lloc[lower_inds[0] : lower_inds[1], lower_inds[2] : lower_inds[3]] = low

    if column < a_tiles.tile_columns - 1:
        upper_rest_size = (upper_size[0], a_tiles.arr.gshape[1] - upper_inds[3])
        lower_rest_size = (lower_size[0], a_tiles.arr.gshape[1] - lower_inds[3])

        if rank == pr0:
            upper_rest = a_tiles.arr.lloc[upper_inds[0] : upper_inds[1], upper_inds[3] :]
            lower_rest = torch.zeros(
                lower_rest_size, dtype=a_tiles.arr.dtype.torch_type(), device=a_torch_device
            )
            comm.Send(upper_rest.clone(), dest=pr1, tag=98654)
            comm.Recv(lower_rest, source=pr1, tag=436364)
        else:  # rank == pr1:
            lower_rest = a_tiles.arr.lloc[lower_inds[0] : lower_inds[1], lower_inds[3] :]
            upper_rest = torch.zeros(
                upper_rest_size, dtype=a_tiles.arr.dtype.torch_type(), device=a_torch_device
            )
            comm.Recv(upper_rest, source=pr0, tag=98654)
            comm.Send(lower_rest.clone(), dest=pr0, tag=436364)

        cat_tensor = torch.cat((upper_rest, lower_rest), dim=0)
        new_rest = torch.matmul(q_merge.t(), cat_tensor)
        # the data for upper rest is a slice of the new_rest, need to slice only the 0th dim
        upp = new_rest[: upper_rest.shape[0]]
        low = new_rest[upper_rest.shape[0] :]
        if rank == pr0:
            a_tiles.arr.lloc[upper_inds[0] : upper_inds[1], upper_inds[3] :] = upp
        # set the lower rest
        else:  # rank == pr1:
            a_tiles.arr.lloc[lower_inds[0] : lower_inds[1], lower_inds[3] :] = low

    q_dict[column][key] = [q_merge, upper.shape, lower.shape]


def __qr_send_q_to_diag_pr(
    col, pr0, pr1, diag_process, comm, q_dict, key, q_dict_waits, q_dtype, q_device
):
    """
    This function sends the merged Q to the diagonal process. Buffered send it used for sending
    Q. This is needed for the Q calculation when two processes are merged and neither is the diagonal
    process.

    Parameters
    ----------
    col : int
        The current column used in the parent QR loop
    pr0, pr1 : int, int
        Rank of processes 0 and 1. These are the processes used in the calculation of q
    diag_process : int
        The rank of the process which has the tile along the diagonal for the given column
    comm : MPICommunication (ht.DNDarray.comm)
        The communicator used. (Intended as the communication of the DNDarray 'a' given to qr)
    q_dict : Dict
        dictionary containing the Q values calculated for finding R
    key : string
        key for q_dict[col] which corresponds to the Q to send
    q_dict_waits : Dict
        Dictionary used in the collection of the Qs which are sent to the diagonal process
    q_dtype : torch.type
        Type of the Q tensor
    q_device : torch.Device
        Device of the Q tensor

    Returns
    -------
    None, sets the values of q_dict_waits with the with *waits* for the values of Q, upper.shape,
        and lower.shape
    """
    if comm.rank not in [pr0, pr1, diag_process]:
        return
    # this is to send the merged q to the diagonal process for the forming of q
    base_tag = "1" + str(pr1.item() if isinstance(pr1, torch.Tensor) else pr1)
    if comm.rank == pr1:
        q = q_dict[col][key][0]
        u_shape = q_dict[col][key][1]
        l_shape = q_dict[col][key][2]
        comm.send(tuple(q.shape), dest=diag_process, tag=int(base_tag + "1"))
        comm.Isend(q, dest=diag_process, tag=int(base_tag + "12"))
        comm.send(u_shape, dest=diag_process, tag=int(base_tag + "123"))
        comm.send(l_shape, dest=diag_process, tag=int(base_tag + "1234"))
    if comm.rank == diag_process:
        # q_dict_waits now looks like a
        q_sh = comm.recv(source=pr1, tag=int(base_tag + "1"))
        q_recv = torch.zeros(q_sh, dtype=q_dtype, device=q_device)
        k = "p0" + str(pr0) + "p1" + str(pr1)
        q_dict_waits[col][k] = []
        q_wait = comm.Irecv(q_recv, source=pr1, tag=int(base_tag + "12"))
        q_dict_waits[col][k].append([q_recv, q_wait])
        q_dict_waits[col][k].append(comm.irecv(source=pr1, tag=int(base_tag + "123")))
        q_dict_waits[col][k].append(comm.irecv(source=pr1, tag=int(base_tag + "1234")))
        q_dict_waits[col][k].append(key[0])


def __qr_split0(a, tiles_per_proc=1, calc_q=True, overwrite_a=False):
    """
    Calculates the QR decomposition of a 2D DNDarray with split == 0

    Parameters
    ----------
    a : DNDarray
        DNDarray which will be decomposed
    tiles_per_proc : int, singlt element torch.Tensor
        optional, default: 1
        number of tiles per process to operate on
    calc_q : bool
        optional, default: True
        whether or not to calculate Q
        if True, function returns (Q, R)
        if False, function returns (None, R)
    overwrite_a : bool
        optional, default: False
        if True, function overwrites the DNDarray a, with R
        if False, a new array will be created for R

    Returns
    -------
    tuple of Q and R
        if calc_q == True, function returns (Q, R)
        if calc_q == False, function returns (None, R)
    """
    # D (number of domains to use) -> must be found with some testing on the HPC machines
    if not overwrite_a:
        a = a.copy()
    a.create_square_diag_tiles(tiles_per_proc=tiles_per_proc)
    tile_columns = a.tiles.tile_columns

    q0 = factories.eye(
        (a.gshape[0], a.gshape[0]), split=0, dtype=a.dtype, comm=a.comm, device=a.device
    )
    q0.create_square_diag_tiles(tiles_per_proc=tiles_per_proc)
    q0.tiles.match_tiles(a.tiles)

    a_torch_device = a._DNDarray__array.device
    q0_torch_device = q0._DNDarray__array.device

    # loop over the tile columns
    rank = a.comm.rank
    active_procs = torch.arange(a.comm.size)
    empties = torch.nonzero(a.tiles.lshape_map[..., 0] == 0)
    empties = empties[0] if empties.numel() > 0 else []
    for e in empties:
        active_procs = active_procs[active_procs != e]
    tile_rows_per_pr_trmd = a.tiles.tile_rows_per_process[: active_procs[-1] + 1]

    q_dict = {}
    q_dict_waits = {}
    proc_tile_start = torch.cumsum(
        torch.tensor(tile_rows_per_pr_trmd, device=a_torch_device), dim=0
    )
    # ==================================== R Calculation ===========================================
    for col in range(tile_columns):  # for each tile column (need to do the last rank separately)
        # for each process need to do local qr
        not_completed_processes = torch.nonzero(col < proc_tile_start).flatten()
        # print(col, torch.nonzero(col >= proc_tile_start).flatten())
        if rank not in not_completed_processes or rank not in active_procs:
            # if the process is done calculating R the break the loop
            break
        diag_process = not_completed_processes[0]
        __qr_split0_r_calc(
            a_tiles=a.tiles,
            q_dict=q_dict,
            q_dict_waits=q_dict_waits,
            col_num=col,
            diag_pr=diag_process,
            not_completed_prs=not_completed_processes,
        )
    if not calc_q:
        # return statement if not calculating q
        a.balance_()
        return None, a
    # ===================================== Q Calculation ==========================================
    for col in range(tile_columns):
        diag_process = (
            torch.nonzero(proc_tile_start > col)[0] if col != tile_columns else proc_tile_start[-1]
        )
        diag_process = diag_process.item()
        # wait for Q tensors sent during the R calculation -----------------------------------------
        if col in q_dict_waits.keys():
            for key in q_dict_waits[col].keys():
                new_key = q_dict_waits[col][key][3] + key + "e"
                q_dict_waits[col][key][0][1].wait()
                q_dict[col][new_key] = [
                    q_dict_waits[col][key][0][0],
                    q_dict_waits[col][key][1].wait(),
                    q_dict_waits[col][key][2].wait(),
                ]
            del q_dict_waits[col]
        # local Q calculation ----------------------------------------------------------------------
        __qr_split0_local_q_calc(
            a_tiles=a.tiles,
            q0_tiles=q0.tiles,
            col=col,
            q_dict=q_dict,
            diag_process=diag_process,
            active_procs=active_procs,
        )

        # global Q calculation ---------------------------------------------------------------------
        # split up the Q's from the global QR calculation and set them in a dict w/ proper keys
        global_merge_dict = (
            __qr_global_q_dict_set(
                q_dict_col=q_dict[col], col=col, a_tiles=a.tiles, q_tiles=q0.tiles
            )
            if rank == diag_process
            else {}
        )

        if rank == diag_process:
            merge_dict_keys = set(global_merge_dict.keys())
        else:
            merge_dict_keys = None
        merge_dict_keys = a.comm.bcast(merge_dict_keys, root=diag_process)

        # send the global merge dictionary to all processes
        for k in merge_dict_keys:
            if rank == diag_process:
                snd = global_merge_dict[k].clone()
                snd_shape = snd.shape
                a.comm.bcast(snd_shape, root=diag_process)
            else:
                snd_shape = None
                snd_shape = a.comm.bcast(snd_shape, root=diag_process)
                snd = torch.empty(snd_shape, dtype=q0.dtype.torch_type(), device=q0_torch_device)

            wait = a.comm.Ibcast(snd, root=diag_process)
            global_merge_dict[k] = [snd, wait]
        if rank in active_procs:
            # create a dictionary which says what tiles are in each column of the global merge Q
            qi_mult = {}
            for c in range(q0.tiles.tile_columns):
                # this loop is to slice the merge_dict keys along each column + create the
                qi_mult_set = set([(i, c) for i in range(col, q0.tiles.tile_columns)])
                if len(qi_mult_set & merge_dict_keys) != 0:
                    qi_mult[c] = list(qi_mult_set & merge_dict_keys)

            # have all the q_merge in one place, now just do the mm with q0
            # get all the keys which are in a column (qi_mult[column])
            row_inds = q0.tiles.row_indices + [q0.tiles.arr.gshape[0]]
            q_copy = q0.tiles.arr._DNDarray__array.clone()
            for qi_col in qi_mult.keys():
                # multiply q0 rows with qi cols
                # the result of this will take the place of the row height and the column width
                out_sz = q0.tiles.local_get(key=(slice(None), qi_col)).shape
                mult_qi_col = torch.zeros(
                    (q_copy.shape[1], out_sz[1]),
                    dtype=q0.dtype.torch_type(),
                    device=q0_torch_device,
                )
                for ind in qi_mult[qi_col]:
                    if global_merge_dict[ind][1] is not None:
                        global_merge_dict[ind][1].wait()
                    lp_q = global_merge_dict[ind][0]
                    if mult_qi_col.shape[1] < lp_q.shape[1]:
                        new_mult = torch.zeros(
                            (mult_qi_col.shape[0], lp_q.shape[1]),
                            dtype=mult_qi_col.dtype,
                            device=q0_torch_device,
                        )
                        new_mult[:, : mult_qi_col.shape[1]] += mult_qi_col.clone()
                        mult_qi_col = new_mult

                    mult_qi_col[
                        row_inds[ind[0]] : row_inds[ind[0]] + lp_q.shape[0], : lp_q.shape[1]
                    ] = lp_q
                hold = torch.matmul(q_copy, mult_qi_col)

                write_inds = q0.tiles.get_start_stop(key=(0, qi_col))
                q0.tiles.arr.lloc[:, write_inds[2] : write_inds[2] + hold.shape[1]] = hold

            if col in q_dict.keys():
                del q_dict[col]
    a.balance_()
    q0.balance_()
    return q0, a


def __qr_split1(a, tiles_per_proc=1, calc_q=True, overwrite_a=False):
    """
    Calculates the QR decomposition of a 2D DNDarray with split == 1

    Parameters
    ----------
    a : DNDarray
        DNDarray which will be decomposed
    tiles_per_proc : int, singlt element torch.Tensor
        optional, default: 1
        number of tiles per process to operate on
    calc_q : bool
        optional, default: True
        whether or not to calculate Q
        if True, function returns (Q, R)
        if False, function returns (None, R)
    overwrite_a : bool
        optional, default: False
        if True, function overwrites the DNDarray a, with R
        if False, a new array will be created for R

    Returns
    -------
    tuple of Q and R
        if calc_q == True, function returns (Q, R)
        if calc_q == False, function returns (None, R)
    """
    if not overwrite_a:
        a = a.copy()
    a.create_square_diag_tiles(tiles_per_proc=tiles_per_proc)
    tile_columns = a.tiles.tile_columns
    tile_rows = a.tiles.tile_rows

    q0 = factories.eye(
        (a.gshape[0], a.gshape[0]), split=0, dtype=a.dtype, comm=a.comm, device=a.device
    )
    q0.create_square_diag_tiles(tiles_per_proc=tiles_per_proc)
    q0.tiles.match_tiles(a.tiles)

    a_torch_device = a._DNDarray__array.device
    q0_torch_device = q0._DNDarray__array.device

    # loop over the tile columns
    rank = a.comm.rank
    cols_on_proc = torch.cumsum(
        torch.tensor(a.tiles.tile_columns_per_process, device=a_torch_device), dim=0
    )
    lp_cols = tile_columns if a.gshape[0] > a.gshape[1] else tile_rows
    for dcol in range(lp_cols):  # dcol is the diagonal column
        # ==================================== R Calculation - single tile =========================
        # loop over each column, need to do the QR for each tile in the column(should be rows)
        # need to get the diagonal process
        not_completed_processes = torch.nonzero(dcol < cols_on_proc).flatten()
        diag_process = not_completed_processes[0].item()
        # get the diagonal tile and do qr on it
        # send q to the other processes
        # 1st qr: only on diagonal tile + apply to the row
        if rank == diag_process:
            q1, r1 = a.tiles[dcol, dcol].qr(some=False)
            a.comm.Bcast(q1.clone(), root=diag_process)
            a.tiles[dcol, dcol] = r1
            # apply q1 to the trailing matrix

            # need to convert dcol to a local index
            loc_col = dcol - sum(a.tiles.tile_columns_per_process[:rank])
            hold = a.tiles.local_get(key=(dcol, slice(loc_col + 1, None)))
            if hold is not None:
                a.tiles.local_set(
                    key=(dcol, slice(loc_col + 1, None)), value=torch.matmul(q1.T, hold)
                )
        elif rank > diag_process:
            # update the trailing matrix and then do q calc
            st_sp = a.tiles.get_start_stop(key=(dcol, dcol))
            sz = st_sp[1] - st_sp[0], st_sp[3] - st_sp[2]

            q1 = torch.zeros((sz[0], sz[0]), dtype=a.dtype.torch_type(), device=a_torch_device)
            loc_col = 0
            a.comm.Bcast(q1, root=diag_process)
            hold = a.tiles.local_get(key=(dcol, slice(0, None)))
            a.tiles.local_set(key=(dcol, slice(0, None)), value=torch.matmul(q1.T, hold))
        else:
            # these processes are already done calculating R, only need to calc Q, but need q1
            st_sp = a.tiles.get_start_stop(key=(dcol, dcol))
            sz = st_sp[1] - st_sp[0], st_sp[3] - st_sp[2]
            q1 = torch.zeros((sz[0], sz[0]), dtype=a.dtype.torch_type(), device=a_torch_device)
            a.comm.Bcast(q1, root=diag_process)

        # ================================ Q Calculation - single tile =============================
        if calc_q:
            for row in range(q0.tiles.tile_rows_per_process[rank]):
                # q1 is applied to each tile of the column dcol of q0 then written there
                q0.tiles.local_set(
                    key=(row, dcol), value=torch.matmul(q0.tiles.local_get(key=(row, dcol)), q1)
                )
        del q1
        # loop over the rest of the rows, combine the tiles, then apply the result to the rest
        # 2nd step: merged QR on the rows
        # ================================ R Calculation - merged tiles ============================
        diag_tile = a.tiles[dcol, dcol]
        st_sp = a.tiles.get_start_stop(key=(dcol, dcol))
        diag_sz = st_sp[1] - st_sp[0], st_sp[3] - st_sp[2]
        # (Q) need to get the start stop of diag tial
        diag_st_sp = a.tiles.get_start_stop(key=(dcol, dcol))
        for row in range(dcol + 1, tile_rows):
            if rank == diag_process:
                # cat diag tile and loop tile
                loop_tile = a.tiles[row, dcol]
                loop_cat = torch.cat((diag_tile, loop_tile), dim=0)
                # qr
                ql, rl = loop_cat.qr(some=False)
                # send ql to all
                a.comm.Bcast(ql.clone(), root=diag_process)
                # set rs
                a.tiles[dcol, dcol] = rl[: diag_sz[0]]
                a.tiles[row, dcol] = rl[diag_sz[0] :]
                # apply q to rest
                if loc_col + 1 < a.tiles.tile_columns_per_process[rank]:
                    upp = a.tiles.local_get(key=(dcol, slice(loc_col + 1, None)))
                    low = a.tiles.local_get(key=(row, slice(loc_col + 1, None)))
                    hold = torch.matmul(ql.T, torch.cat((upp, low), dim=0))
                    # set upper
                    a.tiles.local_set(
                        key=(dcol, slice(loc_col + 1, None)), value=hold[: diag_sz[0]]
                    )
                    # set lower
                    a.tiles.local_set(key=(row, slice(loc_col + 1, None)), value=hold[diag_sz[0] :])
            elif rank > diag_process:
                st_sp = a.tiles.get_start_stop(key=(row, dcol))
                lp_sz = st_sp[1] - st_sp[0], st_sp[3] - st_sp[2]
                ql = torch.zeros(
                    [lp_sz[0] + diag_sz[0]] * 2, dtype=a.dtype.torch_type(), device=a_torch_device
                )
                a.comm.Bcast(ql, root=diag_process)
                upp = a.tiles.local_get(key=(dcol, slice(0, None)))
                low = a.tiles.local_get(key=(row, slice(0, None)))
                hold = torch.matmul(ql.T, torch.cat((upp, low), dim=0))
                # set upper
                a.tiles.local_set(key=(dcol, slice(0, None)), value=hold[: diag_sz[0]])
                # set lower
                a.tiles.local_set(key=(row, slice(0, None)), value=hold[diag_sz[0] :])
            else:
                st_sp = a.tiles.get_start_stop(key=(row, dcol))
                lp_sz = st_sp[1] - st_sp[0], st_sp[3] - st_sp[2]
                ql = torch.zeros(
                    [lp_sz[0] + diag_sz[0]] * 2, dtype=a.dtype.torch_type(), device=a_torch_device
                )
                a.comm.Bcast(ql, root=diag_process)
            # ================================ Q Calculation - merged tiles ========================
            if calc_q:
                top_left = ql[: diag_sz[0], : diag_sz[0]]
                top_right = ql[: diag_sz[0], diag_sz[0] :]
                bottom_left = ql[diag_sz[0] :, : diag_sz[0]]
                bottom_right = ql[diag_sz[0] :, diag_sz[0] :]
                # two multiplications: one for the left tiles and one for the right
                # left tiles --------------------------------------------------------------------
                # create a column of the same size as the tile row of q0
                st_sp = a.tiles.get_start_stop(key=(slice(dcol, None), dcol))
                qloop_col_left_sz = st_sp[1] - st_sp[0], st_sp[3] - st_sp[2]
                qloop_col_left = torch.zeros(
                    qloop_col_left_sz, dtype=q0.dtype.torch_type(), device=q0_torch_device
                )
                # top left starts at 0 and goes until diag_sz[1]
                qloop_col_left[: diag_sz[0]] = top_left
                # bottom left starts at ? and goes until ? (only care about 0th dim)
                st, sp, _, _ = a.tiles.get_start_stop(key=(row, 0))
                st -= diag_st_sp[0]  # adjust these by subtracting the start index of the diag tile
                sp -= diag_st_sp[0]
                qloop_col_left[st:sp] = bottom_left
                # right tiles --------------------------------------------------------------------
                # create a columns tensor of the size of the tile column of index 'row'
                st_sp = q0.tiles.get_start_stop(key=(row, slice(dcol, None)))
                sz = st_sp[1] - st_sp[0], st_sp[3] - st_sp[2]
                qloop_col_right = torch.zeros(
                    sz[1], sz[0], dtype=q0.dtype.torch_type(), device=q0_torch_device
                )
                # top left starts at 0 and goes until diag_sz[1]
                qloop_col_right[: diag_sz[0]] = top_right
                # bottom left starts at ? and goes until ? (only care about 0th dim)
                st, sp, _, _ = a.tiles.get_start_stop(key=(row, 0))
                st -= diag_st_sp[0]  # adjust these by subtracting the start index of the diag tile
                sp -= diag_st_sp[0]
                qloop_col_right[st:sp] = bottom_right
                # print('\nhere', dcol, row)
                for qrow in range(q0.tiles.tile_rows_per_process[rank]):
                    # print(qrow, dcol)
                    # print(qrow, row)
                    # q1 is applied to each tile of the column dcol of q0 then written there
                    q0_row = q0.tiles.local_get(key=(qrow, slice(dcol, None))).clone()
                    q0.tiles.local_set(key=(qrow, dcol), value=torch.matmul(q0_row, qloop_col_left))
                    q0.tiles.local_set(key=(qrow, row), value=torch.matmul(q0_row, qloop_col_right))
            del ql
    # a and q0 might be unbalanced during the tile matching
    a.balance_()
    if not calc_q:
        return None, a.tiles.arr
    q0.balance_()
    return q0, a


def transpose(a, axes=None):
    """
    Permute the dimensions of an array.

    Parameters
    ----------
    a : array_like
        Input array.
    axes : None or list of ints, optional
        By default, reverse the dimensions, otherwise permute the axes according to the values given

    Returns
    -------
    p : ht.DNDarray
        a with its axes permuted.
    """
    # type check the input tensor
    if not isinstance(a, dndarray.DNDarray):
        raise TypeError("a must be of type ht.DNDarray, but was {}".format(type(a)))

    # set default value for axes permutations
    dimensions = len(a.shape)
    if axes is None:
        axes = tuple(reversed(range(dimensions)))
    # if given, sanitize the input
    else:
        try:
            # convert to a list to allow index access
            axes = list(axes)
        except TypeError:
            raise ValueError("axes must be an iterable containing ints")

        if len(axes) != dimensions:
            raise ValueError("axes do not match tensor shape")
        for index, axis in enumerate(axes):
            if not isinstance(axis, int):
                raise TypeError("axis must be an integer, but was {}".format(type(axis)))
            elif axis < 0:
                axes[index] = axis + dimensions

    # infer the new split axis, it is the position of the split axis within the new axes permutation
    try:
        transposed_split = axes.index(a.split) if a.split is not None else None
    except ValueError:
        raise ValueError("axes do not match tensor shape")

    # try to rearrange the tensor and return a new transposed variant
    try:
        transposed_data = a._DNDarray__array.permute(*axes)
        transposed_shape = tuple(a.shape[axis] for axis in axes)

        return dndarray.DNDarray(
            transposed_data, transposed_shape, a.dtype, transposed_split, a.device, a.comm
        )
    # if not possible re- raise any torch exception as ValueError
    except (RuntimeError, IndexError) as exception:
        raise ValueError(str(exception))


# statically allocated index slices for non-iterable dimensions in triangular operations
__index_base = (slice(None), slice(None))


def __tri_op(m, k, op):
    """
    Generic implementation of triangle operations on tensors. It takes care of input sanitation and
    non-standard broadcast behavior of the 2D triangle-operators.

    Parameters
    ----------
    m : ht.DNDarray
        Input tensor for which to compute the triangle operator.
    k : int, optional
        Diagonal above which to apply the triangle operator, k<0 is below and k>0 is above.
    op : callable
        Implementation of the triangle operator.

    Returns
    -------
    triangle_tensor : ht.DNDarray
        DNDarray with the applied triangle operation

    Raises
    ------
    TypeError
        If the input is not a tensor or the diagonal offset cannot be converted to an integral value.
    """
    if not isinstance(m, dndarray.DNDarray):
        raise TypeError("Expected m to be a tensor but was {}".format(type(m)))

    try:
        k = int(k)
    except ValueError:
        raise TypeError("Expected k to be integral, but was {}".format(type(k)))

    # chunk the global shape of the tensor to obtain the offset compared to the other ranks
    offset, _, _ = m.comm.chunk(m.shape, m.split)
    dimensions = len(m.shape)

    # manually repeat the input for vectors
    if dimensions == 1:
        triangle = m._DNDarray__array.expand(m.shape[0], -1)
        if torch.numel(triangle > 0):
            triangle = op(triangle, k - offset)

        return dndarray.DNDarray(
            triangle,
            (m.shape[0], m.shape[0]),
            m.dtype,
            None if m.split is None else 1,
            m.device,
            m.comm,
        )

    original = m._DNDarray__array
    output = original.clone()

    # modify k to account for tensor splits
    if m.split is not None:
        if m.split + 1 == dimensions - 1:
            k += offset
        elif m.split == dimensions - 1:
            k -= offset

    # in case of two dimensions we can just forward the call to the callable
    if dimensions == 2:
        if torch.numel(original) > 0:
            op(original, k, out=output)
    # more than two dimensions: iterate over all but the last two to realize 2D broadcasting
    else:
        ranges = [range(elements) for elements in m.lshape[:-2]]
        for partial_index in itertools.product(*ranges):
            index = partial_index + __index_base
            op(original[index], k, out=output[index])

    return dndarray.DNDarray(output, m.shape, m.dtype, m.split, m.device, m.comm)


def tril(m, k=0):
    """
    Returns the lower triangular part of the tensor, the other elements of the result tensor are set to 0.

    The lower triangular part of the tensor is defined as the elements on and below the diagonal.

    The argument k controls which diagonal to consider. If k=0, all elements on and below the main diagonal are
    retained. A positive value includes just as many diagonals above the main diagonal, and similarly a negative
    value excludes just as many diagonals below the main diagonal.

    Parameters
    ----------
    m : ht.DNDarray
        Input tensor for which to compute the lower triangle.
    k : int, optional
        Diagonal above which to zero elements. k=0 (default) is the main diagonal, k<0 is below and k>0 is above.

    Returns
    -------
    lower_triangle : ht.DNDarray
        Lower triangle of the input tensor.
    """
    return __tri_op(m, k, torch.tril)


def triu(m, k=0):
    """
    Returns the upper triangular part of the tensor, the other elements of the result tensor are set to 0.

    The upper triangular part of the tensor is defined as the elements on and below the diagonal.

    The argument k controls which diagonal to consider. If k=0, all elements on and below the main diagonal are
    retained. A positive value includes just as many diagonals above the main diagonal, and similarly a negative
    value excludes just as many diagonals below the main diagonal.

    Parameters
    ----------
    m : ht.DNDarray
        Input tensor for which to compute the upper triangle.
    k : int, optional
        Diagonal above which to zero elements. k=0 (default) is the main diagonal, k<0 is below and k>0 is above.

    Returns
    -------
    upper_triangle : ht.DNDarray
        Upper triangle of the input tensor.
    """
    return __tri_op(m, k, torch.triu)<|MERGE_RESOLUTION|>--- conflicted
+++ resolved
@@ -17,13 +17,8 @@
     Dot product of two arrays. Specifically,
 
     1. If both a and b are 1-D arrays, it is inner product of vectors.
-<<<<<<< HEAD
-    2. If both a and b are 2-D arrays -> matrix multiplication, using matmul or `a @ b` is preferred.
-    3. If either a or b is 0-D (scalar) ->  multiply and using `ht.multiply(a, b)` or `a * b` is preferred.
-=======
     2. If both a and b are 2-D arrays, it is matrix multiplication. Using matmul or`a @ b` is recommended.
     3. If either a or b is 0-D (scalar), it is equivalent to multiply. Using `ht.multiply(a, b)` or `a * b` is recommended.
->>>>>>> 74f251b9
 
     Parameters
     ----------
@@ -105,14 +100,6 @@
     -------
     ht.DNDarray
         returns a tensor with the result of a @ b. The split dimension of the returned array is
-<<<<<<< HEAD
-        typically the split dimension of a. However, if a.split = None then c.split will be set as
-        the split dimension of b. If both are None then c.split is also None.
-        ** NOTE ** if a is a split vector then the returned vector will be of shape (1xQ) and will
-            be split in the 1st dimension
-        ** NOTE ** if b is a vector and either a or b is split, then the returned vector will be of
-            shape (Lx1) and will be split in the 0th dimension
-=======
         typically the split dimension of a. However, if a.split = None then the the c.split will be
         set as the split dimension of b. If both are None then c.split is also None.
 
@@ -122,17 +109,12 @@
         the 1st dimension
     - If b is a vector and either a or b is split, then the returned vector will be of shape (Lx1)
         and will be split in the 0th dimension
->>>>>>> 74f251b9
 
     References
     ----------
     [1] R. Gu, et al., "Improving Execution Concurrency of Large-scale Matrix Multiplication on
         Distributed Data-parallel Platforms," IEEE Transactions on Parallel and Distributed Systems,
-<<<<<<< HEAD
-        vol 28, no. 9. 2017.
-=======
          vol 28, no. 9. 2017.
->>>>>>> 74f251b9
     [2] S. Ryu and D. Kim, "Parallel Huge Matrix Multiplication on a Cluster with GPGPU
         Accelerators," 2018 IEEE International Parallel and Distributed Processing Symposium
         Workshops (IPDPSW), Vancouver, BC, 2018, pp. 877-882.
@@ -173,13 +155,8 @@
     """
     if a.gshape[-1] != b.gshape[0]:
         raise ValueError(
-<<<<<<< HEAD
-            "If the last dimension of a ({}) is not the same size as "
-            "the second-to-last dimension of b. ({})".format(a.gshape[-1], b.gshape[-2])
-=======
             "If the last dimension of a ({}) is not the same size "
             "as the second-to-last dimension of b. ({})".format(a.gshape[-1], b.gshape[-2])
->>>>>>> 74f251b9
         )
 
     # determine if a larger type is needed for c
@@ -345,23 +322,15 @@
             rem_b_out = 1
 
         # get the flags from all processes
-<<<<<<< HEAD
         # rem_map dims guide
         #   -> {process number, a/b (0/1), True/False (1/0) if there is a remainder in this dim
-        rem_map = torch.zeros((a.comm.size, 2, 2))
+        rem_map = torch.zeros((a.comm.size, 2, 2), device=a._DNDarray__array.device)
         rem_map[a.comm.rank, 0, :] = torch.tensor(
             (rem_a_out, rem_a), device=a._DNDarray__array.device
         )
         rem_map[a.comm.rank, 1, :] = torch.tensor(
             (rem_b, rem_b_out), device=a._DNDarray__array.device
         )
-=======
-        # rem_map dims guide -> {process number, a/b (0/1), True/False (1/0) if there is a
-        # remainder in this dimension
-        rem_map = factories.zeros((a.comm.size, 2, 2))
-        rem_map[a.comm.rank, 0, :] = (rem_a_out, rem_a)
-        rem_map[a.comm.rank, 1, :] = (rem_b, rem_b_out)
->>>>>>> 74f251b9
         rem_map_comm = a.comm.Iallreduce(MPI.IN_PLACE, rem_map, MPI.SUM)
 
         # index_map dims guide -> {process number, a=0/b=1, relevent 1st index, 2nd index}
@@ -436,13 +405,8 @@
                     )
         rem_map_comm.wait()
         if b.split == 0:
-<<<<<<< HEAD
             # blocks are shifted in the 2nd dim of A for as many remainders there are between
             # the blocks in the first dim of B
-=======
-            # the blocks are shifted in the 2nd dimension of A for as many remainders there are
-            # between the blocks in the first dim of B
->>>>>>> 74f251b9
             cnt = 0
             for r in rem_map[:, 1, 0]:
                 if r.item():
@@ -498,47 +462,7 @@
                     cnt += 1
                     b_block_map[:, cnt:, :, 0] += 1
 
-<<<<<<< HEAD
         # work loop: loop over all processes (also will incorporate the remainder calculations)
-=======
-        def c_block_setter(b_proc, a_proc, a_data, b_data):
-            shp_b = list(b_block_map.shape)
-            offset_a = b_proc * shp_b[1] if b_proc != 0 else 0
-            shp_a = list(a_block_map.shape)
-            offset_b = a_proc * shp_a[2] if a_proc != 0 else 0
-            # offsets are the number of blocks in the multiplication direction on previous nodes
-
-            for bl_1_a in (
-                range(offset_a, offset_a + shp_b[1])
-                if b.split == 0
-                else range(a_block_map[a_proc].shape[0])
-            ):
-                # this offset is the number of blocks on the previous node in the direction of mult
-                for bl_0_a in range(a_block_map[a_proc].shape[0]):  # dim0
-                    for bl_1_b in range(b_block_map[b_proc].shape[1]):
-                        for bl_0_b in (
-                            range(offset_b, offset_b + shp_a[1])
-                            if a.split == 1
-                            else range(b_block_map[b_proc].shape[0])
-                        ):
-                            # this offset is the same as before but for b
-                            a_start1 = int(a_block_map[a_proc, bl_0_a, bl_1_a, 1].item())
-                            a_start0 = int(a_block_map[a_proc, bl_0_a, bl_1_a, 0].item())
-                            a_block = a_data[a_start0 : a_start0 + mB, a_start1 : a_start1 + kB]
-
-                            b_start0 = int(b_block_map[b_proc, bl_0_b, bl_1_b, 0].item())
-                            b_start1 = int(b_block_map[b_proc, bl_0_b, bl_1_b, 1].item())
-                            b_block = b_data[b_start0 : b_start0 + kB, b_start1 : b_start1 + nB]
-
-                            c_start0 = a_start0
-                            c_start1 = b_start1
-                            c._DNDarray__array[
-                                c_start0 : c_start0 + mB, c_start1 : c_start1 + nB
-                            ] += (a_block @ b_block)
-
-        # work loop: loop over all processes (also will incorporate the remainder calcuations)
-        rem_map = rem_map._DNDarray__array
->>>>>>> 74f251b9
         c_wait.wait()
 
         if split_0_flag:
@@ -600,11 +524,7 @@
                     )
 
                     # check if there is a remainder on b in the previous node
-<<<<<<< HEAD
                     # this loop gets the remainders of b since it is the one being passed
-=======
-                    # this loop is intended to get the rems of b since it is the one being passed
->>>>>>> 74f251b9
                     if pr - 1 in b_rem_locs0:
                         # takes care of the remainders in b as well as dim0 of a
                         b_rem[pr - 1] = b_lp_data[pr - 1][-1]
@@ -655,13 +575,8 @@
                             else:
                                 c._DNDarray__array[r_loc.item(), :] += r[st:sp] @ b_lp_data[pr]
 
-<<<<<<< HEAD
-                    # set the final blocks on the last loop,
-                    # then adjust for the the remainders which were collected in b_rem
-=======
                     # set the final blocks on the last loop, then adjust for the the remainders
                     # which were collected in b_rem
->>>>>>> 74f251b9
                     if b_rem_locs0.numel():
                         c._DNDarray__array[: a_node_rem_s0.shape[0]] += a_node_rem_s0 @ b_rem
 
@@ -735,11 +650,7 @@
                     )
 
                     # check if there is a remainder on b in the previous node
-<<<<<<< HEAD
-                    # this loop is intended to get the remainders of b
-=======
                     # this loop is intended to get the rems of b since it is the one being passed
->>>>>>> 74f251b9
                     if pr - 1 in a_rem_locs1:
                         # takes care of the remainders in b as well as dim0 of a
                         a_rem[:, pr - 1] = a_lp_data[pr - 1][:, -1]
@@ -786,13 +697,8 @@
                                 a_lp_data[pr] @ r[st:sp, None]
                             ).flatten()
 
-<<<<<<< HEAD
                     # set the final blocks on the last loop,
                     # then adjust for the the remainders which were collected in b_rem
-=======
-                    # set the final blocks on the last loop, then adjust for the the remainders
-                    # which were collected in b_rem
->>>>>>> 74f251b9
                     if a_rem_locs1.numel():
                         c._DNDarray__array[:, : b_node_rem_s1.shape[1]] += a_rem @ b_node_rem_s1
 
