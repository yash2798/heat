--- conflicted
+++ resolved
@@ -107,17 +107,12 @@
         local_numpy = heat_array._DNDarray__array.numpy()
 
         equal_res = np.array(compare_func(local_numpy, expected_array[slices]))
-<<<<<<< HEAD
-        self._comm.Allreduce(MPI.IN_PLACE, equal_res, MPI.LAND)
-        self.assertTrue(equal_res, "Local tensors do not match the corresponding numpy slices.")
-=======
         self.comm.Allreduce(MPI.IN_PLACE, equal_res, MPI.LAND)
         self.assertTrue(
             equal_res,
             "Local tensors do not match the corresponding numpy slices. "
             "dtype was {}, split was {}".format(heat_array.dtype, heat_array.split),
         )
->>>>>>> 84587e3c
         self.assertEqual(
             local_numpy.dtype,
             expected_array.dtype,
@@ -296,27 +291,6 @@
             else:
                 self.assertTrue(np.array_equal(ht_res._DNDarray__array.numpy(), np_res))
 
-<<<<<<< HEAD
-    def assertTrue_memory_layout(self, tensor, order):
-        """
-        Checks that the memory layout of a given heat tensor is as specified by argument order.
-
-        Parameters:
-        -----------
-        order: str, 'C' for C-like (row-major), 'F' for Fortran-like (column-major) memory layout.
-        """
-        stride = tensor._DNDarray__array.stride()
-        row_major = all(np.diff(list(stride)) <= 0)
-        column_major = all(np.diff(list(stride)) >= 0)
-        if order == "C":
-            return self.assertTrue(row_major)
-        elif order == "F":
-            return self.assertTrue(column_major)
-        else:
-            raise ValueError("expected order to be 'C' or 'F', but was {}".format(order))
-
-    def _create_random_array(self, shape):
-=======
     def __create_random_np_array(self, shape, dtype=np.float64, low=-10000, high=10000):
         """
         Creates a random array based on the input parameters.
@@ -348,7 +322,6 @@
         ------
         ValueError if the dtype is not a subtype of numpy.integer or numpy.floating
         """
->>>>>>> 84587e3c
         seed = np.random.randint(1000000, size=(1,))
         print("using seed {} for random values".format(seed))
         self.comm.Bcast(seed, root=0)
