import unittest
import torch

import heat as ht


class TestOperations(unittest.TestCase):
    def test___binary_op_broadcast(self):
        left_tensor = ht.ones((4, 1), split=0)
        right_tensor = ht.ones((1, 2), split=0)
        result = left_tensor + right_tensor
        self.assertEqual(result.shape, (4, 2))
        result = right_tensor + left_tensor
        self.assertEqual(result.shape, (4, 2))

        left_tensor = ht.ones((4, 1), split=1)
        right_tensor = ht.ones((1, 2), split=1)
        result = left_tensor + right_tensor
        self.assertEqual(result.shape, (4, 2))
        result = right_tensor + left_tensor
        self.assertEqual(result.shape, (4, 2))

        left_tensor = ht.ones((4, 1, 3, 1, 2), split=0, dtype=torch.uint8)
        right_tensor = ht.ones((1, 2, 1, 3, 1), split=0, dtype=torch.uint8)
        result = left_tensor + right_tensor
        self.assertEqual(result.shape, (4, 2, 3, 3, 2))
        result = right_tensor + left_tensor
<<<<<<< HEAD
        self.assertEqual(result.shape, (4, 2, 3, 3, 2))

    def test_all(self):
        array_len = 9

        # check all over all float elements of 1d tensor locally
        ones_noaxis = ht.ones(array_len)
        x = (ones_noaxis == 1).all()

        self.assertIsInstance(x, ht.tensor)
        self.assertEqual(x.shape, (1,))
        self.assertEqual(x.lshape, (1,))
        self.assertEqual(x.dtype, ht.bool)
        self.assertEqual(x._tensor__array.dtype, torch.uint8)
        self.assertEqual(x.split, None)
        self.assertEqual(x._tensor__array, 1)

        out_noaxis = ht.zeros((1,))
        ht.all(ones_noaxis, out=out_noaxis)
        self.assertEqual(out_noaxis._tensor__array, 1)

        # check all over all float elements of split 1d tensor
        ones_noaxis_split = ht.ones(array_len, split=0)
        floats_is_one = ones_noaxis_split.all()

        self.assertIsInstance(floats_is_one, ht.tensor)
        self.assertEqual(floats_is_one.shape, (1,))
        self.assertEqual(floats_is_one.lshape, (1,))
        self.assertEqual(floats_is_one.dtype, ht.bool)
        self.assertEqual(floats_is_one._tensor__array.dtype, torch.uint8)
        self.assertEqual(floats_is_one.split, None)
        self.assertEqual(floats_is_one._tensor__array, 1)

        out_noaxis = ht.zeros((1,))
        ht.all(ones_noaxis_split, out=out_noaxis)
        self.assertEqual(out_noaxis._tensor__array, 1)

        # check all over all integer elements of 1d tensor locally
        ones_noaxis_int = ht.ones(array_len).astype(ht.int)
        int_is_one = ones_noaxis_int.all()

        self.assertIsInstance(int_is_one, ht.tensor)
        self.assertEqual(int_is_one.shape, (1,))
        self.assertEqual(int_is_one.lshape, (1,))
        self.assertEqual(int_is_one.dtype, ht.bool)
        self.assertEqual(int_is_one._tensor__array.dtype, torch.uint8)
        self.assertEqual(int_is_one.split, None)
        self.assertEqual(int_is_one._tensor__array, 1)

        out_noaxis = ht.zeros((1,))
        ht.all(ones_noaxis_int, out=out_noaxis)
        self.assertEqual(out_noaxis._tensor__array, 1)

        # check all over all integer elements of split 1d tensor
        ones_noaxis_split_int = ht.ones(array_len, split=0).astype(ht.int)
        split_int_is_one = ones_noaxis_split_int.all()

        self.assertIsInstance(split_int_is_one, ht.tensor)
        self.assertEqual(split_int_is_one.shape, (1,))
        self.assertEqual(split_int_is_one.lshape, (1,))
        self.assertEqual(split_int_is_one.dtype, ht.bool)
        self.assertEqual(split_int_is_one._tensor__array.dtype, torch.uint8)
        self.assertEqual(split_int_is_one.split, None)
        self.assertEqual(split_int_is_one._tensor__array, 1)

        out_noaxis = ht.zeros((1,))
        ht.all(ones_noaxis_split_int, out=out_noaxis)
        self.assertEqual(out_noaxis._tensor__array, 1)

        # check all over all float elements of 3d tensor locally
        ones_noaxis_volume = ht.ones((3, 3, 3))
        volume_is_one = ones_noaxis_volume.all()

        self.assertIsInstance(volume_is_one, ht.tensor)
        self.assertEqual(volume_is_one.shape, (1,))
        self.assertEqual(volume_is_one.lshape, (1,))
        self.assertEqual(volume_is_one.dtype, ht.bool)
        self.assertEqual(volume_is_one._tensor__array.dtype, torch.uint8)
        self.assertEqual(volume_is_one.split, None)
        self.assertEqual(volume_is_one._tensor__array, 1)

        out_noaxis = ht.zeros((1,))
        ht.all(ones_noaxis_volume, out=out_noaxis)
        self.assertEqual(out_noaxis._tensor__array, 1)

        # check sequence is not all one
        sequence = ht.arange(array_len)
        sequence_is_one = sequence.all()

        self.assertIsInstance(sequence_is_one, ht.tensor)
        self.assertEqual(sequence_is_one.shape, (1,))
        self.assertEqual(sequence_is_one.lshape, (1,))
        self.assertEqual(sequence_is_one.dtype, ht.bool)
        self.assertEqual(sequence_is_one._tensor__array.dtype, torch.uint8)
        self.assertEqual(sequence_is_one.split, None)
        self.assertEqual(sequence_is_one._tensor__array, 0)

        out_noaxis = ht.zeros((1,))
        ht.all(sequence, out=out_noaxis)
        self.assertEqual(out_noaxis._tensor__array, 0)

        # check all over all float elements of split 3d tensor
        ones_noaxis_split_axis = ht.ones((3, 3, 3), split=0)
        float_volume_is_one = ones_noaxis_split_axis.all(axis=0)

        self.assertIsInstance(float_volume_is_one, ht.tensor)
        self.assertEqual(float_volume_is_one.shape, (3, 3))
        self.assertEqual(float_volume_is_one.all(axis=1).dtype, ht.bool)
        self.assertEqual(float_volume_is_one._tensor__array.dtype, torch.uint8)
        self.assertEqual(float_volume_is_one.split, None)

        out_noaxis = ht.zeros((3, 3,))
        ht.all(ones_noaxis_split_axis, axis=0, out=out_noaxis)

        # check all over all float elements of split 3d tensor with tuple axis
        ones_noaxis_split_axis = ht.ones((3, 3, 3), split=0)
        float_volume_is_one = ones_noaxis_split_axis.all(axis=(0, 1))

        self.assertIsInstance(float_volume_is_one, ht.tensor)
        self.assertEqual(float_volume_is_one.shape, (3,))
        self.assertEqual(float_volume_is_one.all(axis=0).dtype, ht.bool)
        self.assertEqual(float_volume_is_one._tensor__array.dtype, torch.uint8)
        self.assertEqual(float_volume_is_one.split, None)

        # check all over all float elements of split 5d tensor with negative axis
        ones_noaxis_split_axis_neg = ht.zeros((1, 2, 3, 4, 5), split=1)
        float_5d_is_one = ones_noaxis_split_axis_neg.all(axis=-2)

        self.assertIsInstance(float_5d_is_one, ht.tensor)
        self.assertEqual(float_5d_is_one.shape, (1, 2, 3, 5))
        self.assertEqual(float_5d_is_one.dtype, ht.bool)
        self.assertEqual(float_5d_is_one._tensor__array.dtype, torch.uint8)
        self.assertEqual(float_5d_is_one.split, 1)

        out_noaxis = ht.zeros((1, 2, 3, 5))
        ht.all(ones_noaxis_split_axis_neg, axis=-2, out=out_noaxis)

        # exceptions
        with self.assertRaises(ValueError):
            ht.ones(array_len).all(axis=1)
        with self.assertRaises(ValueError):
            ht.ones(array_len).all(axis=-2)
        with self.assertRaises(ValueError):
            ht.ones((4, 4)).all(axis=0, out=out_noaxis)
        with self.assertRaises(TypeError):
            ht.ones(array_len).all(axis='bad_axis_type')

    def test_allclose(self):
        a = ht.float32([[2, 2], [2, 2]])
        b = ht.float32([[2.00005, 2.00005], [2.00005, 2.00005]])
        c = ht.zeros((4, 6,), split=0)
        d = ht.zeros((4, 6,), split=1)
        e = ht.zeros((4, 6,))

        self.assertFalse(ht.allclose(a, b))
        self.assertTrue(ht.allclose(a, b, atol=1e-04))
        self.assertTrue(ht.allclose(a, b, rtol=1e-04))
        self.assertTrue(ht.allclose(a, 2))
        self.assertTrue(ht.allclose(a, 2.0))
        self.assertTrue(ht.allclose(2,a))
        self.assertTrue(ht.allclose(c, d))
        self.assertTrue(ht.allclose(c, e))
        self.assertTrue(ht.allclose(e, c))

        with self.assertRaises(TypeError):
            ht.allclose(a, (2, 2, 2, 2))
        with self.assertRaises(TypeError):
            ht.allclose(a, '?')
        with self.assertRaises(TypeError):
            ht.allclose('?', a)

    def test_any(self):
        x = ht.float32([[2.7, 0, 0],
                        [0, 0, 0],
                        [0, 0.3, 0]])
        any_tensor = ht.any(x, axis=1, keepdim=True)
        res = ht.uint8([[1], [0], [1]])
        self.assertIsInstance(any_tensor, ht.tensor)
        self.assertEqual(any_tensor.shape, (3, 1))
        self.assertEqual(any_tensor.dtype, ht.bool)
        self.assertTrue(ht.equal(any_tensor, res))

        any_tensor = ht.zeros((1, 2))
        x = ht.int32([[0, 0],
                      [0, 0],
                      [0, 1]])
        ht.any(x, axis=0, keepdim=True, out=any_tensor)
        res = ht.uint8([[0, 1]])
        self.assertIsInstance(any_tensor, ht.tensor)
        self.assertEqual(any_tensor.shape, (1, 2))
        self.assertEqual(any_tensor.dtype, ht.bool)
        self.assertTrue(ht.equal(any_tensor, res))

        any_tensor = ht.zeros(1)
        x = ht.float64([[0, 0, 0],
                        [0, 0, 0]])
        res = ht.zeros(1, dtype=ht.uint8)
        any_tensor = ht.any(x)
        self.assertIsInstance(any_tensor, ht.tensor)
        self.assertEqual(any_tensor.shape, (1,))
        self.assertEqual(any_tensor.dtype, ht.bool)
        self.assertTrue(ht.equal(any_tensor, res))

    def test_argmax(self):
        torch.manual_seed(1)
        data = ht.random.randn(3, 4, 5)

        # 3D local tensor, major axis
        result = ht.argmax(data, axis=0)
        self.assertIsInstance(result, ht.tensor)
        self.assertEqual(result.dtype, ht.int64)
        self.assertEqual(result._tensor__array.dtype, torch.int64)
        self.assertEqual(result.shape, (4, 5,))
        self.assertEqual(result.lshape, (4, 5,))
        self.assertEqual(result.split, None)
        self.assertTrue((result._tensor__array == data._tensor__array.argmax(0)).all())

        # 3D local tensor, minor axis
        result = ht.argmax(data, axis=-1)
        self.assertIsInstance(result, ht.tensor)
        self.assertEqual(result.dtype, ht.int64)
        self.assertEqual(result._tensor__array.dtype, torch.int64)
        self.assertEqual(result.shape, (3, 4,))
        self.assertEqual(result.lshape, (3, 4,))
        self.assertEqual(result.split, None)
        self.assertTrue((result._tensor__array == data._tensor__array.argmax(-1)).all())

        # 1D split tensor, no axis
        data = ht.arange(-10, 10, split=0)
        result = ht.argmax(data)
        self.assertIsInstance(result, ht.tensor)
        self.assertEqual(result.dtype, ht.int64)
        self.assertEqual(result._tensor__array.dtype, torch.int64)
        self.assertEqual(result.shape, (1,))
        self.assertEqual(result.lshape, (1,))
        self.assertEqual(result.split, None)
        self.assertTrue((result._tensor__array == torch.tensor([19])))

        # 2D split tensor, along the axis
        torch.manual_seed(1)
        data = ht.array(ht.random.randn(4, 5), split=0)
        result = ht.argmax(data, axis=1)
        self.assertIsInstance(result, ht.tensor)
        self.assertEqual(result.dtype, ht.int64)
        self.assertEqual(result._tensor__array.dtype, torch.int64)
        self.assertEqual(result.shape, (ht.MPI_WORLD.size * 4,))
        self.assertEqual(result.lshape, (4,))
        self.assertEqual(result.split, 0)
        self.assertTrue((result._tensor__array == torch.tensor([4, 4, 2, 4])).all())

        # 2D split tensor, across the axis
        size = ht.MPI_WORLD.size * 2
        data = ht.tril(ht.ones((size, size,), split=0), k=-1)

        result = ht.argmax(data, axis=0)
        self.assertIsInstance(result, ht.tensor)
        self.assertEqual(result.dtype, ht.int64)
        self.assertEqual(result._tensor__array.dtype, torch.int64)
        self.assertEqual(result.shape, (size,))
        self.assertEqual(result.lshape, (size,))
        self.assertEqual(result.split, None)
        self.assertTrue((result._tensor__array != 0).all())

        # 2D split tensor, across the axis, output tensor
        size = ht.MPI_WORLD.size * 2
        data = ht.triu(ht.ones((size, size,), split=0), k=-1)

        output = ht.empty((size,))
        result = ht.argmax(data, axis=0, out=output)

        self.assertIsInstance(result, ht.tensor)
        self.assertEqual(output.dtype, ht.int64)
        self.assertEqual(output._tensor__array.dtype, torch.int64)
        self.assertEqual(output.shape, (size,))
        self.assertEqual(output.lshape, (size,))
        self.assertEqual(output.split, None)
        self.assertTrue((output._tensor__array != 0).all())

        # check exceptions
        with self.assertRaises(TypeError):
            data.argmax(axis=(0, 1))
        with self.assertRaises(TypeError):
            data.argmax(axis=1.1)
        with self.assertRaises(TypeError):
            data.argmax(axis='y')
        with self.assertRaises(ValueError):
            ht.argmax(data, axis=-4)

    def test_argmin(self):
        torch.manual_seed(1)
        data = ht.random.randn(3, 4, 5)

        # 3D local tensor, no axis
        result = ht.argmin(data)
        self.assertIsInstance(result, ht.tensor)
        self.assertEqual(result.dtype, ht.int64)
        self.assertEqual(result._tensor__array.dtype, torch.int64)
        self.assertEqual(result.shape, (1,))
        self.assertEqual(result.lshape, (1,))
        self.assertEqual(result.split, None)
        self.assertTrue((result._tensor__array == data._tensor__array.argmin()).all())

        # 3D local tensor, major axis
        result = ht.argmin(data, axis=0)
        self.assertIsInstance(result, ht.tensor)
        self.assertEqual(result.dtype, ht.int64)
        self.assertEqual(result._tensor__array.dtype, torch.int64)
        self.assertEqual(result.shape, (4, 5))
        self.assertEqual(result.lshape, (4, 5))
        self.assertEqual(result.split, None)
        self.assertTrue((result._tensor__array == data._tensor__array.argmin(0)).all())

        # 3D local tensor, minor axis
        result = ht.argmin(data, axis=-1)
        self.assertIsInstance(result, ht.tensor)
        self.assertEqual(result.dtype, ht.int64)
        self.assertEqual(result._tensor__array.dtype, torch.int64)
        self.assertEqual(result.shape, (3, 4,))
        self.assertEqual(result.lshape, (3, 4,))
        self.assertEqual(result.split, None)
        self.assertTrue((result._tensor__array == data._tensor__array.argmin(-1)).all())

        # 2D split tensor, along the axis
        torch.manual_seed(1)
        data = ht.array(ht.random.randn(4, 5), split=0)
        result = ht.argmin(data, axis=1)
        self.assertIsInstance(result, ht.tensor)
        self.assertEqual(result.dtype, ht.int64)
        self.assertEqual(result._tensor__array.dtype, torch.int64)
        self.assertEqual(result.shape, (ht.MPI_WORLD.size * 4,))
        self.assertEqual(result.lshape, (4,))
        self.assertEqual(result.split, 0)
        self.assertTrue((result._tensor__array == torch.tensor([3, 1, 1, 3])).all())

        # 2D split tensor, across the axis
        size = ht.MPI_WORLD.size * 2
        data = ht.triu(ht.ones((size, size,), split=0), k=1)

        result = ht.argmin(data, axis=0)
        self.assertIsInstance(result, ht.tensor)
        self.assertEqual(result.dtype, ht.int64)
        self.assertEqual(result._tensor__array.dtype, torch.int64)
        self.assertEqual(result.shape, (size,))
        self.assertEqual(result.lshape, (size,))
        self.assertEqual(result.split, None)
        self.assertTrue((result._tensor__array != 0).all())

        # 2D split tensor, across the axis, output tensor
        size = ht.MPI_WORLD.size * 2
        data = ht.triu(ht.ones((size, size,), split=0), k=1)

        output = ht.empty((size,))
        result = ht.argmin(data, axis=0, out=output)

        self.assertIsInstance(result, ht.tensor)
        self.assertEqual(output.dtype, ht.int64)
        self.assertEqual(output._tensor__array.dtype, torch.int64)
        self.assertEqual(output.shape, (size,))
        self.assertEqual(output.lshape, (size,))
        self.assertEqual(output.split, None)
        self.assertTrue((output._tensor__array != 0).all())

        # check exceptions
        with self.assertRaises(TypeError):
            data.argmin(axis=(0, 1))
        with self.assertRaises(TypeError):
            data.argmin(axis=1.1)
        with self.assertRaises(TypeError):
            data.argmin(axis='y')
        with self.assertRaises(ValueError):
            ht.argmin(data, axis=-4)

    def test_clip(self):
        elements = 20

        # float tensor
        float32_tensor = ht.arange(elements, dtype=ht.float32, split=0)
        clipped = float32_tensor.clip(5, 15)
        self.assertIsInstance(clipped, ht.tensor)
        self.assertEqual(clipped.dtype, ht.float32)
        self.assertEqual(clipped.sum(axis=0, keepdim=True), 195)

        # long tensor
        int64_tensor = ht.arange(elements, dtype=ht.int64, split=0)
        clipped = int64_tensor.clip(4, 16)
        self.assertIsInstance(clipped, ht.tensor)
        self.assertEqual(clipped.dtype, ht.int64)
        self.assertEqual(clipped.sum(axis=0, keepdim=True), 195)

        # test the exceptions
        with self.assertRaises(TypeError):
            ht.clip(torch.arange(10), 2, 5)
        with self.assertRaises(ValueError):
            ht.arange(20).clip(None, None)
        with self.assertRaises(TypeError):
            ht.clip(ht.arange(20), 5, 15, out=torch.arange(20))

    def test_copy(self):
        tensor = ht.ones(5)
        copied = tensor.copy()

        # test identity inequality and value equality
        self.assertIsNot(tensor, copied)
        self.assertIsNot(tensor._tensor__array, copied._tensor__array)
        self.assertTrue((tensor == copied)._tensor__array.all())

        # test exceptions
        with self.assertRaises(TypeError):
            ht.copy('hello world')

    def test_squeeze(self):
        torch.manual_seed(1)
        data = ht.random.randn(1, 4, 5, 1)

        # 4D local tensor, no axis
        result = ht.squeeze(data)
        self.assertIsInstance(result, ht.tensor)
        self.assertEqual(result.dtype, ht.float32)
        self.assertEqual(result._tensor__array.dtype, torch.float32)
        self.assertEqual(result.shape, (4,5))
        self.assertEqual(result.lshape, (4,5))
        self.assertEqual(result.split, None)
        self.assertTrue((result._tensor__array == data._tensor__array.squeeze()).all())

        # 4D local tensor, major axis
        result = ht.squeeze(data, axis=0)
        self.assertIsInstance(result, ht.tensor)
        self.assertEqual(result.dtype, ht.float32)
        self.assertEqual(result._tensor__array.dtype, torch.float32)
        self.assertEqual(result.shape, (4, 5, 1))
        self.assertEqual(result.lshape, (4, 5, 1))
        self.assertEqual(result.split, None)
        self.assertTrue((result._tensor__array == data._tensor__array.squeeze(0)).all())

        # 4D local tensor, minor axis
        result = ht.squeeze(data, axis=-1)
        self.assertIsInstance(result, ht.tensor)
        self.assertEqual(result.dtype, ht.float32)
        self.assertEqual(result._tensor__array.dtype, torch.float32)
        self.assertEqual(result.shape, (1, 4, 5))
        self.assertEqual(result.lshape, (1, 4, 5))
        self.assertEqual(result.split, None)
        self.assertTrue((result._tensor__array == data._tensor__array.squeeze(-1)).all())

        # 4D local tensor, tuple axis
        result = data.squeeze(axis=(0,-1))
        self.assertIsInstance(result, ht.tensor)
        self.assertEqual(result.dtype, ht.float32)
        self.assertEqual(result._tensor__array.dtype, torch.float32)
        self.assertEqual(result.shape, (4, 5))
        self.assertEqual(result.lshape, (4, 5))
        self.assertEqual(result.split, None)
        self.assertTrue((result._tensor__array == data._tensor__array.squeeze()).all())

        # 4D split tensor, along the axis
        data = ht.array(ht.random.randn(1, 4, 5, 1), split=1)
        result = ht.squeeze(data, axis=-1)
        self.assertIsInstance(result, ht.tensor)
        self.assertEqual(result.dtype, ht.float32)
        self.assertEqual(result._tensor__array.dtype, ht.float32)
        self.assertEqual(result.shape, (1, ht.MPI_WORLD.size * 4, 5))
        self.assertEqual(result.lshape, (1, ht.MPI_WORLD.size * 4, 5))
        self.assertEqual(result.split, None)

        # 3D split tensor, across the axis
        size = ht.MPI_WORLD.size * 2
        data = ht.triu(ht.ones((1, size, size), split=1), k=1)

        result = ht.squeeze(data, axis=0)
        self.assertIsInstance(result, ht.tensor)
        self.assertEqual(result.dtype, ht.float32)
        self.assertEqual(result._tensor__array.dtype, ht.float32)
        self.assertEqual(result.shape, (size, size))
        self.assertEqual(result.lshape, (size, size))
        self.assertEqual(result.split, None)

        # check exceptions
        with self.assertRaises(ValueError):
            data.squeeze(axis=(0, 1))
        with self.assertRaises(TypeError):
            data.squeeze(axis=1.1)
        with self.assertRaises(TypeError):
            data.squeeze(axis='y')
        with self.assertRaises(ValueError):
            ht.argmin(data, axis=-4)

    def test_transpose(self):
        # vector transpose, not distributed
        vector = ht.arange(10)
        vector_t = vector.T
        self.assertIsInstance(vector_t, ht.tensor)
        self.assertEqual(vector_t.dtype, ht.int32)
        self.assertEqual(vector_t.split, None)
        self.assertEqual(vector_t.shape, (10,))

        # simple matrix transpose, not distributed
        simple_matrix = ht.zeros((2, 4))
        simple_matrix_t = simple_matrix.transpose()
        self.assertIsInstance(simple_matrix_t, ht.tensor)
        self.assertEqual(simple_matrix_t.dtype, ht.float32)
        self.assertEqual(simple_matrix_t.split, None)
        self.assertEqual(simple_matrix_t.shape, (4, 2,))
        self.assertEqual(simple_matrix_t._tensor__array.shape, (4, 2,))

        # 4D array, not distributed, with given axis
        array_4d = ht.zeros((2, 3, 4, 5))
        array_4d_t = ht.transpose(array_4d, axes=(-1, 0, 2, 1))
        self.assertIsInstance(array_4d_t, ht.tensor)
        self.assertEqual(array_4d_t.dtype, ht.float32)
        self.assertEqual(array_4d_t.split, None)
        self.assertEqual(array_4d_t.shape, (5, 2, 4, 3,))
        self.assertEqual(array_4d_t._tensor__array.shape, (5, 2, 4, 3,))

        # vector transpose, distributed
        vector_split = ht.arange(10, split=0)
        vector_split_t = vector_split.T
        self.assertIsInstance(vector_split_t, ht.tensor)
        self.assertEqual(vector_split_t.dtype, ht.int32)
        self.assertEqual(vector_split_t.split, 0)
        self.assertEqual(vector_split_t.shape, (10,))
        self.assertLessEqual(vector_split_t.lshape[0], 10)

        # matrix transpose, distributed
        matrix_split = ht.ones((10, 20,), split=1)
        matrix_split_t = matrix_split.transpose()
        self.assertIsInstance(matrix_split_t, ht.tensor)
        self.assertEqual(matrix_split_t.dtype, ht.float32)
        self.assertEqual(matrix_split_t.split, 0)
        self.assertEqual(matrix_split_t.shape, (20, 10,))
        self.assertLessEqual(matrix_split_t.lshape[0], 20)
        self.assertEqual(matrix_split_t.lshape[1], 10)

        # 4D array, distributed
        array_4d_split = ht.ones((3, 4, 5, 6,), split=3)
        array_4d_split_t = ht.transpose(array_4d_split, axes=(1, 0, 3, 2,))
        self.assertIsInstance(array_4d_t, ht.tensor)
        self.assertEqual(array_4d_split_t.dtype, ht.float32)
        self.assertEqual(array_4d_split_t.split, 2)
        self.assertEqual(array_4d_split_t.shape, (4, 3, 6, 5,))

        self.assertEqual(array_4d_split_t.lshape[0], 4)
        self.assertEqual(array_4d_split_t.lshape[1], 3)
        self.assertLessEqual(array_4d_split_t.lshape[2], 6)
        self.assertEqual(array_4d_split_t.lshape[3], 5)

        # exceptions
        with self.assertRaises(TypeError):
            ht.transpose(1)
        with self.assertRaises(ValueError):
            ht.transpose(ht.zeros((2, 3,)), axes=1.0)
        with self.assertRaises(ValueError):
            ht.transpose(ht.zeros((2, 3,)), axes=(-1,))
        with self.assertRaises(TypeError):
            ht.zeros((2, 3,)).transpose(axes='01')
        with self.assertRaises(TypeError):
            ht.zeros((2, 3,)).transpose(axes=(0, 1.0))
        with self.assertRaises(ValueError):
            ht.zeros((2, 3,)).transpose(axes=(0, 3))

    def test_tril(self):
        local_ones = ht.ones((5,))

        # 1D case, no offset, data is not split, module-level call
        result = ht.tril(local_ones)
        comparison = torch.ones((5, 5,)).tril()
        self.assertIsInstance(result, ht.tensor)
        self.assertEqual(result.shape, (5, 5,))
        self.assertEqual(result.lshape, (5, 5,))
        self.assertEqual(result.split, None)
        self.assertTrue((result._tensor__array == comparison).all())

        # 1D case, positive offset, data is not split, module-level call
        result = ht.tril(local_ones, k=2)
        comparison = torch.ones((5, 5,)).tril(diagonal=2)
        self.assertIsInstance(result, ht.tensor)
        self.assertEqual(result.shape, (5, 5,))
        self.assertEqual(result.lshape, (5, 5,))
        self.assertEqual(result.split, None)
        self.assertTrue((result._tensor__array == comparison).all())

        # 1D case, negative offset, data is not split, module-level call
        result = ht.tril(local_ones, k=-2)
        comparison = torch.ones((5, 5,)).tril(diagonal=-2)
        self.assertIsInstance(result, ht.tensor)
        self.assertEqual(result.shape, (5, 5,))
        self.assertEqual(result.lshape, (5, 5,))
        self.assertEqual(result.split, None)
        self.assertTrue((result._tensor__array == comparison).all())

        local_ones = ht.ones((4, 5,))

        # 2D case, no offset, data is not split, method
        result = local_ones.tril()
        comparison = torch.ones((4, 5,)).tril()
        self.assertIsInstance(result, ht.tensor)
        self.assertEqual(result.shape, (4, 5,))
        self.assertEqual(result.lshape, (4, 5,))
        self.assertEqual(result.split, None)
        self.assertTrue((result._tensor__array == comparison).all())

        # 2D case, positive offset, data is not split, method
        result = local_ones.tril(k=2)
        comparison = torch.ones((4, 5,)).tril(diagonal=2)
        self.assertIsInstance(result, ht.tensor)
        self.assertEqual(result.shape, (4, 5,))
        self.assertEqual(result.lshape, (4, 5,))
        self.assertEqual(result.split, None)
        self.assertTrue((result._tensor__array == comparison).all())

        # 2D case, negative offset, data is not split, method
        result = local_ones.tril(k=-2)
        comparison = torch.ones((4, 5,)).tril(diagonal=-2)
        self.assertIsInstance(result, ht.tensor)
        self.assertEqual(result.shape, (4, 5,))
        self.assertEqual(result.lshape, (4, 5,))
        self.assertEqual(result.split, None)
        self.assertTrue((result._tensor__array == comparison).all())

        local_ones = ht.ones((3, 4, 5, 6))

        # 2D+ case, no offset, data is not split, module-level call
        result = local_ones.tril()
        comparison = torch.ones((5, 6,)).tril()
        self.assertIsInstance(result, ht.tensor)
        self.assertEqual(result.shape, (3, 4, 5, 6,))
        self.assertEqual(result.lshape, (3, 4, 5, 6,))
        self.assertEqual(result.split, None)
        for i in range(3):
            for j in range(4):
                self.assertTrue((result._tensor__array[i, j] == comparison).all())

        # 2D+ case, positive offset, data is not split, module-level call
        result = local_ones.tril(k=2)
        comparison = torch.ones((5, 6,)).tril(diagonal=2)
        self.assertIsInstance(result, ht.tensor)
        self.assertEqual(result.shape, (3, 4, 5, 6,))
        self.assertEqual(result.lshape, (3, 4, 5, 6,))
        self.assertEqual(result.split, None)
        for i in range(3):
            for j in range(4):
                self.assertTrue((result._tensor__array[i, j] == comparison).all())

        # # 2D+ case, negative offset, data is not split, module-level call
        result = local_ones.tril(k=-2)
        comparison = torch.ones((5, 6,)).tril(diagonal=-2)
        self.assertIsInstance(result, ht.tensor)
        self.assertEqual(result.shape, (3, 4, 5, 6,))
        self.assertEqual(result.lshape, (3, 4, 5, 6,))
        self.assertEqual(result.split, None)
        for i in range(3):
            for j in range(4):
                self.assertTrue((result._tensor__array[i, j] == comparison).all())

        distributed_ones = ht.ones((5,), split=0)

        # 1D case, no offset, data is split, method
        result = distributed_ones.tril()
        self.assertIsInstance(result, ht.tensor)
        self.assertEqual(result.shape, (5, 5,))
        self.assertEqual(result.split, 1)
        self.assertTrue(result.lshape[0] == 5 or result.lshape[0] == 0)
        self.assertLessEqual(result.lshape[1], 5)
        self.assertTrue(result.sum(), 15)
        if result.comm.rank == 0:
            self.assertTrue(result._tensor__array[-1, 0] == 1)
        if result.comm.rank == result.shape[0] - 1:
            self.assertTrue(result._tensor__array[0, -1] == 0)

        # 1D case, positive offset, data is split, method
        result = distributed_ones.tril(k=2)
        self.assertIsInstance(result, ht.tensor)
        self.assertEqual(result.shape, (5, 5,))
        self.assertEqual(result.split, 1)
        self.assertEqual(result.lshape[0], 5)
        self.assertLessEqual(result.lshape[1], 5)
        self.assertEqual(result.sum(), 22)
        if result.comm.rank == 0:
            self.assertTrue(result._tensor__array[-1, 0] == 1)
        if result.comm.rank == result.shape[0] - 1:
            self.assertTrue(result._tensor__array[0, -1] == 0)

        # 1D case, negative offset, data is split, method
        result = distributed_ones.tril(k=-2)
        self.assertIsInstance(result, ht.tensor)
        self.assertEqual(result.shape, (5, 5,))
        self.assertEqual(result.split, 1)
        self.assertEqual(result.lshape[0], 5)
        self.assertLessEqual(result.lshape[1], 5)
        self.assertEqual(result.sum(), 6)
        if result.comm.rank == 0:
            self.assertTrue(result._tensor__array[-1, 0] == 1)
        if result.comm.rank == result.shape[0] - 1:
            self.assertTrue(result._tensor__array[0, -1] == 0)

        distributed_ones = ht.ones((4, 5,), split=0)

        # 2D case, no offset, data is horizontally split, method
        result = distributed_ones.tril()
        self.assertIsInstance(result, ht.tensor)
        self.assertEqual(result.shape, (4, 5,))
        self.assertEqual(result.split, 0)
        self.assertLessEqual(result.lshape[0], 4)
        self.assertEqual(result.lshape[1], 5)
        self.assertEqual(result.sum(), 10)
        if result.comm.rank == 0:
            self.assertTrue(result._tensor__array[0, -1] == 0)
        if result.comm.rank == result.shape[0] - 1:
            self.assertTrue(result._tensor__array[-1, 0] == 1)

        # 2D case, positive offset, data is horizontally split, method
        result = distributed_ones.tril(k=2)
        self.assertIsInstance(result, ht.tensor)
        self.assertEqual(result.shape, (4, 5,))
        self.assertEqual(result.split, 0)
        self.assertLessEqual(result.lshape[0], 4)
        self.assertEqual(result.lshape[1], 5)
        self.assertEqual(result.sum(), 17)
        if result.comm.rank == 0:
            self.assertTrue(result._tensor__array[0, -1] == 0)
        if result.comm.rank == result.shape[0] - 1:
            self.assertTrue(result._tensor__array[-1, 0] == 1)

        # 2D case, negative offset, data is horizontally split, method
        result = distributed_ones.tril(k=-2)
        self.assertIsInstance(result, ht.tensor)
        self.assertEqual(result.shape, (4, 5,))
        self.assertEqual(result.split, 0)
        self.assertLessEqual(result.lshape[0], 4)
        self.assertEqual(result.lshape[1], 5)
        self.assertEqual(result.sum(), 3)
        if result.comm.rank == 0:
            self.assertTrue(result._tensor__array[0, -1] == 0)
        if result.comm.rank == result.shape[0] - 1:
            self.assertTrue(result._tensor__array[-1, 0] == 1)

        distributed_ones = ht.ones((4, 5,), split=1)

        # 2D case, no offset, data is vertically split, method
        result = distributed_ones.tril()
        self.assertIsInstance(result, ht.tensor)
        self.assertEqual(result.shape, (4, 5,))
        self.assertEqual(result.split, 1)
        self.assertEqual(result.lshape[0], 4)
        self.assertLessEqual(result.lshape[1], 5)
        self.assertEqual(result.sum(), 10)
        if result.comm.rank == 0:
            self.assertTrue(result._tensor__array[-1, 0] == 1)
        if result.comm.rank == result.shape[0] - 1:
            self.assertTrue(result._tensor__array[0, -1] == 0)

        # 2D case, positive offset, data is horizontally split, method
        result = distributed_ones.tril(k=2)
        self.assertIsInstance(result, ht.tensor)
        self.assertEqual(result.shape, (4, 5,))
        self.assertEqual(result.split, 1)
        self.assertEqual(result.lshape[0], 4)
        self.assertLessEqual(result.lshape[1], 5)
        self.assertEqual(result.sum(), 17)
        if result.comm.rank == 0:
            self.assertTrue(result._tensor__array[-1, 0] == 1)
        if result.comm.rank == result.shape[0] - 1:
            self.assertTrue(result._tensor__array[0, -1] == 0)

        # 2D case, negative offset, data is horizontally split, method
        result = distributed_ones.tril(k=-2)
        self.assertIsInstance(result, ht.tensor)
        self.assertEqual(result.shape, (4, 5,))
        self.assertEqual(result.split, 1)
        self.assertEqual(result.lshape[0], 4)
        self.assertLessEqual(result.lshape[1], 5)
        self.assertEqual(result.sum(), 3)
        if result.comm.rank == 0:
            self.assertTrue(result._tensor__array[-1, 0] == 1)
        if result.comm.rank == result.shape[0] - 1:
            self.assertTrue(result._tensor__array[0, -1] == 0)

    def test_triu(self):
        local_ones = ht.ones((5,))

        # 1D case, no offset, data is not split, module-level call
        result = ht.triu(local_ones)
        comparison = torch.ones((5, 5,)).triu()
        self.assertIsInstance(result, ht.tensor)
        self.assertEqual(result.shape, (5, 5,))
        self.assertEqual(result.lshape, (5, 5,))
        self.assertEqual(result.split, None)
        self.assertTrue((result._tensor__array == comparison).all())

        # 1D case, positive offset, data is not split, module-level call
        result = ht.triu(local_ones, k=2)
        comparison = torch.ones((5, 5,)).triu(diagonal=2)
        self.assertIsInstance(result, ht.tensor)
        self.assertEqual(result.shape, (5, 5,))
        self.assertEqual(result.lshape, (5, 5,))
        self.assertEqual(result.split, None)
        self.assertTrue((result._tensor__array == comparison).all())

        # 1D case, negative offset, data is not split, module-level call
        result = ht.triu(local_ones, k=-2)
        comparison = torch.ones((5, 5,)).triu(diagonal=-2)
        self.assertIsInstance(result, ht.tensor)
        self.assertEqual(result.shape, (5, 5,))
        self.assertEqual(result.lshape, (5, 5,))
        self.assertEqual(result.split, None)
        self.assertTrue((result._tensor__array == comparison).all())

        local_ones = ht.ones((4, 5,))

        # 2D case, no offset, data is not split, method
        result = local_ones.triu()
        comparison = torch.ones((4, 5,)).triu()
        self.assertIsInstance(result, ht.tensor)
        self.assertEqual(result.shape, (4, 5,))
        self.assertEqual(result.lshape, (4, 5,))
        self.assertEqual(result.split, None)
        self.assertTrue((result._tensor__array == comparison).all())

        # 2D case, positive offset, data is not split, method
        result = local_ones.triu(k=2)
        comparison = torch.ones((4, 5,)).triu(diagonal=2)
        self.assertIsInstance(result, ht.tensor)
        self.assertEqual(result.shape, (4, 5,))
        self.assertEqual(result.lshape, (4, 5,))
        self.assertEqual(result.split, None)
        self.assertTrue((result._tensor__array == comparison).all())

        # 2D case, negative offset, data is not split, method
        result = local_ones.triu(k=-2)
        comparison = torch.ones((4, 5,)).triu(diagonal=-2)
        self.assertIsInstance(result, ht.tensor)
        self.assertEqual(result.shape, (4, 5,))
        self.assertEqual(result.lshape, (4, 5,))
        self.assertEqual(result.split, None)
        self.assertTrue((result._tensor__array == comparison).all())

        local_ones = ht.ones((3, 4, 5, 6))

        # 2D+ case, no offset, data is not split, module-level call
        result = local_ones.triu()
        comparison = torch.ones((5, 6,)).triu()
        self.assertIsInstance(result, ht.tensor)
        self.assertEqual(result.shape, (3, 4, 5, 6,))
        self.assertEqual(result.lshape, (3, 4, 5, 6,))
        self.assertEqual(result.split, None)
        for i in range(3):
            for j in range(4):
                self.assertTrue((result._tensor__array[i, j] == comparison).all())

        # 2D+ case, positive offset, data is not split, module-level call
        result = local_ones.triu(k=2)
        comparison = torch.ones((5, 6,)).triu(diagonal=2)
        self.assertIsInstance(result, ht.tensor)
        self.assertEqual(result.shape, (3, 4, 5, 6,))
        self.assertEqual(result.lshape, (3, 4, 5, 6,))
        self.assertEqual(result.split, None)
        for i in range(3):
            for j in range(4):
                self.assertTrue((result._tensor__array[i, j] == comparison).all())

        # # 2D+ case, negative offset, data is not split, module-level call
        result = local_ones.triu(k=-2)
        comparison = torch.ones((5, 6,)).triu(diagonal=-2)
        self.assertIsInstance(result, ht.tensor)
        self.assertEqual(result.shape, (3, 4, 5, 6,))
        self.assertEqual(result.lshape, (3, 4, 5, 6,))
        self.assertEqual(result.split, None)
        for i in range(3):
            for j in range(4):
                self.assertTrue((result._tensor__array[i, j] == comparison).all())

        distributed_ones = ht.ones((5,), split=0)

        # 1D case, no offset, data is split, method
        result = distributed_ones.triu()
        self.assertIsInstance(result, ht.tensor)
        self.assertEqual(result.shape, (5, 5,))
        self.assertEqual(result.split, 1)
        self.assertEqual(result.lshape[0], 5)
        self.assertLessEqual(result.lshape[1], 5)
        self.assertTrue(result.sum(), 15)
        if result.comm.rank == 0:
            self.assertTrue(result._tensor__array[-1, 0] == 0)
        if result.comm.rank == result.shape[0] - 1:
            self.assertTrue(result._tensor__array[0, -1] == 1)

        # 1D case, positive offset, data is split, method
        result = distributed_ones.triu(k=2)
        self.assertIsInstance(result, ht.tensor)
        self.assertEqual(result.shape, (5, 5,))
        self.assertEqual(result.split, 1)
        self.assertEqual(result.lshape[0], 5)
        self.assertLessEqual(result.lshape[1], 5)
        self.assertEqual(result.sum(), 6)
        if result.comm.rank == 0:
            self.assertTrue(result._tensor__array[-1, 0] == 0)
        if result.comm.rank == result.shape[0] - 1:
            self.assertTrue(result._tensor__array[0, -1] == 1)

        # 1D case, negative offset, data is split, method
        result = distributed_ones.triu(k=-2)
        self.assertIsInstance(result, ht.tensor)
        self.assertEqual(result.shape, (5, 5,))
        self.assertEqual(result.split, 1)
        self.assertEqual(result.lshape[0], 5)
        self.assertLessEqual(result.lshape[1], 5)
        self.assertEqual(result.sum(), 22)
        if result.comm.rank == 0:
            self.assertTrue(result._tensor__array[-1, 0] == 0)
        if result.comm.rank == result.shape[0] - 1:
            self.assertTrue(result._tensor__array[0, -1] == 1)

        distributed_ones = ht.ones((4, 5,), split=0)

        # 2D case, no offset, data is horizontally split, method
        result = distributed_ones.triu()
        self.assertIsInstance(result, ht.tensor)
        self.assertEqual(result.shape, (4, 5,))
        self.assertEqual(result.split, 0)
        self.assertLessEqual(result.lshape[0], 4)
        self.assertEqual(result.lshape[1], 5)
        self.assertEqual(result.sum(), 14)
        if result.comm.rank == 0:
            self.assertTrue(result._tensor__array[0, -1] == 1)
        if result.comm.rank == result.shape[0] - 1:
            self.assertTrue(result._tensor__array[-1, 0] == 0)

        # # 2D case, positive offset, data is horizontally split, method
        result = distributed_ones.triu(k=2)
        self.assertIsInstance(result, ht.tensor)
        self.assertEqual(result.shape, (4, 5,))
        self.assertEqual(result.split, 0)
        self.assertLessEqual(result.lshape[0], 4)
        self.assertEqual(result.lshape[1], 5)
        self.assertEqual(result.sum(), 6)
        if result.comm.rank == 0:
            self.assertTrue(result._tensor__array[0, -1] == 1)
        if result.comm.rank == result.shape[0] - 1:
            self.assertTrue(result._tensor__array[-1, 0] == 0)

        # # 2D case, negative offset, data is horizontally split, method
        result = distributed_ones.triu(k=-2)
        self.assertIsInstance(result, ht.tensor)
        self.assertEqual(result.shape, (4, 5,))
        self.assertEqual(result.split, 0)
        self.assertLessEqual(result.lshape[0], 4)
        self.assertEqual(result.lshape[1], 5)
        self.assertEqual(result.sum(), 19)
        if result.comm.rank == 0:
            self.assertTrue(result._tensor__array[0, -1] == 1)
        if result.comm.rank == result.shape[0] - 1:
            self.assertTrue(result._tensor__array[-1, 0] == 0)

        distributed_ones = ht.ones((4, 5,), split=1)

        # 2D case, no offset, data is vertically split, method
        result = distributed_ones.triu()
        self.assertIsInstance(result, ht.tensor)
        self.assertEqual(result.shape, (4, 5,))
        self.assertEqual(result.split, 1)
        self.assertEqual(result.lshape[0], 4)
        self.assertLessEqual(result.lshape[1], 5)
        self.assertEqual(result.sum(), 14)
        if result.comm.rank == 0:
            self.assertTrue(result._tensor__array[-1, 0] == 0)
        if result.comm.rank == result.shape[0] - 1:
            self.assertTrue(result._tensor__array[0, -1] == 1)

        # 2D case, positive offset, data is horizontally split, method
        result = distributed_ones.triu(k=2)
        self.assertIsInstance(result, ht.tensor)
        self.assertEqual(result.shape, (4, 5,))
        self.assertEqual(result.split, 1)
        self.assertEqual(result.lshape[0], 4)
        self.assertLessEqual(result.lshape[1], 5)
        self.assertEqual(result.sum(), 6)
        if result.comm.rank == 0:
            self.assertTrue(result._tensor__array[-1, 0] == 0)
        if result.comm.rank == result.shape[0] - 1:
            self.assertTrue(result._tensor__array[0, -1] == 1)

        # 2D case, negative offset, data is horizontally split, method
        result = distributed_ones.triu(k=-2)
        self.assertIsInstance(result, ht.tensor)
        self.assertEqual(result.shape, (4, 5,))
        self.assertEqual(result.split, 1)
        self.assertEqual(result.lshape[0], 4)
        self.assertLessEqual(result.lshape[1], 5)
        self.assertEqual(result.sum(), 19)
        if result.comm.rank == 0:
            self.assertTrue(result._tensor__array[-1, 0] == 0)
        if result.comm.rank == result.shape[0] - 1:
            self.assertTrue(result._tensor__array[0, -1] == 1)
=======
        self.assertEqual(result.shape, (4, 2, 3, 3, 2))
>>>>>>> f515b2ee
<|MERGE_RESOLUTION|>--- conflicted
+++ resolved
@@ -25,999 +25,4 @@
         result = left_tensor + right_tensor
         self.assertEqual(result.shape, (4, 2, 3, 3, 2))
         result = right_tensor + left_tensor
-<<<<<<< HEAD
-        self.assertEqual(result.shape, (4, 2, 3, 3, 2))
-
-    def test_all(self):
-        array_len = 9
-
-        # check all over all float elements of 1d tensor locally
-        ones_noaxis = ht.ones(array_len)
-        x = (ones_noaxis == 1).all()
-
-        self.assertIsInstance(x, ht.tensor)
-        self.assertEqual(x.shape, (1,))
-        self.assertEqual(x.lshape, (1,))
-        self.assertEqual(x.dtype, ht.bool)
-        self.assertEqual(x._tensor__array.dtype, torch.uint8)
-        self.assertEqual(x.split, None)
-        self.assertEqual(x._tensor__array, 1)
-
-        out_noaxis = ht.zeros((1,))
-        ht.all(ones_noaxis, out=out_noaxis)
-        self.assertEqual(out_noaxis._tensor__array, 1)
-
-        # check all over all float elements of split 1d tensor
-        ones_noaxis_split = ht.ones(array_len, split=0)
-        floats_is_one = ones_noaxis_split.all()
-
-        self.assertIsInstance(floats_is_one, ht.tensor)
-        self.assertEqual(floats_is_one.shape, (1,))
-        self.assertEqual(floats_is_one.lshape, (1,))
-        self.assertEqual(floats_is_one.dtype, ht.bool)
-        self.assertEqual(floats_is_one._tensor__array.dtype, torch.uint8)
-        self.assertEqual(floats_is_one.split, None)
-        self.assertEqual(floats_is_one._tensor__array, 1)
-
-        out_noaxis = ht.zeros((1,))
-        ht.all(ones_noaxis_split, out=out_noaxis)
-        self.assertEqual(out_noaxis._tensor__array, 1)
-
-        # check all over all integer elements of 1d tensor locally
-        ones_noaxis_int = ht.ones(array_len).astype(ht.int)
-        int_is_one = ones_noaxis_int.all()
-
-        self.assertIsInstance(int_is_one, ht.tensor)
-        self.assertEqual(int_is_one.shape, (1,))
-        self.assertEqual(int_is_one.lshape, (1,))
-        self.assertEqual(int_is_one.dtype, ht.bool)
-        self.assertEqual(int_is_one._tensor__array.dtype, torch.uint8)
-        self.assertEqual(int_is_one.split, None)
-        self.assertEqual(int_is_one._tensor__array, 1)
-
-        out_noaxis = ht.zeros((1,))
-        ht.all(ones_noaxis_int, out=out_noaxis)
-        self.assertEqual(out_noaxis._tensor__array, 1)
-
-        # check all over all integer elements of split 1d tensor
-        ones_noaxis_split_int = ht.ones(array_len, split=0).astype(ht.int)
-        split_int_is_one = ones_noaxis_split_int.all()
-
-        self.assertIsInstance(split_int_is_one, ht.tensor)
-        self.assertEqual(split_int_is_one.shape, (1,))
-        self.assertEqual(split_int_is_one.lshape, (1,))
-        self.assertEqual(split_int_is_one.dtype, ht.bool)
-        self.assertEqual(split_int_is_one._tensor__array.dtype, torch.uint8)
-        self.assertEqual(split_int_is_one.split, None)
-        self.assertEqual(split_int_is_one._tensor__array, 1)
-
-        out_noaxis = ht.zeros((1,))
-        ht.all(ones_noaxis_split_int, out=out_noaxis)
-        self.assertEqual(out_noaxis._tensor__array, 1)
-
-        # check all over all float elements of 3d tensor locally
-        ones_noaxis_volume = ht.ones((3, 3, 3))
-        volume_is_one = ones_noaxis_volume.all()
-
-        self.assertIsInstance(volume_is_one, ht.tensor)
-        self.assertEqual(volume_is_one.shape, (1,))
-        self.assertEqual(volume_is_one.lshape, (1,))
-        self.assertEqual(volume_is_one.dtype, ht.bool)
-        self.assertEqual(volume_is_one._tensor__array.dtype, torch.uint8)
-        self.assertEqual(volume_is_one.split, None)
-        self.assertEqual(volume_is_one._tensor__array, 1)
-
-        out_noaxis = ht.zeros((1,))
-        ht.all(ones_noaxis_volume, out=out_noaxis)
-        self.assertEqual(out_noaxis._tensor__array, 1)
-
-        # check sequence is not all one
-        sequence = ht.arange(array_len)
-        sequence_is_one = sequence.all()
-
-        self.assertIsInstance(sequence_is_one, ht.tensor)
-        self.assertEqual(sequence_is_one.shape, (1,))
-        self.assertEqual(sequence_is_one.lshape, (1,))
-        self.assertEqual(sequence_is_one.dtype, ht.bool)
-        self.assertEqual(sequence_is_one._tensor__array.dtype, torch.uint8)
-        self.assertEqual(sequence_is_one.split, None)
-        self.assertEqual(sequence_is_one._tensor__array, 0)
-
-        out_noaxis = ht.zeros((1,))
-        ht.all(sequence, out=out_noaxis)
-        self.assertEqual(out_noaxis._tensor__array, 0)
-
-        # check all over all float elements of split 3d tensor
-        ones_noaxis_split_axis = ht.ones((3, 3, 3), split=0)
-        float_volume_is_one = ones_noaxis_split_axis.all(axis=0)
-
-        self.assertIsInstance(float_volume_is_one, ht.tensor)
-        self.assertEqual(float_volume_is_one.shape, (3, 3))
-        self.assertEqual(float_volume_is_one.all(axis=1).dtype, ht.bool)
-        self.assertEqual(float_volume_is_one._tensor__array.dtype, torch.uint8)
-        self.assertEqual(float_volume_is_one.split, None)
-
-        out_noaxis = ht.zeros((3, 3,))
-        ht.all(ones_noaxis_split_axis, axis=0, out=out_noaxis)
-
-        # check all over all float elements of split 3d tensor with tuple axis
-        ones_noaxis_split_axis = ht.ones((3, 3, 3), split=0)
-        float_volume_is_one = ones_noaxis_split_axis.all(axis=(0, 1))
-
-        self.assertIsInstance(float_volume_is_one, ht.tensor)
-        self.assertEqual(float_volume_is_one.shape, (3,))
-        self.assertEqual(float_volume_is_one.all(axis=0).dtype, ht.bool)
-        self.assertEqual(float_volume_is_one._tensor__array.dtype, torch.uint8)
-        self.assertEqual(float_volume_is_one.split, None)
-
-        # check all over all float elements of split 5d tensor with negative axis
-        ones_noaxis_split_axis_neg = ht.zeros((1, 2, 3, 4, 5), split=1)
-        float_5d_is_one = ones_noaxis_split_axis_neg.all(axis=-2)
-
-        self.assertIsInstance(float_5d_is_one, ht.tensor)
-        self.assertEqual(float_5d_is_one.shape, (1, 2, 3, 5))
-        self.assertEqual(float_5d_is_one.dtype, ht.bool)
-        self.assertEqual(float_5d_is_one._tensor__array.dtype, torch.uint8)
-        self.assertEqual(float_5d_is_one.split, 1)
-
-        out_noaxis = ht.zeros((1, 2, 3, 5))
-        ht.all(ones_noaxis_split_axis_neg, axis=-2, out=out_noaxis)
-
-        # exceptions
-        with self.assertRaises(ValueError):
-            ht.ones(array_len).all(axis=1)
-        with self.assertRaises(ValueError):
-            ht.ones(array_len).all(axis=-2)
-        with self.assertRaises(ValueError):
-            ht.ones((4, 4)).all(axis=0, out=out_noaxis)
-        with self.assertRaises(TypeError):
-            ht.ones(array_len).all(axis='bad_axis_type')
-
-    def test_allclose(self):
-        a = ht.float32([[2, 2], [2, 2]])
-        b = ht.float32([[2.00005, 2.00005], [2.00005, 2.00005]])
-        c = ht.zeros((4, 6,), split=0)
-        d = ht.zeros((4, 6,), split=1)
-        e = ht.zeros((4, 6,))
-
-        self.assertFalse(ht.allclose(a, b))
-        self.assertTrue(ht.allclose(a, b, atol=1e-04))
-        self.assertTrue(ht.allclose(a, b, rtol=1e-04))
-        self.assertTrue(ht.allclose(a, 2))
-        self.assertTrue(ht.allclose(a, 2.0))
-        self.assertTrue(ht.allclose(2,a))
-        self.assertTrue(ht.allclose(c, d))
-        self.assertTrue(ht.allclose(c, e))
-        self.assertTrue(ht.allclose(e, c))
-
-        with self.assertRaises(TypeError):
-            ht.allclose(a, (2, 2, 2, 2))
-        with self.assertRaises(TypeError):
-            ht.allclose(a, '?')
-        with self.assertRaises(TypeError):
-            ht.allclose('?', a)
-
-    def test_any(self):
-        x = ht.float32([[2.7, 0, 0],
-                        [0, 0, 0],
-                        [0, 0.3, 0]])
-        any_tensor = ht.any(x, axis=1, keepdim=True)
-        res = ht.uint8([[1], [0], [1]])
-        self.assertIsInstance(any_tensor, ht.tensor)
-        self.assertEqual(any_tensor.shape, (3, 1))
-        self.assertEqual(any_tensor.dtype, ht.bool)
-        self.assertTrue(ht.equal(any_tensor, res))
-
-        any_tensor = ht.zeros((1, 2))
-        x = ht.int32([[0, 0],
-                      [0, 0],
-                      [0, 1]])
-        ht.any(x, axis=0, keepdim=True, out=any_tensor)
-        res = ht.uint8([[0, 1]])
-        self.assertIsInstance(any_tensor, ht.tensor)
-        self.assertEqual(any_tensor.shape, (1, 2))
-        self.assertEqual(any_tensor.dtype, ht.bool)
-        self.assertTrue(ht.equal(any_tensor, res))
-
-        any_tensor = ht.zeros(1)
-        x = ht.float64([[0, 0, 0],
-                        [0, 0, 0]])
-        res = ht.zeros(1, dtype=ht.uint8)
-        any_tensor = ht.any(x)
-        self.assertIsInstance(any_tensor, ht.tensor)
-        self.assertEqual(any_tensor.shape, (1,))
-        self.assertEqual(any_tensor.dtype, ht.bool)
-        self.assertTrue(ht.equal(any_tensor, res))
-
-    def test_argmax(self):
-        torch.manual_seed(1)
-        data = ht.random.randn(3, 4, 5)
-
-        # 3D local tensor, major axis
-        result = ht.argmax(data, axis=0)
-        self.assertIsInstance(result, ht.tensor)
-        self.assertEqual(result.dtype, ht.int64)
-        self.assertEqual(result._tensor__array.dtype, torch.int64)
-        self.assertEqual(result.shape, (4, 5,))
-        self.assertEqual(result.lshape, (4, 5,))
-        self.assertEqual(result.split, None)
-        self.assertTrue((result._tensor__array == data._tensor__array.argmax(0)).all())
-
-        # 3D local tensor, minor axis
-        result = ht.argmax(data, axis=-1)
-        self.assertIsInstance(result, ht.tensor)
-        self.assertEqual(result.dtype, ht.int64)
-        self.assertEqual(result._tensor__array.dtype, torch.int64)
-        self.assertEqual(result.shape, (3, 4,))
-        self.assertEqual(result.lshape, (3, 4,))
-        self.assertEqual(result.split, None)
-        self.assertTrue((result._tensor__array == data._tensor__array.argmax(-1)).all())
-
-        # 1D split tensor, no axis
-        data = ht.arange(-10, 10, split=0)
-        result = ht.argmax(data)
-        self.assertIsInstance(result, ht.tensor)
-        self.assertEqual(result.dtype, ht.int64)
-        self.assertEqual(result._tensor__array.dtype, torch.int64)
-        self.assertEqual(result.shape, (1,))
-        self.assertEqual(result.lshape, (1,))
-        self.assertEqual(result.split, None)
-        self.assertTrue((result._tensor__array == torch.tensor([19])))
-
-        # 2D split tensor, along the axis
-        torch.manual_seed(1)
-        data = ht.array(ht.random.randn(4, 5), split=0)
-        result = ht.argmax(data, axis=1)
-        self.assertIsInstance(result, ht.tensor)
-        self.assertEqual(result.dtype, ht.int64)
-        self.assertEqual(result._tensor__array.dtype, torch.int64)
-        self.assertEqual(result.shape, (ht.MPI_WORLD.size * 4,))
-        self.assertEqual(result.lshape, (4,))
-        self.assertEqual(result.split, 0)
-        self.assertTrue((result._tensor__array == torch.tensor([4, 4, 2, 4])).all())
-
-        # 2D split tensor, across the axis
-        size = ht.MPI_WORLD.size * 2
-        data = ht.tril(ht.ones((size, size,), split=0), k=-1)
-
-        result = ht.argmax(data, axis=0)
-        self.assertIsInstance(result, ht.tensor)
-        self.assertEqual(result.dtype, ht.int64)
-        self.assertEqual(result._tensor__array.dtype, torch.int64)
-        self.assertEqual(result.shape, (size,))
-        self.assertEqual(result.lshape, (size,))
-        self.assertEqual(result.split, None)
-        self.assertTrue((result._tensor__array != 0).all())
-
-        # 2D split tensor, across the axis, output tensor
-        size = ht.MPI_WORLD.size * 2
-        data = ht.triu(ht.ones((size, size,), split=0), k=-1)
-
-        output = ht.empty((size,))
-        result = ht.argmax(data, axis=0, out=output)
-
-        self.assertIsInstance(result, ht.tensor)
-        self.assertEqual(output.dtype, ht.int64)
-        self.assertEqual(output._tensor__array.dtype, torch.int64)
-        self.assertEqual(output.shape, (size,))
-        self.assertEqual(output.lshape, (size,))
-        self.assertEqual(output.split, None)
-        self.assertTrue((output._tensor__array != 0).all())
-
-        # check exceptions
-        with self.assertRaises(TypeError):
-            data.argmax(axis=(0, 1))
-        with self.assertRaises(TypeError):
-            data.argmax(axis=1.1)
-        with self.assertRaises(TypeError):
-            data.argmax(axis='y')
-        with self.assertRaises(ValueError):
-            ht.argmax(data, axis=-4)
-
-    def test_argmin(self):
-        torch.manual_seed(1)
-        data = ht.random.randn(3, 4, 5)
-
-        # 3D local tensor, no axis
-        result = ht.argmin(data)
-        self.assertIsInstance(result, ht.tensor)
-        self.assertEqual(result.dtype, ht.int64)
-        self.assertEqual(result._tensor__array.dtype, torch.int64)
-        self.assertEqual(result.shape, (1,))
-        self.assertEqual(result.lshape, (1,))
-        self.assertEqual(result.split, None)
-        self.assertTrue((result._tensor__array == data._tensor__array.argmin()).all())
-
-        # 3D local tensor, major axis
-        result = ht.argmin(data, axis=0)
-        self.assertIsInstance(result, ht.tensor)
-        self.assertEqual(result.dtype, ht.int64)
-        self.assertEqual(result._tensor__array.dtype, torch.int64)
-        self.assertEqual(result.shape, (4, 5))
-        self.assertEqual(result.lshape, (4, 5))
-        self.assertEqual(result.split, None)
-        self.assertTrue((result._tensor__array == data._tensor__array.argmin(0)).all())
-
-        # 3D local tensor, minor axis
-        result = ht.argmin(data, axis=-1)
-        self.assertIsInstance(result, ht.tensor)
-        self.assertEqual(result.dtype, ht.int64)
-        self.assertEqual(result._tensor__array.dtype, torch.int64)
-        self.assertEqual(result.shape, (3, 4,))
-        self.assertEqual(result.lshape, (3, 4,))
-        self.assertEqual(result.split, None)
-        self.assertTrue((result._tensor__array == data._tensor__array.argmin(-1)).all())
-
-        # 2D split tensor, along the axis
-        torch.manual_seed(1)
-        data = ht.array(ht.random.randn(4, 5), split=0)
-        result = ht.argmin(data, axis=1)
-        self.assertIsInstance(result, ht.tensor)
-        self.assertEqual(result.dtype, ht.int64)
-        self.assertEqual(result._tensor__array.dtype, torch.int64)
-        self.assertEqual(result.shape, (ht.MPI_WORLD.size * 4,))
-        self.assertEqual(result.lshape, (4,))
-        self.assertEqual(result.split, 0)
-        self.assertTrue((result._tensor__array == torch.tensor([3, 1, 1, 3])).all())
-
-        # 2D split tensor, across the axis
-        size = ht.MPI_WORLD.size * 2
-        data = ht.triu(ht.ones((size, size,), split=0), k=1)
-
-        result = ht.argmin(data, axis=0)
-        self.assertIsInstance(result, ht.tensor)
-        self.assertEqual(result.dtype, ht.int64)
-        self.assertEqual(result._tensor__array.dtype, torch.int64)
-        self.assertEqual(result.shape, (size,))
-        self.assertEqual(result.lshape, (size,))
-        self.assertEqual(result.split, None)
-        self.assertTrue((result._tensor__array != 0).all())
-
-        # 2D split tensor, across the axis, output tensor
-        size = ht.MPI_WORLD.size * 2
-        data = ht.triu(ht.ones((size, size,), split=0), k=1)
-
-        output = ht.empty((size,))
-        result = ht.argmin(data, axis=0, out=output)
-
-        self.assertIsInstance(result, ht.tensor)
-        self.assertEqual(output.dtype, ht.int64)
-        self.assertEqual(output._tensor__array.dtype, torch.int64)
-        self.assertEqual(output.shape, (size,))
-        self.assertEqual(output.lshape, (size,))
-        self.assertEqual(output.split, None)
-        self.assertTrue((output._tensor__array != 0).all())
-
-        # check exceptions
-        with self.assertRaises(TypeError):
-            data.argmin(axis=(0, 1))
-        with self.assertRaises(TypeError):
-            data.argmin(axis=1.1)
-        with self.assertRaises(TypeError):
-            data.argmin(axis='y')
-        with self.assertRaises(ValueError):
-            ht.argmin(data, axis=-4)
-
-    def test_clip(self):
-        elements = 20
-
-        # float tensor
-        float32_tensor = ht.arange(elements, dtype=ht.float32, split=0)
-        clipped = float32_tensor.clip(5, 15)
-        self.assertIsInstance(clipped, ht.tensor)
-        self.assertEqual(clipped.dtype, ht.float32)
-        self.assertEqual(clipped.sum(axis=0, keepdim=True), 195)
-
-        # long tensor
-        int64_tensor = ht.arange(elements, dtype=ht.int64, split=0)
-        clipped = int64_tensor.clip(4, 16)
-        self.assertIsInstance(clipped, ht.tensor)
-        self.assertEqual(clipped.dtype, ht.int64)
-        self.assertEqual(clipped.sum(axis=0, keepdim=True), 195)
-
-        # test the exceptions
-        with self.assertRaises(TypeError):
-            ht.clip(torch.arange(10), 2, 5)
-        with self.assertRaises(ValueError):
-            ht.arange(20).clip(None, None)
-        with self.assertRaises(TypeError):
-            ht.clip(ht.arange(20), 5, 15, out=torch.arange(20))
-
-    def test_copy(self):
-        tensor = ht.ones(5)
-        copied = tensor.copy()
-
-        # test identity inequality and value equality
-        self.assertIsNot(tensor, copied)
-        self.assertIsNot(tensor._tensor__array, copied._tensor__array)
-        self.assertTrue((tensor == copied)._tensor__array.all())
-
-        # test exceptions
-        with self.assertRaises(TypeError):
-            ht.copy('hello world')
-
-    def test_squeeze(self):
-        torch.manual_seed(1)
-        data = ht.random.randn(1, 4, 5, 1)
-
-        # 4D local tensor, no axis
-        result = ht.squeeze(data)
-        self.assertIsInstance(result, ht.tensor)
-        self.assertEqual(result.dtype, ht.float32)
-        self.assertEqual(result._tensor__array.dtype, torch.float32)
-        self.assertEqual(result.shape, (4,5))
-        self.assertEqual(result.lshape, (4,5))
-        self.assertEqual(result.split, None)
-        self.assertTrue((result._tensor__array == data._tensor__array.squeeze()).all())
-
-        # 4D local tensor, major axis
-        result = ht.squeeze(data, axis=0)
-        self.assertIsInstance(result, ht.tensor)
-        self.assertEqual(result.dtype, ht.float32)
-        self.assertEqual(result._tensor__array.dtype, torch.float32)
-        self.assertEqual(result.shape, (4, 5, 1))
-        self.assertEqual(result.lshape, (4, 5, 1))
-        self.assertEqual(result.split, None)
-        self.assertTrue((result._tensor__array == data._tensor__array.squeeze(0)).all())
-
-        # 4D local tensor, minor axis
-        result = ht.squeeze(data, axis=-1)
-        self.assertIsInstance(result, ht.tensor)
-        self.assertEqual(result.dtype, ht.float32)
-        self.assertEqual(result._tensor__array.dtype, torch.float32)
-        self.assertEqual(result.shape, (1, 4, 5))
-        self.assertEqual(result.lshape, (1, 4, 5))
-        self.assertEqual(result.split, None)
-        self.assertTrue((result._tensor__array == data._tensor__array.squeeze(-1)).all())
-
-        # 4D local tensor, tuple axis
-        result = data.squeeze(axis=(0,-1))
-        self.assertIsInstance(result, ht.tensor)
-        self.assertEqual(result.dtype, ht.float32)
-        self.assertEqual(result._tensor__array.dtype, torch.float32)
-        self.assertEqual(result.shape, (4, 5))
-        self.assertEqual(result.lshape, (4, 5))
-        self.assertEqual(result.split, None)
-        self.assertTrue((result._tensor__array == data._tensor__array.squeeze()).all())
-
-        # 4D split tensor, along the axis
-        data = ht.array(ht.random.randn(1, 4, 5, 1), split=1)
-        result = ht.squeeze(data, axis=-1)
-        self.assertIsInstance(result, ht.tensor)
-        self.assertEqual(result.dtype, ht.float32)
-        self.assertEqual(result._tensor__array.dtype, ht.float32)
-        self.assertEqual(result.shape, (1, ht.MPI_WORLD.size * 4, 5))
-        self.assertEqual(result.lshape, (1, ht.MPI_WORLD.size * 4, 5))
-        self.assertEqual(result.split, None)
-
-        # 3D split tensor, across the axis
-        size = ht.MPI_WORLD.size * 2
-        data = ht.triu(ht.ones((1, size, size), split=1), k=1)
-
-        result = ht.squeeze(data, axis=0)
-        self.assertIsInstance(result, ht.tensor)
-        self.assertEqual(result.dtype, ht.float32)
-        self.assertEqual(result._tensor__array.dtype, ht.float32)
-        self.assertEqual(result.shape, (size, size))
-        self.assertEqual(result.lshape, (size, size))
-        self.assertEqual(result.split, None)
-
-        # check exceptions
-        with self.assertRaises(ValueError):
-            data.squeeze(axis=(0, 1))
-        with self.assertRaises(TypeError):
-            data.squeeze(axis=1.1)
-        with self.assertRaises(TypeError):
-            data.squeeze(axis='y')
-        with self.assertRaises(ValueError):
-            ht.argmin(data, axis=-4)
-
-    def test_transpose(self):
-        # vector transpose, not distributed
-        vector = ht.arange(10)
-        vector_t = vector.T
-        self.assertIsInstance(vector_t, ht.tensor)
-        self.assertEqual(vector_t.dtype, ht.int32)
-        self.assertEqual(vector_t.split, None)
-        self.assertEqual(vector_t.shape, (10,))
-
-        # simple matrix transpose, not distributed
-        simple_matrix = ht.zeros((2, 4))
-        simple_matrix_t = simple_matrix.transpose()
-        self.assertIsInstance(simple_matrix_t, ht.tensor)
-        self.assertEqual(simple_matrix_t.dtype, ht.float32)
-        self.assertEqual(simple_matrix_t.split, None)
-        self.assertEqual(simple_matrix_t.shape, (4, 2,))
-        self.assertEqual(simple_matrix_t._tensor__array.shape, (4, 2,))
-
-        # 4D array, not distributed, with given axis
-        array_4d = ht.zeros((2, 3, 4, 5))
-        array_4d_t = ht.transpose(array_4d, axes=(-1, 0, 2, 1))
-        self.assertIsInstance(array_4d_t, ht.tensor)
-        self.assertEqual(array_4d_t.dtype, ht.float32)
-        self.assertEqual(array_4d_t.split, None)
-        self.assertEqual(array_4d_t.shape, (5, 2, 4, 3,))
-        self.assertEqual(array_4d_t._tensor__array.shape, (5, 2, 4, 3,))
-
-        # vector transpose, distributed
-        vector_split = ht.arange(10, split=0)
-        vector_split_t = vector_split.T
-        self.assertIsInstance(vector_split_t, ht.tensor)
-        self.assertEqual(vector_split_t.dtype, ht.int32)
-        self.assertEqual(vector_split_t.split, 0)
-        self.assertEqual(vector_split_t.shape, (10,))
-        self.assertLessEqual(vector_split_t.lshape[0], 10)
-
-        # matrix transpose, distributed
-        matrix_split = ht.ones((10, 20,), split=1)
-        matrix_split_t = matrix_split.transpose()
-        self.assertIsInstance(matrix_split_t, ht.tensor)
-        self.assertEqual(matrix_split_t.dtype, ht.float32)
-        self.assertEqual(matrix_split_t.split, 0)
-        self.assertEqual(matrix_split_t.shape, (20, 10,))
-        self.assertLessEqual(matrix_split_t.lshape[0], 20)
-        self.assertEqual(matrix_split_t.lshape[1], 10)
-
-        # 4D array, distributed
-        array_4d_split = ht.ones((3, 4, 5, 6,), split=3)
-        array_4d_split_t = ht.transpose(array_4d_split, axes=(1, 0, 3, 2,))
-        self.assertIsInstance(array_4d_t, ht.tensor)
-        self.assertEqual(array_4d_split_t.dtype, ht.float32)
-        self.assertEqual(array_4d_split_t.split, 2)
-        self.assertEqual(array_4d_split_t.shape, (4, 3, 6, 5,))
-
-        self.assertEqual(array_4d_split_t.lshape[0], 4)
-        self.assertEqual(array_4d_split_t.lshape[1], 3)
-        self.assertLessEqual(array_4d_split_t.lshape[2], 6)
-        self.assertEqual(array_4d_split_t.lshape[3], 5)
-
-        # exceptions
-        with self.assertRaises(TypeError):
-            ht.transpose(1)
-        with self.assertRaises(ValueError):
-            ht.transpose(ht.zeros((2, 3,)), axes=1.0)
-        with self.assertRaises(ValueError):
-            ht.transpose(ht.zeros((2, 3,)), axes=(-1,))
-        with self.assertRaises(TypeError):
-            ht.zeros((2, 3,)).transpose(axes='01')
-        with self.assertRaises(TypeError):
-            ht.zeros((2, 3,)).transpose(axes=(0, 1.0))
-        with self.assertRaises(ValueError):
-            ht.zeros((2, 3,)).transpose(axes=(0, 3))
-
-    def test_tril(self):
-        local_ones = ht.ones((5,))
-
-        # 1D case, no offset, data is not split, module-level call
-        result = ht.tril(local_ones)
-        comparison = torch.ones((5, 5,)).tril()
-        self.assertIsInstance(result, ht.tensor)
-        self.assertEqual(result.shape, (5, 5,))
-        self.assertEqual(result.lshape, (5, 5,))
-        self.assertEqual(result.split, None)
-        self.assertTrue((result._tensor__array == comparison).all())
-
-        # 1D case, positive offset, data is not split, module-level call
-        result = ht.tril(local_ones, k=2)
-        comparison = torch.ones((5, 5,)).tril(diagonal=2)
-        self.assertIsInstance(result, ht.tensor)
-        self.assertEqual(result.shape, (5, 5,))
-        self.assertEqual(result.lshape, (5, 5,))
-        self.assertEqual(result.split, None)
-        self.assertTrue((result._tensor__array == comparison).all())
-
-        # 1D case, negative offset, data is not split, module-level call
-        result = ht.tril(local_ones, k=-2)
-        comparison = torch.ones((5, 5,)).tril(diagonal=-2)
-        self.assertIsInstance(result, ht.tensor)
-        self.assertEqual(result.shape, (5, 5,))
-        self.assertEqual(result.lshape, (5, 5,))
-        self.assertEqual(result.split, None)
-        self.assertTrue((result._tensor__array == comparison).all())
-
-        local_ones = ht.ones((4, 5,))
-
-        # 2D case, no offset, data is not split, method
-        result = local_ones.tril()
-        comparison = torch.ones((4, 5,)).tril()
-        self.assertIsInstance(result, ht.tensor)
-        self.assertEqual(result.shape, (4, 5,))
-        self.assertEqual(result.lshape, (4, 5,))
-        self.assertEqual(result.split, None)
-        self.assertTrue((result._tensor__array == comparison).all())
-
-        # 2D case, positive offset, data is not split, method
-        result = local_ones.tril(k=2)
-        comparison = torch.ones((4, 5,)).tril(diagonal=2)
-        self.assertIsInstance(result, ht.tensor)
-        self.assertEqual(result.shape, (4, 5,))
-        self.assertEqual(result.lshape, (4, 5,))
-        self.assertEqual(result.split, None)
-        self.assertTrue((result._tensor__array == comparison).all())
-
-        # 2D case, negative offset, data is not split, method
-        result = local_ones.tril(k=-2)
-        comparison = torch.ones((4, 5,)).tril(diagonal=-2)
-        self.assertIsInstance(result, ht.tensor)
-        self.assertEqual(result.shape, (4, 5,))
-        self.assertEqual(result.lshape, (4, 5,))
-        self.assertEqual(result.split, None)
-        self.assertTrue((result._tensor__array == comparison).all())
-
-        local_ones = ht.ones((3, 4, 5, 6))
-
-        # 2D+ case, no offset, data is not split, module-level call
-        result = local_ones.tril()
-        comparison = torch.ones((5, 6,)).tril()
-        self.assertIsInstance(result, ht.tensor)
-        self.assertEqual(result.shape, (3, 4, 5, 6,))
-        self.assertEqual(result.lshape, (3, 4, 5, 6,))
-        self.assertEqual(result.split, None)
-        for i in range(3):
-            for j in range(4):
-                self.assertTrue((result._tensor__array[i, j] == comparison).all())
-
-        # 2D+ case, positive offset, data is not split, module-level call
-        result = local_ones.tril(k=2)
-        comparison = torch.ones((5, 6,)).tril(diagonal=2)
-        self.assertIsInstance(result, ht.tensor)
-        self.assertEqual(result.shape, (3, 4, 5, 6,))
-        self.assertEqual(result.lshape, (3, 4, 5, 6,))
-        self.assertEqual(result.split, None)
-        for i in range(3):
-            for j in range(4):
-                self.assertTrue((result._tensor__array[i, j] == comparison).all())
-
-        # # 2D+ case, negative offset, data is not split, module-level call
-        result = local_ones.tril(k=-2)
-        comparison = torch.ones((5, 6,)).tril(diagonal=-2)
-        self.assertIsInstance(result, ht.tensor)
-        self.assertEqual(result.shape, (3, 4, 5, 6,))
-        self.assertEqual(result.lshape, (3, 4, 5, 6,))
-        self.assertEqual(result.split, None)
-        for i in range(3):
-            for j in range(4):
-                self.assertTrue((result._tensor__array[i, j] == comparison).all())
-
-        distributed_ones = ht.ones((5,), split=0)
-
-        # 1D case, no offset, data is split, method
-        result = distributed_ones.tril()
-        self.assertIsInstance(result, ht.tensor)
-        self.assertEqual(result.shape, (5, 5,))
-        self.assertEqual(result.split, 1)
-        self.assertTrue(result.lshape[0] == 5 or result.lshape[0] == 0)
-        self.assertLessEqual(result.lshape[1], 5)
-        self.assertTrue(result.sum(), 15)
-        if result.comm.rank == 0:
-            self.assertTrue(result._tensor__array[-1, 0] == 1)
-        if result.comm.rank == result.shape[0] - 1:
-            self.assertTrue(result._tensor__array[0, -1] == 0)
-
-        # 1D case, positive offset, data is split, method
-        result = distributed_ones.tril(k=2)
-        self.assertIsInstance(result, ht.tensor)
-        self.assertEqual(result.shape, (5, 5,))
-        self.assertEqual(result.split, 1)
-        self.assertEqual(result.lshape[0], 5)
-        self.assertLessEqual(result.lshape[1], 5)
-        self.assertEqual(result.sum(), 22)
-        if result.comm.rank == 0:
-            self.assertTrue(result._tensor__array[-1, 0] == 1)
-        if result.comm.rank == result.shape[0] - 1:
-            self.assertTrue(result._tensor__array[0, -1] == 0)
-
-        # 1D case, negative offset, data is split, method
-        result = distributed_ones.tril(k=-2)
-        self.assertIsInstance(result, ht.tensor)
-        self.assertEqual(result.shape, (5, 5,))
-        self.assertEqual(result.split, 1)
-        self.assertEqual(result.lshape[0], 5)
-        self.assertLessEqual(result.lshape[1], 5)
-        self.assertEqual(result.sum(), 6)
-        if result.comm.rank == 0:
-            self.assertTrue(result._tensor__array[-1, 0] == 1)
-        if result.comm.rank == result.shape[0] - 1:
-            self.assertTrue(result._tensor__array[0, -1] == 0)
-
-        distributed_ones = ht.ones((4, 5,), split=0)
-
-        # 2D case, no offset, data is horizontally split, method
-        result = distributed_ones.tril()
-        self.assertIsInstance(result, ht.tensor)
-        self.assertEqual(result.shape, (4, 5,))
-        self.assertEqual(result.split, 0)
-        self.assertLessEqual(result.lshape[0], 4)
-        self.assertEqual(result.lshape[1], 5)
-        self.assertEqual(result.sum(), 10)
-        if result.comm.rank == 0:
-            self.assertTrue(result._tensor__array[0, -1] == 0)
-        if result.comm.rank == result.shape[0] - 1:
-            self.assertTrue(result._tensor__array[-1, 0] == 1)
-
-        # 2D case, positive offset, data is horizontally split, method
-        result = distributed_ones.tril(k=2)
-        self.assertIsInstance(result, ht.tensor)
-        self.assertEqual(result.shape, (4, 5,))
-        self.assertEqual(result.split, 0)
-        self.assertLessEqual(result.lshape[0], 4)
-        self.assertEqual(result.lshape[1], 5)
-        self.assertEqual(result.sum(), 17)
-        if result.comm.rank == 0:
-            self.assertTrue(result._tensor__array[0, -1] == 0)
-        if result.comm.rank == result.shape[0] - 1:
-            self.assertTrue(result._tensor__array[-1, 0] == 1)
-
-        # 2D case, negative offset, data is horizontally split, method
-        result = distributed_ones.tril(k=-2)
-        self.assertIsInstance(result, ht.tensor)
-        self.assertEqual(result.shape, (4, 5,))
-        self.assertEqual(result.split, 0)
-        self.assertLessEqual(result.lshape[0], 4)
-        self.assertEqual(result.lshape[1], 5)
-        self.assertEqual(result.sum(), 3)
-        if result.comm.rank == 0:
-            self.assertTrue(result._tensor__array[0, -1] == 0)
-        if result.comm.rank == result.shape[0] - 1:
-            self.assertTrue(result._tensor__array[-1, 0] == 1)
-
-        distributed_ones = ht.ones((4, 5,), split=1)
-
-        # 2D case, no offset, data is vertically split, method
-        result = distributed_ones.tril()
-        self.assertIsInstance(result, ht.tensor)
-        self.assertEqual(result.shape, (4, 5,))
-        self.assertEqual(result.split, 1)
-        self.assertEqual(result.lshape[0], 4)
-        self.assertLessEqual(result.lshape[1], 5)
-        self.assertEqual(result.sum(), 10)
-        if result.comm.rank == 0:
-            self.assertTrue(result._tensor__array[-1, 0] == 1)
-        if result.comm.rank == result.shape[0] - 1:
-            self.assertTrue(result._tensor__array[0, -1] == 0)
-
-        # 2D case, positive offset, data is horizontally split, method
-        result = distributed_ones.tril(k=2)
-        self.assertIsInstance(result, ht.tensor)
-        self.assertEqual(result.shape, (4, 5,))
-        self.assertEqual(result.split, 1)
-        self.assertEqual(result.lshape[0], 4)
-        self.assertLessEqual(result.lshape[1], 5)
-        self.assertEqual(result.sum(), 17)
-        if result.comm.rank == 0:
-            self.assertTrue(result._tensor__array[-1, 0] == 1)
-        if result.comm.rank == result.shape[0] - 1:
-            self.assertTrue(result._tensor__array[0, -1] == 0)
-
-        # 2D case, negative offset, data is horizontally split, method
-        result = distributed_ones.tril(k=-2)
-        self.assertIsInstance(result, ht.tensor)
-        self.assertEqual(result.shape, (4, 5,))
-        self.assertEqual(result.split, 1)
-        self.assertEqual(result.lshape[0], 4)
-        self.assertLessEqual(result.lshape[1], 5)
-        self.assertEqual(result.sum(), 3)
-        if result.comm.rank == 0:
-            self.assertTrue(result._tensor__array[-1, 0] == 1)
-        if result.comm.rank == result.shape[0] - 1:
-            self.assertTrue(result._tensor__array[0, -1] == 0)
-
-    def test_triu(self):
-        local_ones = ht.ones((5,))
-
-        # 1D case, no offset, data is not split, module-level call
-        result = ht.triu(local_ones)
-        comparison = torch.ones((5, 5,)).triu()
-        self.assertIsInstance(result, ht.tensor)
-        self.assertEqual(result.shape, (5, 5,))
-        self.assertEqual(result.lshape, (5, 5,))
-        self.assertEqual(result.split, None)
-        self.assertTrue((result._tensor__array == comparison).all())
-
-        # 1D case, positive offset, data is not split, module-level call
-        result = ht.triu(local_ones, k=2)
-        comparison = torch.ones((5, 5,)).triu(diagonal=2)
-        self.assertIsInstance(result, ht.tensor)
-        self.assertEqual(result.shape, (5, 5,))
-        self.assertEqual(result.lshape, (5, 5,))
-        self.assertEqual(result.split, None)
-        self.assertTrue((result._tensor__array == comparison).all())
-
-        # 1D case, negative offset, data is not split, module-level call
-        result = ht.triu(local_ones, k=-2)
-        comparison = torch.ones((5, 5,)).triu(diagonal=-2)
-        self.assertIsInstance(result, ht.tensor)
-        self.assertEqual(result.shape, (5, 5,))
-        self.assertEqual(result.lshape, (5, 5,))
-        self.assertEqual(result.split, None)
-        self.assertTrue((result._tensor__array == comparison).all())
-
-        local_ones = ht.ones((4, 5,))
-
-        # 2D case, no offset, data is not split, method
-        result = local_ones.triu()
-        comparison = torch.ones((4, 5,)).triu()
-        self.assertIsInstance(result, ht.tensor)
-        self.assertEqual(result.shape, (4, 5,))
-        self.assertEqual(result.lshape, (4, 5,))
-        self.assertEqual(result.split, None)
-        self.assertTrue((result._tensor__array == comparison).all())
-
-        # 2D case, positive offset, data is not split, method
-        result = local_ones.triu(k=2)
-        comparison = torch.ones((4, 5,)).triu(diagonal=2)
-        self.assertIsInstance(result, ht.tensor)
-        self.assertEqual(result.shape, (4, 5,))
-        self.assertEqual(result.lshape, (4, 5,))
-        self.assertEqual(result.split, None)
-        self.assertTrue((result._tensor__array == comparison).all())
-
-        # 2D case, negative offset, data is not split, method
-        result = local_ones.triu(k=-2)
-        comparison = torch.ones((4, 5,)).triu(diagonal=-2)
-        self.assertIsInstance(result, ht.tensor)
-        self.assertEqual(result.shape, (4, 5,))
-        self.assertEqual(result.lshape, (4, 5,))
-        self.assertEqual(result.split, None)
-        self.assertTrue((result._tensor__array == comparison).all())
-
-        local_ones = ht.ones((3, 4, 5, 6))
-
-        # 2D+ case, no offset, data is not split, module-level call
-        result = local_ones.triu()
-        comparison = torch.ones((5, 6,)).triu()
-        self.assertIsInstance(result, ht.tensor)
-        self.assertEqual(result.shape, (3, 4, 5, 6,))
-        self.assertEqual(result.lshape, (3, 4, 5, 6,))
-        self.assertEqual(result.split, None)
-        for i in range(3):
-            for j in range(4):
-                self.assertTrue((result._tensor__array[i, j] == comparison).all())
-
-        # 2D+ case, positive offset, data is not split, module-level call
-        result = local_ones.triu(k=2)
-        comparison = torch.ones((5, 6,)).triu(diagonal=2)
-        self.assertIsInstance(result, ht.tensor)
-        self.assertEqual(result.shape, (3, 4, 5, 6,))
-        self.assertEqual(result.lshape, (3, 4, 5, 6,))
-        self.assertEqual(result.split, None)
-        for i in range(3):
-            for j in range(4):
-                self.assertTrue((result._tensor__array[i, j] == comparison).all())
-
-        # # 2D+ case, negative offset, data is not split, module-level call
-        result = local_ones.triu(k=-2)
-        comparison = torch.ones((5, 6,)).triu(diagonal=-2)
-        self.assertIsInstance(result, ht.tensor)
-        self.assertEqual(result.shape, (3, 4, 5, 6,))
-        self.assertEqual(result.lshape, (3, 4, 5, 6,))
-        self.assertEqual(result.split, None)
-        for i in range(3):
-            for j in range(4):
-                self.assertTrue((result._tensor__array[i, j] == comparison).all())
-
-        distributed_ones = ht.ones((5,), split=0)
-
-        # 1D case, no offset, data is split, method
-        result = distributed_ones.triu()
-        self.assertIsInstance(result, ht.tensor)
-        self.assertEqual(result.shape, (5, 5,))
-        self.assertEqual(result.split, 1)
-        self.assertEqual(result.lshape[0], 5)
-        self.assertLessEqual(result.lshape[1], 5)
-        self.assertTrue(result.sum(), 15)
-        if result.comm.rank == 0:
-            self.assertTrue(result._tensor__array[-1, 0] == 0)
-        if result.comm.rank == result.shape[0] - 1:
-            self.assertTrue(result._tensor__array[0, -1] == 1)
-
-        # 1D case, positive offset, data is split, method
-        result = distributed_ones.triu(k=2)
-        self.assertIsInstance(result, ht.tensor)
-        self.assertEqual(result.shape, (5, 5,))
-        self.assertEqual(result.split, 1)
-        self.assertEqual(result.lshape[0], 5)
-        self.assertLessEqual(result.lshape[1], 5)
-        self.assertEqual(result.sum(), 6)
-        if result.comm.rank == 0:
-            self.assertTrue(result._tensor__array[-1, 0] == 0)
-        if result.comm.rank == result.shape[0] - 1:
-            self.assertTrue(result._tensor__array[0, -1] == 1)
-
-        # 1D case, negative offset, data is split, method
-        result = distributed_ones.triu(k=-2)
-        self.assertIsInstance(result, ht.tensor)
-        self.assertEqual(result.shape, (5, 5,))
-        self.assertEqual(result.split, 1)
-        self.assertEqual(result.lshape[0], 5)
-        self.assertLessEqual(result.lshape[1], 5)
-        self.assertEqual(result.sum(), 22)
-        if result.comm.rank == 0:
-            self.assertTrue(result._tensor__array[-1, 0] == 0)
-        if result.comm.rank == result.shape[0] - 1:
-            self.assertTrue(result._tensor__array[0, -1] == 1)
-
-        distributed_ones = ht.ones((4, 5,), split=0)
-
-        # 2D case, no offset, data is horizontally split, method
-        result = distributed_ones.triu()
-        self.assertIsInstance(result, ht.tensor)
-        self.assertEqual(result.shape, (4, 5,))
-        self.assertEqual(result.split, 0)
-        self.assertLessEqual(result.lshape[0], 4)
-        self.assertEqual(result.lshape[1], 5)
-        self.assertEqual(result.sum(), 14)
-        if result.comm.rank == 0:
-            self.assertTrue(result._tensor__array[0, -1] == 1)
-        if result.comm.rank == result.shape[0] - 1:
-            self.assertTrue(result._tensor__array[-1, 0] == 0)
-
-        # # 2D case, positive offset, data is horizontally split, method
-        result = distributed_ones.triu(k=2)
-        self.assertIsInstance(result, ht.tensor)
-        self.assertEqual(result.shape, (4, 5,))
-        self.assertEqual(result.split, 0)
-        self.assertLessEqual(result.lshape[0], 4)
-        self.assertEqual(result.lshape[1], 5)
-        self.assertEqual(result.sum(), 6)
-        if result.comm.rank == 0:
-            self.assertTrue(result._tensor__array[0, -1] == 1)
-        if result.comm.rank == result.shape[0] - 1:
-            self.assertTrue(result._tensor__array[-1, 0] == 0)
-
-        # # 2D case, negative offset, data is horizontally split, method
-        result = distributed_ones.triu(k=-2)
-        self.assertIsInstance(result, ht.tensor)
-        self.assertEqual(result.shape, (4, 5,))
-        self.assertEqual(result.split, 0)
-        self.assertLessEqual(result.lshape[0], 4)
-        self.assertEqual(result.lshape[1], 5)
-        self.assertEqual(result.sum(), 19)
-        if result.comm.rank == 0:
-            self.assertTrue(result._tensor__array[0, -1] == 1)
-        if result.comm.rank == result.shape[0] - 1:
-            self.assertTrue(result._tensor__array[-1, 0] == 0)
-
-        distributed_ones = ht.ones((4, 5,), split=1)
-
-        # 2D case, no offset, data is vertically split, method
-        result = distributed_ones.triu()
-        self.assertIsInstance(result, ht.tensor)
-        self.assertEqual(result.shape, (4, 5,))
-        self.assertEqual(result.split, 1)
-        self.assertEqual(result.lshape[0], 4)
-        self.assertLessEqual(result.lshape[1], 5)
-        self.assertEqual(result.sum(), 14)
-        if result.comm.rank == 0:
-            self.assertTrue(result._tensor__array[-1, 0] == 0)
-        if result.comm.rank == result.shape[0] - 1:
-            self.assertTrue(result._tensor__array[0, -1] == 1)
-
-        # 2D case, positive offset, data is horizontally split, method
-        result = distributed_ones.triu(k=2)
-        self.assertIsInstance(result, ht.tensor)
-        self.assertEqual(result.shape, (4, 5,))
-        self.assertEqual(result.split, 1)
-        self.assertEqual(result.lshape[0], 4)
-        self.assertLessEqual(result.lshape[1], 5)
-        self.assertEqual(result.sum(), 6)
-        if result.comm.rank == 0:
-            self.assertTrue(result._tensor__array[-1, 0] == 0)
-        if result.comm.rank == result.shape[0] - 1:
-            self.assertTrue(result._tensor__array[0, -1] == 1)
-
-        # 2D case, negative offset, data is horizontally split, method
-        result = distributed_ones.triu(k=-2)
-        self.assertIsInstance(result, ht.tensor)
-        self.assertEqual(result.shape, (4, 5,))
-        self.assertEqual(result.split, 1)
-        self.assertEqual(result.lshape[0], 4)
-        self.assertLessEqual(result.lshape[1], 5)
-        self.assertEqual(result.sum(), 19)
-        if result.comm.rank == 0:
-            self.assertTrue(result._tensor__array[-1, 0] == 0)
-        if result.comm.rank == result.shape[0] - 1:
-            self.assertTrue(result._tensor__array[0, -1] == 1)
-=======
-        self.assertEqual(result.shape, (4, 2, 3, 3, 2))
->>>>>>> f515b2ee
+        self.assertEqual(result.shape, (4, 2, 3, 3, 2))