import numpy as np
import torch
import unittest

import heat as ht


class TestTypes(unittest.TestCase):
    def assert_is_heat_type(self, heat_type):
        self.assertIsInstance(heat_type, type)
        self.assertTrue(issubclass(heat_type, ht.generic))

    def assert_non_instantiable_heat_type(self, heat_type):
        self.assert_is_heat_type(heat_type)
        with self.assertRaises(TypeError):
            heat_type()

    def assert_is_instantiable_heat_type(self, heat_type, torch_type):
        # ensure the correct type hierarchy
        self.assert_is_heat_type(heat_type)

        # check a type constructor without any value
        no_value = heat_type()
        self.assertIsInstance(no_value, ht.tensor)
        self.assertEqual(no_value.shape, (1,))
        self.assertEqual((no_value._tensor__array == 0).all().item(), 1)
        self.assertEqual(no_value._tensor__array.dtype, torch_type)

        # check a type constructor with a complex value
        ground_truth = [
            [3, 2, 1],
            [4, 5, 6]
        ]
        elaborate_value = heat_type(ground_truth)
        self.assertIsInstance(elaborate_value, ht.tensor)
        self.assertEqual(elaborate_value.shape, (2, 3,))
        self.assertEqual((elaborate_value._tensor__array == torch.tensor(ground_truth, dtype=torch_type)).all().item(), 1)
        self.assertEqual(elaborate_value._tensor__array.dtype, torch_type)

        # check exception when there is more than one parameter
        with self.assertRaises(TypeError):
            heat_type(ground_truth, ground_truth)

    def test_generic(self):
        self.assert_non_instantiable_heat_type(ht.generic)

    def test_bool(self):
        self.assert_is_instantiable_heat_type(ht.bool, torch.uint8)
        self.assert_is_instantiable_heat_type(ht.bool_, torch.uint8)

    def test_number(self):
        self.assert_non_instantiable_heat_type(ht.number)

    def test_integer(self):
        self.assert_non_instantiable_heat_type(ht.integer)

    def test_signedinteger(self):
        self.assert_non_instantiable_heat_type(ht.signedinteger)

    def test_int8(self):
        self.assert_is_instantiable_heat_type(ht.int8, torch.int8)
        self.assert_is_instantiable_heat_type(ht.byte, torch.int8)

    def test_int16(self):
        self.assert_is_instantiable_heat_type(ht.int16, torch.int16)
        self.assert_is_instantiable_heat_type(ht.short, torch.int16)

    def test_int32(self):
        self.assert_is_instantiable_heat_type(ht.int32, torch.int32)
        self.assert_is_instantiable_heat_type(ht.int, torch.int32)

    def test_int64(self):
        self.assert_is_instantiable_heat_type(ht.int64, torch.int64)
        self.assert_is_instantiable_heat_type(ht.long, torch.int64)

    def test_unsignedinteger(self):
        self.assert_non_instantiable_heat_type(ht.unsignedinteger)

    def test_uint8(self):
        self.assert_is_instantiable_heat_type(ht.uint8, torch.uint8)
        self.assert_is_instantiable_heat_type(ht.ubyte, torch.uint8)

    def test_floating(self):
        self.assert_non_instantiable_heat_type(ht.floating)

    def test_float32(self):
        self.assert_is_instantiable_heat_type(ht.float32, torch.float32)
        self.assert_is_instantiable_heat_type(ht.float, torch.float32)
        self.assert_is_instantiable_heat_type(ht.float_, torch.float32)

    def test_float64(self):
        self.assert_is_instantiable_heat_type(ht.float64, torch.float64)
        self.assert_is_instantiable_heat_type(ht.double, torch.float64)

    def test_flexible(self):
        self.assert_non_instantiable_heat_type(ht.flexible)


class TestTypeConversion(unittest.TestCase):
    def test_can_cast(self):
        zeros_array = np.zeros((3,), dtype=np.int16)

        # casting - 'no'
        self.assertTrue(ht.can_cast(ht.uint8, ht.uint8, casting='no'))
        self.assertFalse(ht.can_cast(ht.uint8, ht.int16, casting='no'))
        self.assertFalse(ht.can_cast(ht.uint8, ht.int8, casting='no'))
        self.assertFalse(ht.can_cast(ht.float64, ht.bool, casting='no'))
        self.assertTrue(ht.can_cast(1.0, ht.float32, casting='no'))
        self.assertFalse(ht.can_cast(zeros_array, ht.float32, casting='no'))

        # casting - 'safe'
        self.assertTrue(ht.can_cast(ht.uint8, ht.uint8, casting='safe'))
        self.assertTrue(ht.can_cast(ht.uint8, ht.int16, casting='safe'))
        self.assertFalse(ht.can_cast(ht.uint8, ht.int8, casting='safe'))
        self.assertFalse(ht.can_cast(ht.float64, ht.bool, casting='safe'))
        self.assertTrue(ht.can_cast(1.0, ht.float32, casting='safe'))
        self.assertTrue(ht.can_cast(zeros_array, ht.float32, casting='safe'))

        # casting - 'same_kind'
        self.assertTrue(ht.can_cast(ht.uint8, ht.uint8, casting='same_kind'))
        self.assertTrue(ht.can_cast(ht.uint8, ht.int16, casting='same_kind'))
        self.assertTrue(ht.can_cast(ht.uint8, ht.int8, casting='same_kind'))
        self.assertFalse(ht.can_cast(ht.float64, ht.bool, casting='same_kind'))
        self.assertTrue(ht.can_cast(1.0, ht.float32, casting='same_kind'))
        self.assertTrue(ht.can_cast(zeros_array, ht.float32, casting='same_kind'))

        # casting - 'unsafe'
        self.assertTrue(ht.can_cast(ht.uint8, ht.uint8, casting='unsafe'))
        self.assertTrue(ht.can_cast(ht.uint8, ht.int16, casting='unsafe'))
        self.assertTrue(ht.can_cast(ht.uint8, ht.int8, casting='unsafe'))
        self.assertTrue(ht.can_cast(ht.float64, ht.bool, casting='unsafe'))
        self.assertTrue(ht.can_cast(1.0, ht.float32, casting='unsafe'))
        self.assertTrue(ht.can_cast(zeros_array, ht.float32, casting='unsafe'))

        # exceptions
        with self.assertRaises(TypeError):
            ht.can_cast(ht.uint8, ht.uint8, casting=1)
        with self.assertRaises(ValueError):
            ht.can_cast(ht.uint8, ht.uint8, casting='hello world')
        with self.assertRaises(TypeError):
            ht.can_cast({}, ht.uint8, casting='unsafe')
        with self.assertRaises(TypeError):
            ht.can_cast(ht.uint8, {}, casting='unsafe')

    def test_canonical_heat_type(self):
        self.assertEqual(ht.core.types.canonical_heat_type(ht.float32), ht.float32)
        self.assertEqual(ht.core.types.canonical_heat_type('?'), ht.bool)
        self.assertEqual(ht.core.types.canonical_heat_type(int), ht.int32)
        self.assertEqual(ht.core.types.canonical_heat_type('u1'), ht.uint8)
        self.assertEqual(ht.core.types.canonical_heat_type(np.int8), ht.int8)
        self.assertEqual(ht.core.types.canonical_heat_type(torch.short), ht.int16)

        with self.assertRaises(TypeError):
            ht.core.types.canonical_heat_type({})
        with self.assertRaises(TypeError):
            ht.core.types.canonical_heat_type(object)
        with self.assertRaises(TypeError):
            ht.core.types.canonical_heat_type(1)
        with self.assertRaises(TypeError):
            ht.core.types.canonical_heat_type('i7')

    def test_heat_type_of(self):
        ht_tensor = ht.zeros((1,), dtype=ht.bool)
        self.assertEqual(ht.core.types.heat_type_of(ht_tensor), ht.bool)

        np_array = np.ones((3,), dtype=np.int32)
        self.assertEqual(ht.core.types.heat_type_of(np_array), ht.int32)

        scalar = 2.0
        self.assertEqual(ht.core.types.heat_type_of(scalar), ht.float32)

        iterable = [3, 'hello world']
        self.assertEqual(ht.core.types.heat_type_of(iterable), ht.int32)

        with self.assertRaises(TypeError):
            ht.core.types.heat_type_of({})
        with self.assertRaises(TypeError):
            ht.core.types.heat_type_of(object)

    def test_type_promotions(self):
        self.assertEqual(ht.promote_types(ht.uint8, ht.uint8), ht.uint8)
        self.assertEqual(ht.promote_types(ht.int8, ht.uint8), ht.int16)
        self.assertEqual(ht.promote_types(ht.int32, ht.float32), ht.float64)
        self.assertEqual(ht.promote_types('f4', ht.float), ht.float32)
        self.assertEqual(ht.promote_types(ht.bool_, '?'), ht.bool)

        # exceptions
        with self.assertRaises(TypeError):
            ht.promote_types(1, '?')
        with self.assertRaises(TypeError):
            ht.promote_types(ht.float32, 'hello world')

<<<<<<< HEAD

class TestConstants(unittest.TestCase):
    def test_constants(self):
        self.assertTrue(float('inf') == ht.Inf)
        self.assertTrue(ht.inf == np.inf)
        self.assertTrue(np.isnan(ht.nan))
        self.assertTrue(3<ht.inf)
        self.assertTrue(np.isinf(ht.inf))
        self.assertTrue(ht.pi == np.pi)
        self.assertTrue(ht.e == np.e)

=======
class TestTypeConversion(unittest.TestCase):
    def test_finfo(self):
        info32 = ht.finfo(ht.float32)
        self.assertEqual(info32.bits, 32)
        self.assertEqual(info32.max, (2-2**-23)*2**127)
        self.assertEqual(info32.min, -info32.max)
        self.assertEqual(info32.eps, 2**-23)

        with self.assertRaises(TypeError):
            ht.finfo(1)

        with self.assertRaises(TypeError):
            ht.finfo(ht.int32)

        with self.assertRaises(TypeError):
            ht.finfo('float16')

    def test_iinfo(self):
        info32 = ht.iinfo(ht.int32)
        self.assertEqual(info32.bits, 32)
        self.assertEqual(info32.max, 2147483647)
        self.assertEqual(info32.min, -2147483648)

        with self.assertRaises(TypeError):
            ht.iinfo(1.0)

        with self.assertRaises(TypeError):
            ht.iinfo(ht.float64)

        with self.assertRaises(TypeError):
            ht.iinfo('int16')
>>>>>>> 555af973
<|MERGE_RESOLUTION|>--- conflicted
+++ resolved
@@ -190,19 +190,7 @@
         with self.assertRaises(TypeError):
             ht.promote_types(ht.float32, 'hello world')
 
-<<<<<<< HEAD
-
-class TestConstants(unittest.TestCase):
-    def test_constants(self):
-        self.assertTrue(float('inf') == ht.Inf)
-        self.assertTrue(ht.inf == np.inf)
-        self.assertTrue(np.isnan(ht.nan))
-        self.assertTrue(3<ht.inf)
-        self.assertTrue(np.isinf(ht.inf))
-        self.assertTrue(ht.pi == np.pi)
-        self.assertTrue(ht.e == np.e)
-
-=======
+
 class TestTypeConversion(unittest.TestCase):
     def test_finfo(self):
         info32 = ht.finfo(ht.float32)
@@ -233,5 +221,4 @@
             ht.iinfo(ht.float64)
 
         with self.assertRaises(TypeError):
-            ht.iinfo('int16')
->>>>>>> 555af973
+            ht.iinfo('int16')