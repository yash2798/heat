import unittest
import torch

import numpy as np
import heat as ht


class TestExponential(unittest.TestCase):
    def test_exp(self):
        elements = 10
        tmp = torch.arange(elements, dtype=torch.float64).exp()
        comparison = ht.array(tmp)

        # exponential of float32
        float32_tensor = ht.arange(elements, dtype=ht.float32)
        float32_exp = ht.exp(float32_tensor)
        self.assertIsInstance(float32_exp, ht.DNDarray)
        self.assertEqual(float32_exp.dtype, ht.float32)
        self.assertTrue(ht.allclose(float32_exp, comparison.astype(ht.float32)))

        # exponential of float64
        float64_tensor = ht.arange(elements, dtype=ht.float64)
        float64_exp = ht.exp(float64_tensor)
        self.assertIsInstance(float64_exp, ht.DNDarray)
        self.assertEqual(float64_exp.dtype, ht.float64)
        self.assertTrue(ht.allclose(float64_exp, comparison))

        # exponential of ints, automatic conversion to intermediate floats
        int32_tensor = ht.arange(elements, dtype=ht.int32)
        int32_exp = ht.exp(int32_tensor)
        self.assertIsInstance(int32_exp, ht.DNDarray)
        self.assertEqual(int32_exp.dtype, ht.float64)
        self.assertTrue(ht.allclose(int32_exp, comparison))

        # exponential of longs, automatic conversion to intermediate floats
        int64_tensor = ht.arange(elements, dtype=ht.int64)
        int64_exp = int64_tensor.exp()
        self.assertIsInstance(int64_exp, ht.DNDarray)
        self.assertEqual(int64_exp.dtype, ht.float64)
        self.assertTrue(ht.allclose(int64_exp, comparison))

        # check exceptions
        with self.assertRaises(TypeError):
            ht.exp([1, 2, 3])
        with self.assertRaises(TypeError):
            ht.exp('hello world')

<<<<<<< HEAD
    def test_exp_with_split(self):
        expected = torch.arange(10, dtype=torch.float32).exp()
        actual = ht.arange(10, split=0, dtype=ht.float32).exp()
        self.assertEqual(actual.gshape, tuple(expected.shape))

=======
>>>>>>> 61a51dc2
    def test_expm1(self):
        elements = 10
        tmp = torch.arange(elements, dtype=torch.float64).expm1()
        comparison = ht.array(tmp)

        # expm1onential of float32
        float32_tensor = ht.arange(elements, dtype=ht.float32)
        float32_expm1 = ht.expm1(float32_tensor)
        self.assertIsInstance(float32_expm1, ht.DNDarray)
        self.assertEqual(float32_expm1.dtype, ht.float32)
        self.assertTrue(ht.allclose(float32_expm1, comparison.astype(ht.float32)))

        # expm1onential of float64
        float64_tensor = ht.arange(elements, dtype=ht.float64)
        float64_expm1 = ht.expm1(float64_tensor)
        self.assertIsInstance(float64_expm1, ht.DNDarray)
        self.assertEqual(float64_expm1.dtype, ht.float64)
        self.assertTrue(ht.allclose(float64_expm1, comparison))

        # expm1onential of ints, automatic conversion to intermediate floats
        int32_tensor = ht.arange(elements, dtype=ht.int32)
        int32_expm1 = ht.expm1(int32_tensor)
        self.assertIsInstance(int32_expm1, ht.DNDarray)
        self.assertEqual(int32_expm1.dtype, ht.float64)
        self.assertTrue(ht.allclose(int32_expm1, comparison))

        # expm1onential of longs, automatic conversion to intermediate floats
        int64_tensor = ht.arange(elements, dtype=ht.int64)
        int64_expm1 = int64_tensor.expm1()
        self.assertIsInstance(int64_expm1, ht.DNDarray)
        self.assertEqual(int64_expm1.dtype, ht.float64)
        self.assertTrue(ht.allclose(int64_expm1, comparison))

        # check exceptions
        with self.assertRaises(TypeError):
            ht.expm1([1, 2, 3])
        with self.assertRaises(TypeError):
            ht.expm1('hello world')

    def test_exp2(self):
        elements = 10
        tmp = np.exp2(torch.arange(elements, dtype=torch.float64))
        comparison = ht.array(tmp)

        # exponential of float32
        float32_tensor = ht.arange(elements, dtype=ht.float32)
        float32_exp2 = ht.exp2(float32_tensor)
        self.assertIsInstance(float32_exp2, ht.DNDarray)
        self.assertEqual(float32_exp2.dtype, ht.float32)
        self.assertEqual(float32_exp2.dtype, ht.float32)
        self.assertTrue(ht.allclose(float32_exp2, comparison.astype(ht.float32)))

        # exponential of float64
        float64_tensor = ht.arange(elements, dtype=ht.float64)
        float64_exp2 = ht.exp2(float64_tensor)
        self.assertIsInstance(float64_exp2, ht.DNDarray)
        self.assertEqual(float64_exp2.dtype, ht.float64)
        self.assertEqual(float64_exp2.dtype, ht.float64)
        self.assertTrue(ht.allclose(float64_exp2, comparison))

        # exponential of ints, automatic conversion to intermediate floats
        int32_tensor = ht.arange(elements, dtype=ht.int32)
        int32_exp2 = ht.exp2(int32_tensor)
        self.assertIsInstance(int32_exp2, ht.DNDarray)
        self.assertEqual(int32_exp2.dtype, ht.float64)
        self.assertEqual(int32_exp2.dtype, ht.float64)
        self.assertTrue(ht.allclose(int32_exp2, comparison))

        # exponential of longs, automatic conversion to intermediate floats
        int64_tensor = ht.arange(elements, dtype=ht.int64)
        int64_exp2 = int64_tensor.exp2()
        self.assertIsInstance(int64_exp2, ht.DNDarray)
        self.assertEqual(int64_exp2.dtype, ht.float64)
        self.assertEqual(int64_exp2.dtype, ht.float64)
        self.assertTrue(ht.allclose(int64_exp2, comparison))

        # check exceptions
        with self.assertRaises(TypeError):
            ht.exp2([1, 2, 3])
        with self.assertRaises(TypeError):
            ht.exp2('hello world')

    def test_log(self):
        elements = 15
        tmp = torch.arange(1, elements, dtype=torch.float64).log()
        comparison = ht.array(tmp)

        # logarithm of float32
        float32_tensor = ht.arange(1, elements, dtype=ht.float32)
        float32_log = ht.log(float32_tensor)
        self.assertIsInstance(float32_log, ht.DNDarray)
        self.assertEqual(float32_log.dtype, ht.float32)
        self.assertEqual(float32_log.dtype, ht.float32)
        self.assertTrue(ht.allclose(float32_log, comparison.astype(ht.float32)))

        # logarithm of float64
        float64_tensor = ht.arange(1, elements, dtype=ht.float64)
        float64_log = ht.log(float64_tensor)
        self.assertIsInstance(float64_log, ht.DNDarray)
        self.assertEqual(float64_log.dtype, ht.float64)
        self.assertEqual(float64_log.dtype, ht.float64)
        self.assertTrue(ht.allclose(float64_log, comparison))

        # logarithm of ints, automatic conversion to intermediate floats
        int32_tensor = ht.arange(1, elements, dtype=ht.int32)
        int32_log = ht.log(int32_tensor)
        self.assertIsInstance(int32_log, ht.DNDarray)
        self.assertEqual(int32_log.dtype, ht.float64)
        self.assertEqual(int32_log.dtype, ht.float64)
        self.assertTrue(ht.allclose(int32_log, comparison))

        # logarithm of longs, automatic conversion to intermediate floats
        int64_tensor = ht.arange(1, elements, dtype=ht.int64)
        int64_log = int64_tensor.log()
        self.assertIsInstance(int64_log, ht.DNDarray)
        self.assertEqual(int64_log.dtype, ht.float64)
        self.assertEqual(int64_log.dtype, ht.float64)
        self.assertTrue(ht.allclose(int64_log, comparison))

        # check exceptions
        with self.assertRaises(TypeError):
            ht.log([1, 2, 3])
        with self.assertRaises(TypeError):
            ht.log('hello world')

    def test_log2(self):
        elements = 15
        tmp = torch.arange(1, elements, dtype=torch.float64).log2()
        comparison = ht.array(tmp)

        # logarithm of float32
        float32_tensor = ht.arange(1, elements, dtype=ht.float32)
        float32_log2 = ht.log2(float32_tensor)
        self.assertIsInstance(float32_log2, ht.DNDarray)
        self.assertEqual(float32_log2.dtype, ht.float32)
        self.assertEqual(float32_log2.dtype, ht.float32)
        self.assertTrue(ht.allclose(float32_log2, comparison.astype(ht.float32)))

        # logarithm of float64
        float64_tensor = ht.arange(1, elements, dtype=ht.float64)
        float64_log2 = ht.log2(float64_tensor)
        self.assertIsInstance(float64_log2, ht.DNDarray)
        self.assertEqual(float64_log2.dtype, ht.float64)
        self.assertEqual(float64_log2.dtype, ht.float64)
        self.assertTrue(ht.allclose(float64_log2, comparison))

        # logarithm of ints, automatic conversion to intermediate floats
        int32_tensor = ht.arange(1, elements, dtype=ht.int32)
        int32_log2 = ht.log2(int32_tensor)
        self.assertIsInstance(int32_log2, ht.DNDarray)
        self.assertEqual(int32_log2.dtype, ht.float64)
        self.assertEqual(int32_log2.dtype, ht.float64)
        self.assertTrue(ht.allclose(int32_log2, comparison))

        # logarithm of longs, automatic conversion to intermediate floats
        int64_tensor = ht.arange(1, elements, dtype=ht.int64)
        int64_log2 = int64_tensor.log2()
        self.assertIsInstance(int64_log2, ht.DNDarray)
        self.assertEqual(int64_log2.dtype, ht.float64)
        self.assertEqual(int64_log2.dtype, ht.float64)
        self.assertTrue(ht.allclose(int64_log2, comparison))

        # check exceptions
        with self.assertRaises(TypeError):
            ht.log2([1, 2, 3])
        with self.assertRaises(TypeError):
            ht.log2('hello world')

    def test_log10(self):
        elements = 15
        tmp = torch.arange(1, elements, dtype=torch.float64).log10()
        comparison = ht.array(tmp)

        # logarithm of float32
        float32_tensor = ht.arange(1, elements, dtype=ht.float32)
        float32_log10 = ht.log10(float32_tensor)
        self.assertIsInstance(float32_log10, ht.DNDarray)
        self.assertEqual(float32_log10.dtype, ht.float32)
        self.assertEqual(float32_log10.dtype, ht.float32)
        self.assertTrue(ht.allclose(float32_log10, comparison.astype(ht.float32)))

        # logarithm of float64
        float64_tensor = ht.arange(1, elements, dtype=ht.float64)
        float64_log10 = ht.log10(float64_tensor)
        self.assertIsInstance(float64_log10, ht.DNDarray)
        self.assertEqual(float64_log10.dtype, ht.float64)
        self.assertEqual(float64_log10.dtype, ht.float64)
        self.assertTrue(ht.allclose(float64_log10, comparison))

        # logarithm of ints, automatic conversion to intermediate floats
        int32_tensor = ht.arange(1, elements, dtype=ht.int32)
        int32_log10 = ht.log10(int32_tensor)
        self.assertIsInstance(int32_log10, ht.DNDarray)
        self.assertEqual(int32_log10.dtype, ht.float64)
        self.assertEqual(int32_log10.dtype, ht.float64)
        self.assertTrue(ht.allclose(int32_log10, comparison))

        # logarithm of longs, automatic conversion to intermediate floats
        int64_tensor = ht.arange(1, elements, dtype=ht.int64)
        int64_log10 = int64_tensor.log10()
        self.assertIsInstance(int64_log10, ht.DNDarray)
        self.assertEqual(int64_log10.dtype, ht.float64)
        self.assertEqual(int64_log10.dtype, ht.float64)
        self.assertTrue(ht.allclose(int64_log10, comparison))

        # check exceptions
        with self.assertRaises(TypeError):
            ht.log10([1, 2, 3])
        with self.assertRaises(TypeError):
            ht.log10('hello world')

    def test_log1p(self):
        elements = 15
        tmp = torch.arange(1, elements, dtype=torch.float64).log1p()
        comparison = ht.array(tmp)

        # logarithm of float32
        float32_tensor = ht.arange(1, elements, dtype=ht.float32)
        float32_log1p = ht.log1p(float32_tensor)
        self.assertIsInstance(float32_log1p, ht.DNDarray)
        self.assertEqual(float32_log1p.dtype, ht.float32)
        self.assertEqual(float32_log1p.dtype, ht.float32)
        self.assertTrue(ht.allclose(float32_log1p, comparison.astype(ht.float32)))

        # logarithm of float64
        float64_tensor = ht.arange(1, elements, dtype=ht.float64)
        float64_log1p = ht.log1p(float64_tensor)
        self.assertIsInstance(float64_log1p, ht.DNDarray)
        self.assertEqual(float64_log1p.dtype, ht.float64)
        self.assertEqual(float64_log1p.dtype, ht.float64)
        self.assertTrue(ht.allclose(float64_log1p, comparison))

        # logarithm of ints, automatic conversion to intermediate floats
        int32_tensor = ht.arange(1, elements, dtype=ht.int32)
        int32_log1p = ht.log1p(int32_tensor)
        self.assertIsInstance(int32_log1p, ht.DNDarray)
        self.assertEqual(int32_log1p.dtype, ht.float64)
        self.assertEqual(int32_log1p.dtype, ht.float64)
        self.assertTrue(ht.allclose(int32_log1p, comparison))

        # logarithm of longs, automatic conversion to intermediate floats
        int64_tensor = ht.arange(1, elements, dtype=ht.int64)
        int64_log1p = int64_tensor.log1p()
        self.assertIsInstance(int64_log1p, ht.DNDarray)
        self.assertEqual(int64_log1p.dtype, ht.float64)
        self.assertEqual(int64_log1p.dtype, ht.float64)
        self.assertTrue(ht.allclose(int64_log1p, comparison))

        # check exceptions
        with self.assertRaises(TypeError):
            ht.log1p([1, 2, 3])
        with self.assertRaises(TypeError):
            ht.log1p('hello world')

    def test_sqrt(self):
        elements = 25
        tmp = torch.arange(elements, dtype=torch.float64).sqrt()
        comparison = ht.array(tmp)

        # square roots of float32
        float32_tensor = ht.arange(elements, dtype=ht.float32)
        float32_sqrt = ht.sqrt(float32_tensor)
        self.assertIsInstance(float32_sqrt, ht.DNDarray)
        self.assertEqual(float32_sqrt.dtype, ht.float32)
        self.assertEqual(float32_sqrt.dtype, ht.float32)
        self.assertTrue(ht.allclose(float32_sqrt, comparison.astype(ht.float32), 1e-06))

        # square roots of float64
        float64_tensor = ht.arange(elements, dtype=ht.float64)
        float64_sqrt = ht.sqrt(float64_tensor)
        self.assertIsInstance(float64_sqrt, ht.DNDarray)
        self.assertEqual(float64_sqrt.dtype, ht.float64)
        self.assertEqual(float64_sqrt.dtype, ht.float64)
        self.assertTrue(ht.allclose(float64_sqrt, comparison, 1e-06))

        # square roots of ints, automatic conversion to intermediate floats
        int32_tensor = ht.arange(elements, dtype=ht.int32)
        int32_sqrt = ht.sqrt(int32_tensor)
        self.assertIsInstance(int32_sqrt, ht.DNDarray)
        self.assertEqual(int32_sqrt.dtype, ht.float64)
        self.assertEqual(int32_sqrt.dtype, ht.float64)
        self.assertTrue(ht.allclose(int32_sqrt, comparison, 1e-06))

        # square roots of longs, automatic conversion to intermediate floats
        int64_tensor = ht.arange(elements, dtype=ht.int64)
        int64_sqrt = int64_tensor.sqrt()
        self.assertIsInstance(int64_sqrt, ht.DNDarray)
        self.assertEqual(int64_sqrt.dtype, ht.float64)
        self.assertEqual(int64_sqrt.dtype, ht.float64)
        self.assertTrue(ht.allclose(int64_sqrt, comparison, 1e-06))

        # check exceptions
        with self.assertRaises(TypeError):
            ht.sqrt([1, 2, 3])
        with self.assertRaises(TypeError):
            ht.sqrt('hello world')

    def test_sqrt_method(self):
        elements = 25
        tmp = torch.arange(elements, dtype=torch.float64).sqrt()
        comparison = ht.array(tmp)

        # square roots of float32
        float32_sqrt = ht.arange(elements, dtype=ht.float32).sqrt()
        self.assertIsInstance(float32_sqrt, ht.DNDarray)
        self.assertEqual(float32_sqrt.dtype, ht.float32)
        self.assertEqual(float32_sqrt.dtype, ht.float32)
        self.assertTrue(ht.allclose(float32_sqrt, comparison.astype(ht.float32), 1e-05))

        # square roots of float64
        float64_sqrt = ht.arange(elements, dtype=ht.float64).sqrt()
        self.assertIsInstance(float64_sqrt, ht.DNDarray)
        self.assertEqual(float64_sqrt.dtype, ht.float64)
        self.assertEqual(float64_sqrt.dtype, ht.float64)
        self.assertTrue(ht.allclose(float64_sqrt, comparison, 1e-05))

        # square roots of ints, automatic conversion to intermediate floats
        int32_sqrt = ht.arange(elements, dtype=ht.int32).sqrt()
        self.assertIsInstance(int32_sqrt, ht.DNDarray)
        self.assertEqual(int32_sqrt.dtype, ht.float64)
        self.assertEqual(int32_sqrt.dtype, ht.float64)
        self.assertTrue(ht.allclose(int32_sqrt, comparison, 1e-05))

        # square roots of longs, automatic conversion to intermediate floats
        int64_sqrt = ht.arange(elements, dtype=ht.int64).sqrt()
        self.assertIsInstance(int64_sqrt, ht.DNDarray)
        self.assertEqual(int64_sqrt.dtype, ht.float64)
        self.assertEqual(int64_sqrt.dtype, ht.float64)
        self.assertTrue(ht.allclose(int64_sqrt, comparison, 1e-05))

        # check exceptions
        with self.assertRaises(TypeError):
            ht.sqrt([1, 2, 3])
        with self.assertRaises(TypeError):
            ht.sqrt('hello world')

    def test_sqrt_out_of_place(self):
        elements = 30
        output_shape = (3, elements)
        number_range = ht.arange(elements, dtype=ht.float32)
        output_buffer = ht.zeros(output_shape, dtype=ht.float32)

        # square roots
        float32_sqrt = ht.sqrt(number_range, out=output_buffer)
        comparison = torch.arange(elements, dtype=torch.float32).sqrt()

        # check whether the input range remain unchanged
        self.assertIsInstance(number_range, ht.DNDarray)
        self.assertEqual(number_range.sum(axis=0), 435)  # gaussian sum
        self.assertEqual(number_range.gshape, (elements,))

        # check whether the output buffer still has the correct shape
        self.assertIsInstance(float32_sqrt, ht.DNDarray)
        self.assertEqual(float32_sqrt.dtype, ht.float32)
        self.assertEqual(float32_sqrt._DNDarray__array.shape, output_shape)
        for row in range(output_shape[0]):
            self.assertTrue((float32_sqrt._DNDarray__array[row] == comparison).all())

        # exception
        with self.assertRaises(TypeError):
            ht.sqrt(number_range, 'hello world')<|MERGE_RESOLUTION|>--- conflicted
+++ resolved
@@ -45,14 +45,11 @@
         with self.assertRaises(TypeError):
             ht.exp('hello world')
 
-<<<<<<< HEAD
     def test_exp_with_split(self):
         expected = torch.arange(10, dtype=torch.float32).exp()
         actual = ht.arange(10, split=0, dtype=ht.float32).exp()
         self.assertEqual(actual.gshape, tuple(expected.shape))
 
-=======
->>>>>>> 61a51dc2
     def test_expm1(self):
         elements = 10
         tmp = torch.arange(elements, dtype=torch.float64).expm1()
