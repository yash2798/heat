--- conflicted
+++ resolved
@@ -23,13 +23,8 @@
         # dtype parameter
         int64_tensor = ht.arange(-10, 10, dtype=ht.int64)
         absolute_values = ht.abs(int64_tensor, dtype=ht.float32)
-<<<<<<< HEAD
-        self.assertIsInstance(absolute_values, ht.tensor)
-        self.assertEqual(absolute_values.sum(axis=0, keepdim=True), 100)
-=======
         self.assertIsInstance(absolute_values, ht.DNDarray)
         self.assertEqual(absolute_values.sum(axis=0), 100)
->>>>>>> f515b2ee
         self.assertEqual(absolute_values.dtype, ht.float32)
         self.assertEqual(absolute_values._DNDarray__array.dtype, torch.float32)
 
