import numpy as np
import torch
import unittest
from itertools import combinations
import os
import heat as ht

from .test_suites.basic_test import TestCase


class TestStatistics(TestCase):
    def test_argmax(self):
        torch.manual_seed(1)
        data = ht.random.randn(3, 4, 5)

        # 3D local tensor, major axis
        result = ht.argmax(data, axis=0)
        self.assertIsInstance(result, ht.DNDarray)
        self.assertEqual(result.dtype, ht.int64)
        self.assertEqual(result._DNDarray__array.dtype, torch.int64)
        self.assertEqual(result.shape, (4, 5))
        self.assertEqual(result.lshape, (4, 5))
        self.assertEqual(result.split, None)
        self.assertTrue((result._DNDarray__array == data._DNDarray__array.argmax(0)).all())

        # 3D local tensor, minor axis
        result = ht.argmax(data, axis=-1, keepdim=True)
        self.assertIsInstance(result, ht.DNDarray)
        self.assertEqual(result.dtype, ht.int64)
        self.assertEqual(result._DNDarray__array.dtype, torch.int64)
        self.assertEqual(result.shape, (3, 4, 1))
        self.assertEqual(result.lshape, (3, 4, 1))
        self.assertEqual(result.split, None)
        self.assertTrue(
            (result._DNDarray__array == data._DNDarray__array.argmax(-1, keepdim=True)).all()
        )

        # 1D split tensor, no axis
        data = ht.arange(-10, 10, split=0)
        result = ht.argmax(data)
        self.assertIsInstance(result, ht.DNDarray)
        self.assertEqual(result.dtype, ht.int64)
        self.assertEqual(result._DNDarray__array.dtype, torch.int64)
        self.assertEqual(result.shape, (1,))
        self.assertEqual(result.lshape, (1,))
        self.assertEqual(result.split, None)
        self.assertTrue(
            (result._DNDarray__array == torch.tensor([19], device=self.device.torch_device))
        )

        # 2D split tensor, along the axis
        data = ht.array(ht.random.randn(4, 5), is_split=0)
        result = ht.argmax(data, axis=1)
        expected = torch.argmax(data._DNDarray__array, dim=1)
        self.assertIsInstance(result, ht.DNDarray)
        self.assertEqual(result.dtype, ht.int64)
        self.assertEqual(result._DNDarray__array.dtype, torch.int64)
        self.assertEqual(result.shape, (ht.MPI_WORLD.size * 4,))
        self.assertEqual(result.lshape, (4,))
        self.assertEqual(result.split, 0)
        self.assertTrue((result._DNDarray__array == expected).all())

        # 2D split tensor, across the axis
        size = ht.MPI_WORLD.size * 2
        data = ht.tril(ht.ones((size, size), split=0), k=-1)

        result = ht.argmax(data, axis=0)
        self.assertIsInstance(result, ht.DNDarray)
        self.assertEqual(result.dtype, ht.int64)
        self.assertEqual(result._DNDarray__array.dtype, torch.int64)
        self.assertEqual(result.shape, (size,))
        self.assertEqual(result.lshape, (size,))
        self.assertEqual(result.split, None)
        # skip test on gpu; argmax works different
        if not (torch.cuda.is_available() and result.device == ht.gpu):
            self.assertTrue((result._DNDarray__array != 0).all())

        # 2D split tensor, across the axis, output tensor
        size = ht.MPI_WORLD.size * 2
        data = ht.tril(ht.ones((size, size), split=0), k=-1)

        output = ht.empty((size,))
        result = ht.argmax(data, axis=0, out=output)

        self.assertIsInstance(result, ht.DNDarray)
        self.assertEqual(output.dtype, ht.int64)
        self.assertEqual(output._DNDarray__array.dtype, torch.int64)
        self.assertEqual(output.shape, (size,))
        self.assertEqual(output.lshape, (size,))
        self.assertEqual(output.split, None)
        # skip test on gpu; argmax works different
        if not (torch.cuda.is_available() and output.device == ht.gpu):
            self.assertTrue((output._DNDarray__array != 0).all())

        # check exceptions
        with self.assertRaises(TypeError):
            data.argmax(axis=(0, 1))
        with self.assertRaises(TypeError):
            data.argmax(axis=1.1)
        with self.assertRaises(TypeError):
            data.argmax(axis="y")
        with self.assertRaises(ValueError):
            ht.argmax(data, axis=-4)

    def test_argmin(self):
        torch.manual_seed(1)
        data = ht.random.randn(3, 4, 5)

        # 3D local tensor, no axis
        result = ht.argmin(data)
        self.assertIsInstance(result, ht.DNDarray)
        self.assertEqual(result.dtype, ht.int64)
        self.assertEqual(result._DNDarray__array.dtype, torch.int64)
        self.assertEqual(result.shape, (1,))
        self.assertEqual(result.lshape, (1,))
        self.assertEqual(result.split, None)
        self.assertTrue((result._DNDarray__array == data._DNDarray__array.argmin()).all())

        # 3D local tensor, major axis
        result = ht.argmin(data, axis=0)
        self.assertIsInstance(result, ht.DNDarray)
        self.assertEqual(result.dtype, ht.int64)
        self.assertEqual(result._DNDarray__array.dtype, torch.int64)
        self.assertEqual(result.shape, (4, 5))
        self.assertEqual(result.lshape, (4, 5))
        self.assertEqual(result.split, None)
        self.assertTrue((result._DNDarray__array == data._DNDarray__array.argmin(0)).all())

        # 3D local tensor, minor axis
        result = ht.argmin(data, axis=-1, keepdim=True)
        self.assertIsInstance(result, ht.DNDarray)
        self.assertEqual(result.dtype, ht.int64)
        self.assertEqual(result._DNDarray__array.dtype, torch.int64)
        self.assertEqual(result.shape, (3, 4, 1))
        self.assertEqual(result.lshape, (3, 4, 1))
        self.assertEqual(result.split, None)
        self.assertTrue(
            (result._DNDarray__array == data._DNDarray__array.argmin(-1, keepdim=True)).all()
        )

        # 2D split tensor, along the axis
        data = ht.array(ht.random.randn(4, 5), is_split=0)
        result = ht.argmin(data, axis=1)
        expected = torch.argmin(data._DNDarray__array, dim=1)
        self.assertIsInstance(result, ht.DNDarray)
        self.assertEqual(result.dtype, ht.int64)
        self.assertEqual(result._DNDarray__array.dtype, torch.int64)
        self.assertEqual(result.shape, (ht.MPI_WORLD.size * 4,))
        self.assertEqual(result.lshape, (4,))
        self.assertEqual(result.split, 0)
        self.assertTrue((result._DNDarray__array == expected).all())

        # 2D split tensor, across the axis
        size = ht.MPI_WORLD.size * 2
        data = ht.triu(ht.ones((size, size), split=0), k=1)

        result = ht.argmin(data, axis=0)
        self.assertIsInstance(result, ht.DNDarray)
        self.assertEqual(result.dtype, ht.int64)
        self.assertEqual(result._DNDarray__array.dtype, torch.int64)
        self.assertEqual(result.shape, (size,))
        self.assertEqual(result.lshape, (size,))
        self.assertEqual(result.split, None)
        # skip test on gpu; argmin works different
        if not (torch.cuda.is_available() and result.device == ht.gpu):
            self.assertTrue((result._DNDarray__array != 0).all())

        # 2D split tensor, across the axis, output tensor
        size = ht.MPI_WORLD.size * 2
        data = ht.triu(ht.ones((size, size), split=0), k=1)

        output = ht.empty((size,))
        result = ht.argmin(data, axis=0, out=output)

        self.assertIsInstance(result, ht.DNDarray)
        self.assertEqual(output.dtype, ht.int64)
        self.assertEqual(output._DNDarray__array.dtype, torch.int64)
        self.assertEqual(output.shape, (size,))
        self.assertEqual(output.lshape, (size,))
        self.assertEqual(output.split, None)
        # skip test on gpu; argmin works different
        if not (torch.cuda.is_available() and output.device == ht.gpu):
            self.assertTrue((output._DNDarray__array != 0).all())

        # check exceptions
        with self.assertRaises(TypeError):
            data.argmin(axis=(0, 1))
        with self.assertRaises(TypeError):
            data.argmin(axis=1.1)
        with self.assertRaises(TypeError):
            data.argmin(axis="y")
        with self.assertRaises(ValueError):
            ht.argmin(data, axis=-4)

    def test_cov(self):
        x = ht.array([[0, 2], [1, 1], [2, 0]], dtype=ht.float, split=1).T
        if x.comm.size < 3:
            cov = ht.cov(x)
            actual = ht.array([[1, -1], [-1, 1]], split=0)
            self.assertTrue(ht.equal(cov, actual))

        data = np.loadtxt("heat/datasets/data/iris.csv", delimiter=";")
        np_cov = np.cov(data[:, 0], data[:, 1:3], rowvar=False)

        htdata = ht.load("heat/datasets/data/iris.csv", sep=";", split=0)
        ht_cov = ht.cov(htdata[:, 0], htdata[:, 1:3], rowvar=False)
<<<<<<< HEAD
        self.assertTrue(ht.allclose(ht.array(np_cov, dtype=ht.float) - ht_cov, 0, atol=1e-4))
=======
        comp = ht.array(np_cov, dtype=ht.float, device=ht_device)
        self.assertTrue(ht.allclose(comp - ht_cov, 0, atol=1e-4))
>>>>>>> fc77d90a

        np_cov = np.cov(data, rowvar=False)
        ht_cov = ht.cov(htdata, rowvar=False)
        self.assertTrue(ht.allclose(ht.array(np_cov, dtype=ht.float) - ht_cov, 0, atol=1e-4))

        np_cov = np.cov(data, rowvar=False, ddof=1)
        ht_cov = ht.cov(htdata, rowvar=False, ddof=1)
        self.assertTrue(ht.allclose(ht.array(np_cov, dtype=ht.float) - ht_cov, 0, atol=1e-4))

        np_cov = np.cov(data, rowvar=False, bias=True)
        ht_cov = ht.cov(htdata, rowvar=False, bias=True)
        self.assertTrue(ht.allclose(ht.array(np_cov, dtype=ht.float) - ht_cov, 0, atol=1e-4))

        if 1 < x.comm.size < 5:
            htdata = ht.load("heat/datasets/data/iris.csv", sep=";", split=1)
            np_cov = np.cov(data, rowvar=False)
            ht_cov = ht.cov(htdata, rowvar=False)
            self.assertTrue(ht.allclose(ht.array(np_cov, dtype=ht.float), ht_cov, atol=1e-4))

            np_cov = np.cov(data, data, rowvar=True)

            htdata = ht.load("heat/datasets/data/iris.csv", sep=";", split=0)
            ht_cov = ht.cov(htdata, htdata, rowvar=True)
            self.assertTrue(ht.allclose(ht.array(np_cov, dtype=ht.float), ht_cov, atol=1e-4))

            htdata = ht.load("heat/datasets/data/iris.csv", sep=";", split=0)
            with self.assertRaises(RuntimeError):
                ht.cov(htdata[1:], rowvar=False)
            with self.assertRaises(RuntimeError):
                ht.cov(htdata, htdata[1:], rowvar=False)

        with self.assertRaises(TypeError):
            ht.cov(np_cov)
        with self.assertRaises(TypeError):
            ht.cov(htdata, np_cov)
        with self.assertRaises(TypeError):
            ht.cov(htdata, ddof="str")
        with self.assertRaises(ValueError):
            ht.cov(ht.zeros((1, 2, 3)))
        with self.assertRaises(ValueError):
            ht.cov(htdata, ht.zeros((1, 2, 3)))
        with self.assertRaises(ValueError):
            ht.cov(htdata, ddof=10000)

    def test_average(self):
        data = [[1, 2, 3], [4, 5, 6], [7, 8, 9], [10, 11, 12]]

        ht_array = ht.array(data, dtype=float)
        comparison = np.asanyarray(data)

        # check global average
        avg = ht.average(ht_array)

        self.assertIsInstance(avg, ht.DNDarray)
        self.assertEqual(avg.shape, ())
        self.assertEqual(avg.lshape, ())
        self.assertEqual(avg.split, None)
        self.assertEqual(avg.dtype, ht.float32)
        self.assertEqual(avg._DNDarray__array.dtype, torch.float32)
        self.assertEqual(avg.numpy(), np.average(comparison))

        # average along first axis
        avg_vertical = ht.average(ht_array, axis=0)

        self.assertIsInstance(avg_vertical, ht.DNDarray)
        self.assertEqual(avg_vertical.shape, (3,))
        self.assertEqual(avg_vertical.lshape, (3,))
        self.assertEqual(avg_vertical.split, None)
        self.assertEqual(avg_vertical.dtype, ht.float32)
        self.assertEqual(avg_vertical._DNDarray__array.dtype, torch.float32)
        self.assertTrue((avg_vertical.numpy() == np.average(comparison, axis=0)).all())

        # average along second axis
        avg_horizontal = ht.average(ht_array, axis=1)

        self.assertIsInstance(avg_horizontal, ht.DNDarray)
        self.assertEqual(avg_horizontal.shape, (4,))
        self.assertEqual(avg_horizontal.lshape, (4,))
        self.assertEqual(avg_horizontal.split, None)
        self.assertEqual(avg_horizontal.dtype, ht.float32)
        self.assertEqual(avg_horizontal._DNDarray__array.dtype, torch.float32)
        self.assertTrue((avg_horizontal.numpy() == np.average(comparison, axis=1)).all())

        # check weighted average over all float elements of split 3d tensor, across split axis
        random_volume = ht.array(
            torch.randn((3, 3, 3), dtype=torch.float64, device=self.device.torch_device), is_split=1
        )
        size = random_volume.comm.size
        random_weights = ht.array(
            torch.randn((3 * size,), dtype=torch.float64, device=self.device.torch_device), split=0
        )
        avg_volume = ht.average(random_volume, weights=random_weights, axis=1)
        np_avg_volume = np.average(random_volume.numpy(), weights=random_weights.numpy(), axis=1)
        self.assertIsInstance(avg_volume, ht.DNDarray)
        self.assertEqual(avg_volume.shape, (3, 3))
        self.assertEqual(avg_volume.lshape, (3, 3))
        self.assertEqual(avg_volume.dtype, ht.float64)
        self.assertEqual(avg_volume._DNDarray__array.dtype, torch.float64)
        self.assertEqual(avg_volume.split, None)
        self.assertAlmostEqual(avg_volume.numpy().all(), np_avg_volume.all())
        avg_volume_with_cumwgt = ht.average(
            random_volume, weights=random_weights, axis=1, returned=True
        )
        self.assertIsInstance(avg_volume_with_cumwgt, tuple)
        self.assertIsInstance(avg_volume_with_cumwgt[1], ht.DNDarray)
        self.assertEqual(avg_volume_with_cumwgt[1].gshape, avg_volume_with_cumwgt[0].gshape)
        self.assertEqual(avg_volume_with_cumwgt[1].split, avg_volume_with_cumwgt[0].split)

        # check weighted average over all float elements of split 3d tensor (3d weights)

        random_weights_3d = ht.array(
            torch.randn((3, 3, 3), dtype=torch.float64, device=self.device.torch_device), is_split=1
        )
        avg_volume = ht.average(random_volume, weights=random_weights_3d, axis=1)
        np_avg_volume = np.average(random_volume.numpy(), weights=random_weights.numpy(), axis=1)
        self.assertIsInstance(avg_volume, ht.DNDarray)
        self.assertEqual(avg_volume.shape, (3, 3))
        self.assertEqual(avg_volume.lshape, (3, 3))
        self.assertEqual(avg_volume.dtype, ht.float64)
        self.assertEqual(avg_volume._DNDarray__array.dtype, torch.float64)
        self.assertEqual(avg_volume.split, None)
        self.assertAlmostEqual(avg_volume.numpy().all(), np_avg_volume.all())
        avg_volume_with_cumwgt = ht.average(
            random_volume, weights=random_weights, axis=1, returned=True
        )
        self.assertIsInstance(avg_volume_with_cumwgt, tuple)
        self.assertIsInstance(avg_volume_with_cumwgt[1], ht.DNDarray)
        self.assertEqual(avg_volume_with_cumwgt[1].gshape, avg_volume_with_cumwgt[0].gshape)
        self.assertEqual(avg_volume_with_cumwgt[1].split, avg_volume_with_cumwgt[0].split)

        # check average over all float elements of split 3d tensor, tuple axis
        random_volume = ht.random.randn(3, 3, 3, split=0)
        avg_volume = ht.average(random_volume, axis=(1, 2))

        self.assertIsInstance(avg_volume, ht.DNDarray)
        self.assertEqual(avg_volume.shape, (3,))
        self.assertEqual(avg_volume.lshape[0], random_volume.lshape[0])
        self.assertEqual(avg_volume.dtype, ht.float32)
        self.assertEqual(avg_volume._DNDarray__array.dtype, torch.float32)
        self.assertEqual(avg_volume.split, 0)

        # check weighted average over all float elements of split 5d tensor, along split axis
        random_5d = ht.random.randn(random_volume.comm.size, 2, 3, 4, 5, split=0)
        axis = random_5d.split
        random_weights = ht.random.randn(random_5d.gshape[axis], split=0)
        avg_5d = random_5d.average(weights=random_weights, axis=axis)

        self.assertIsInstance(avg_5d, ht.DNDarray)
        self.assertEqual(avg_5d.gshape, (2, 3, 4, 5))
        self.assertLessEqual(avg_5d.lshape[1], 3)
        self.assertEqual(avg_5d.dtype, ht.float32)
        self.assertEqual(avg_5d._DNDarray__array.dtype, torch.float32)
        self.assertEqual(avg_5d.split, None)

        # check exceptions
        with self.assertRaises(TypeError):
            ht.average(comparison)
        with self.assertRaises(TypeError):
            ht.average(random_5d, weights=random_weights.numpy(), axis=axis)
        with self.assertRaises(TypeError):
            ht.average(random_5d, weights=random_weights, axis=None)
        with self.assertRaises(NotImplementedError):
            ht.average(random_5d, weights=random_weights, axis=(1, 2))
        random_weights = ht.random.randn(random_5d.gshape[axis], random_5d.gshape[axis + 1])
        with self.assertRaises(TypeError):
            ht.average(random_5d, weights=random_weights, axis=axis)
        random_shape_weights = ht.random.randn(random_5d.gshape[axis] + 1)
        with self.assertRaises(ValueError):
            ht.average(random_5d, weights=random_shape_weights, axis=axis)
        zero_weights = ht.zeros((random_5d.gshape[axis]), split=0)
        with self.assertRaises(ZeroDivisionError):
            ht.average(random_5d, weights=zero_weights, axis=axis)
        weights_5d_split_mismatch = ht.ones(random_5d.gshape, split=-1)
        with self.assertRaises(NotImplementedError):
            ht.average(random_5d, weights=weights_5d_split_mismatch, axis=axis)

        with self.assertRaises(TypeError):
            ht_array.average(axis=1.1)
        with self.assertRaises(TypeError):
            ht_array.average(axis="y")
        with self.assertRaises(ValueError):
            ht.average(ht_array, axis=-4)

    def test_max(self):
        data = [[1, 2, 3], [4, 5, 6], [7, 8, 9], [10, 11, 12]]

        ht_array = ht.array(data)
        comparison = torch.tensor(data, device=self.device.torch_device)

        # check global max
        maximum = ht.max(ht_array)

        self.assertIsInstance(maximum, ht.DNDarray)
        self.assertEqual(maximum.shape, (1,))
        self.assertEqual(maximum.lshape, (1,))
        self.assertEqual(maximum.split, None)
        self.assertEqual(maximum.dtype, ht.int64)
        self.assertEqual(maximum._DNDarray__array.dtype, torch.int64)
        self.assertEqual(maximum, 12)

        # maximum along first axis
        maximum_vertical = ht.max(ht_array, axis=0)

        self.assertIsInstance(maximum_vertical, ht.DNDarray)
        self.assertEqual(maximum_vertical.shape, (3,))
        self.assertEqual(maximum_vertical.lshape, (3,))
        self.assertEqual(maximum_vertical.split, None)
        self.assertEqual(maximum_vertical.dtype, ht.int64)
        self.assertEqual(maximum_vertical._DNDarray__array.dtype, torch.int64)
        self.assertTrue(
            (maximum_vertical._DNDarray__array == comparison.max(dim=0, keepdim=True)[0]).all()
        )

        # maximum along second axis
        maximum_horizontal = ht.max(ht_array, axis=1, keepdim=True)

        self.assertIsInstance(maximum_horizontal, ht.DNDarray)
        self.assertEqual(maximum_horizontal.shape, (4, 1))
        self.assertEqual(maximum_horizontal.lshape, (4, 1))
        self.assertEqual(maximum_horizontal.split, None)
        self.assertEqual(maximum_horizontal.dtype, ht.int64)
        self.assertEqual(maximum_horizontal._DNDarray__array.dtype, torch.int64)
        self.assertTrue(
            (maximum_horizontal._DNDarray__array == comparison.max(dim=1, keepdim=True)[0]).all()
        )

        # check max over all float elements of split 3d tensor, across split axis
        size = ht.MPI_WORLD.size
        random_volume = ht.random.randn(3, 3 * size, 3, split=1)
        maximum_volume = ht.max(random_volume, axis=1)

        self.assertIsInstance(maximum_volume, ht.DNDarray)
        self.assertEqual(maximum_volume.shape, (3, 3))
        self.assertEqual(maximum_volume.lshape, (3, 3))
        self.assertEqual(maximum_volume.dtype, ht.float32)
        self.assertEqual(maximum_volume._DNDarray__array.dtype, torch.float32)
        self.assertEqual(maximum_volume.split, None)

        # check max over all float elements of split 3d tensor, tuple axis
        random_volume = ht.random.randn(3 * size, 3, 3, split=0)
        maximum_volume = ht.max(random_volume, axis=(1, 2))
        alt_maximum_volume = ht.max(random_volume, axis=(2, 1))

        self.assertIsInstance(maximum_volume, ht.DNDarray)
        self.assertEqual(maximum_volume.shape, (3 * size,))
        self.assertEqual(maximum_volume.dtype, ht.float32)
        self.assertEqual(maximum_volume._DNDarray__array.dtype, torch.float32)
        self.assertEqual(maximum_volume.split, 0)
        self.assertTrue((maximum_volume == alt_maximum_volume).all())

        # check max over all float elements of split 5d tensor, along split axis
        random_5d = ht.random.randn(1 * size, 2, 3, 4, 5, split=0)
        maximum_5d = ht.max(random_5d, axis=1)

        self.assertIsInstance(maximum_5d, ht.DNDarray)
        self.assertEqual(maximum_5d.shape, (1 * size, 3, 4, 5))
        self.assertLessEqual(maximum_5d.lshape[1], 3)
        self.assertEqual(maximum_5d.dtype, ht.float32)
        self.assertEqual(maximum_5d._DNDarray__array.dtype, torch.float32)
        self.assertEqual(maximum_5d.split, 0)

        # Calculating max with empty local vectors works
        if size > 1:
            a = ht.arange(size - 1, split=0)
            res = ht.max(a)
            expected = torch.tensor(
                [size - 2], dtype=a.dtype.torch_type(), device=self.device.torch_device
            )
            self.assertTrue(torch.equal(res._DNDarray__array, expected))

        # check exceptions
        with self.assertRaises(TypeError):
            ht_array.max(axis=1.1)
        with self.assertRaises(TypeError):
            ht_array.max(axis="y")
        with self.assertRaises(ValueError):
            ht.max(ht_array, axis=-4)

    def test_maximum(self):
        data1 = [[1, 2, 3], [4, 5, 6], [7, 8, 9], [10, 11, 12]]
        data2 = [[0, 3, 2], [5, 4, 7], [6, 9, 8], [9, 10, 11]]

        ht_array1 = ht.array(data1)
        ht_array2 = ht.array(data2)
        comparison1 = torch.tensor(data1, device=self.device.torch_device)
        comparison2 = torch.tensor(data2, device=self.device.torch_device)

        # check maximum
        maximum = ht.maximum(ht_array1, ht_array2)

        self.assertIsInstance(maximum, ht.DNDarray)
        self.assertEqual(maximum.shape, (4, 3))
        self.assertEqual(maximum.lshape, (4, 3))
        self.assertEqual(maximum.split, None)
        self.assertEqual(maximum.dtype, ht.int64)
        self.assertEqual(maximum._DNDarray__array.dtype, torch.int64)
        self.assertTrue((maximum._DNDarray__array == torch.max(comparison1, comparison2)).all())

        # check maximum over float elements of split 3d tensors
        # TODO: add check for uneven distribution of dimensions (see Issue #273)
        size = ht.MPI_WORLD.size
        torch.manual_seed(1)
        random_volume_1 = ht.random.randn(12 * size, 3, 3, split=0)
        random_volume_2 = ht.random.randn(12 * size, 1, 3, split=0)
        maximum_volume = ht.maximum(random_volume_1, random_volume_2)

        self.assertIsInstance(maximum_volume, ht.DNDarray)
        self.assertEqual(maximum_volume.shape, (size * 12, 3, 3))
        self.assertEqual(maximum_volume.lshape, (size * 12, 3, 3))
        self.assertEqual(maximum_volume.dtype, ht.float32)
        self.assertEqual(maximum_volume._DNDarray__array.dtype, torch.float32)
        self.assertEqual(maximum_volume.split, random_volume_1.split)

        # check maximum over float elements of split 3d tensors with different split axis
        torch.manual_seed(1)
        random_volume_1_splitdiff = ht.random.randn(size * 3, size * 3, 4, split=0)
        random_volume_2_splitdiff = ht.random.randn(size * 3, size * 3, 4, split=1)
        maximum_volume_splitdiff = ht.maximum(random_volume_1_splitdiff, random_volume_2_splitdiff)
        self.assertIsInstance(maximum_volume_splitdiff, ht.DNDarray)
        self.assertEqual(maximum_volume_splitdiff.shape, (size * 3, size * 3, 4))
        self.assertEqual(maximum_volume_splitdiff.lshape, (size * 3, size * 3, 4))
        self.assertEqual(maximum_volume_splitdiff.dtype, ht.float32)
        self.assertEqual(maximum_volume_splitdiff._DNDarray__array.dtype, torch.float32)
        self.assertEqual(maximum_volume_splitdiff.split, 0)

        random_volume_1_splitdiff = ht.random.randn(size * 3, size * 3, 4, split=1)
        random_volume_2_splitdiff = ht.random.randn(size * 3, size * 3, 4, split=0)
        maximum_volume_splitdiff = ht.maximum(random_volume_1_splitdiff, random_volume_2_splitdiff)
        self.assertEqual(maximum_volume_splitdiff.split, 0)

        random_volume_1_split_none = ht.random.randn(size * 3, size * 3, 4, split=None)
        random_volume_2_splitdiff = ht.random.randn(size * 3, size * 3, 4, split=1)
        maximum_volume_splitdiff = ht.maximum(random_volume_1_split_none, random_volume_2_splitdiff)
        self.assertEqual(maximum_volume_splitdiff.split, 1)

        random_volume_1_split_none = ht.random.randn(size * 3, size * 3, 4, split=0)
        random_volume_2_splitdiff = ht.random.randn(size * 3, size * 3, 4, split=None)
        maximum_volume_splitdiff = ht.maximum(random_volume_1_split_none, random_volume_2_splitdiff)
        self.assertEqual(maximum_volume_splitdiff.split, 0)

        # check output buffer
        out_shape = ht.stride_tricks.broadcast_shape(random_volume_1.gshape, random_volume_2.gshape)
        output = ht.empty(out_shape)
        ht.maximum(random_volume_1, random_volume_2, out=output)
        self.assertIsInstance(output, ht.DNDarray)
        self.assertEqual(output.shape, (ht.MPI_WORLD.size * 12, 3, 3))
        self.assertEqual(output.lshape, (ht.MPI_WORLD.size * 12, 3, 3))
        self.assertEqual(output.dtype, ht.float32)
        self.assertEqual(output._DNDarray__array.dtype, torch.float32)
        self.assertEqual(output.split, random_volume_1.split)

        # check exceptions
        random_volume_3 = ht.random.randn(4, 2, 3, split=0)
        with self.assertRaises(ValueError):
            ht.maximum(random_volume_1, random_volume_3)
        random_volume_3 = torch.ones(12, 3, 3, device=self.device.torch_device)
        with self.assertRaises(TypeError):
            ht.maximum(random_volume_1, random_volume_3)
        output = torch.ones(12, 3, 3, device=self.device.torch_device)
        with self.assertRaises(TypeError):
            ht.maximum(random_volume_1, random_volume_2, out=output)
        output = ht.ones((12, 4, 3))
        with self.assertRaises(ValueError):
            ht.maximum(random_volume_1, random_volume_2, out=output)

    def test_mean(self):
        array_0_len = 5
        array_1_len = 5
        array_2_len = 5

        x = ht.zeros((2, 3, 4))
        with self.assertRaises(ValueError):
            x.mean(axis=10)
        with self.assertRaises(ValueError):
            x.mean(axis=[4])
        with self.assertRaises(ValueError):
            x.mean(axis=[-4])
        with self.assertRaises(TypeError):
            ht.mean(x, axis="01")
        with self.assertRaises(ValueError):
            ht.mean(x, axis=(0, "10"))
        with self.assertRaises(ValueError):
            ht.mean(x, axis=(0, 0))
        with self.assertRaises(ValueError):
            ht.mean(x, axis=torch.Tensor([0, 0]))

        a = ht.arange(1, 5)
        self.assertEqual(a.mean(), 2.5)

        # ones
        dimensions = []

        for d in [array_0_len, array_1_len, array_2_len]:
            dimensions.extend([d])
            hold = list(range(len(dimensions)))
            hold.append(None)
            for split in hold:  # loop over the number of split dimension of the test array
                z = ht.ones(dimensions, split=split)
                res = z.mean()
                total_dims_list = list(z.shape)
                self.assertTrue((res == 1).all())
                for it in range(len(z.shape)):  # loop over the different single dimensions for mean
                    res = z.mean(axis=it)
                    self.assertTrue((res == 1).all())
                    target_dims = [
                        total_dims_list[q] for q in range(len(total_dims_list)) if q != it
                    ]
                    if not target_dims:
                        target_dims = ()
                    self.assertEqual(res.gshape, tuple(target_dims))
                    if z.split is None:
                        sp = None
                    else:
                        sp = z.split if it > z.split else z.split - 1
                        if it == split:
                            sp = None
                    self.assertEqual(res.split, sp)
                loop_list = [
                    ",".join(map(str, comb)) for comb in combinations(list(range(len(z.shape))), 2)
                ]

                for it in loop_list:  # loop over the different combinations of dimensions for mean
                    lp_split = [int(q) for q in it.split(",")]
                    res = z.mean(axis=lp_split)
                    self.assertTrue((res == 1).all())
                    target_dims = [
                        total_dims_list[q] for q in range(len(total_dims_list)) if q not in lp_split
                    ]
                    if not target_dims:
                        target_dims = (1,)
                    if res.gshape:
                        self.assertEqual(res.gshape, tuple(target_dims))
                    if res.split is not None:
                        if any([split >= x for x in lp_split]):
                            self.assertEqual(res.split, len(target_dims) - 1)
                        else:
                            self.assertEqual(res.split, z.split)

        # values for the iris dataset mean measured by libreoffice calc
        ax0 = ht.array([5.84333333333333, 3.054, 3.75866666666667, 1.19866666666667])
        for sp in [None, 0, 1]:
            iris = ht.load("heat/datasets/data/iris.csv", sep=";", split=sp)
            self.assertTrue(ht.allclose(ht.mean(iris), 3.46366666666667))
            self.assertTrue(ht.allclose(ht.mean(iris, axis=0), ax0))

    def test_min(self):
        data = [[1, 2, 3], [4, 5, 6], [7, 8, 9], [10, 11, 12]]

        ht_array = ht.array(data)
        comparison = torch.tensor(data, device=self.device.torch_device)

        # check global max
        minimum = ht.min(ht_array)

        self.assertIsInstance(minimum, ht.DNDarray)
        self.assertEqual(minimum.shape, (1,))
        self.assertEqual(minimum.lshape, (1,))
        self.assertEqual(minimum.split, None)
        self.assertEqual(minimum.dtype, ht.int64)
        self.assertEqual(minimum._DNDarray__array.dtype, torch.int64)
        self.assertEqual(minimum, 1)

        # maximum along first axis
        ht_array = ht.array(data, dtype=ht.int8)
        minimum_vertical = ht.min(ht_array, axis=0)

        self.assertIsInstance(minimum_vertical, ht.DNDarray)
        self.assertEqual(minimum_vertical.shape, (3,))
        self.assertEqual(minimum_vertical.lshape, (3,))
        self.assertEqual(minimum_vertical.split, None)
        self.assertEqual(minimum_vertical.dtype, ht.int8)
        self.assertEqual(minimum_vertical._DNDarray__array.dtype, torch.int8)
        self.assertTrue(
            (minimum_vertical._DNDarray__array == comparison.min(dim=0, keepdim=True)[0]).all()
        )

        # maximum along second axis
        ht_array = ht.array(data, dtype=ht.int16)
        minimum_horizontal = ht.min(ht_array, axis=1, keepdim=True)

        self.assertIsInstance(minimum_horizontal, ht.DNDarray)
        self.assertEqual(minimum_horizontal.shape, (4, 1))
        self.assertEqual(minimum_horizontal.lshape, (4, 1))
        self.assertEqual(minimum_horizontal.split, None)
        self.assertEqual(minimum_horizontal.dtype, ht.int16)
        self.assertEqual(minimum_horizontal._DNDarray__array.dtype, torch.int16)
        self.assertTrue(
            (minimum_horizontal._DNDarray__array == comparison.min(dim=1, keepdim=True)[0]).all()
        )

        # check max over all float elements of split 3d tensor, across split axis
        size = ht.MPI_WORLD.size
        random_volume = ht.random.randn(3, 3 * size, 3, split=1)
        minimum_volume = ht.min(random_volume, axis=1)

        self.assertIsInstance(minimum_volume, ht.DNDarray)
        self.assertEqual(minimum_volume.shape, (3, 3))
        self.assertEqual(minimum_volume.lshape, (3, 3))
        self.assertEqual(minimum_volume.dtype, ht.float32)
        self.assertEqual(minimum_volume._DNDarray__array.dtype, torch.float32)
        self.assertEqual(minimum_volume.split, None)

        # check min over all float elements of split 3d tensor, tuple axis
        random_volume = ht.random.randn(3 * size, 3, 3, split=0)
        minimum_volume = ht.min(random_volume, axis=(1, 2))
        alt_minimum_volume = ht.min(random_volume, axis=(2, 1))

        self.assertIsInstance(minimum_volume, ht.DNDarray)
        self.assertEqual(minimum_volume.shape, (3 * size,))
        self.assertEqual(minimum_volume.dtype, ht.float32)
        self.assertEqual(minimum_volume._DNDarray__array.dtype, torch.float32)
        self.assertEqual(minimum_volume.split, 0)
        self.assertTrue((minimum_volume == alt_minimum_volume).all())

        # check max over all float elements of split 5d tensor, along split axis
        random_5d = ht.random.randn(1 * size, 2, 3, 4, 5, split=0)
        minimum_5d = ht.min(random_5d, axis=1)

        self.assertIsInstance(minimum_5d, ht.DNDarray)
        self.assertEqual(minimum_5d.shape, (1 * size, 3, 4, 5))
        self.assertLessEqual(minimum_5d.lshape[1], 3)
        self.assertEqual(minimum_5d.dtype, ht.float32)
        self.assertEqual(minimum_5d._DNDarray__array.dtype, torch.float32)
        self.assertEqual(minimum_5d.split, 0)

        # Calculating min with empty local vectors works
        size = ht.MPI_WORLD.size
        if size > 1:
            a = ht.arange(size - 1, split=0)
            res = ht.min(a)
            expected = torch.tensor(
                [0], dtype=a.dtype.torch_type(), device=self.device.torch_device
            )
            self.assertTrue(torch.equal(res._DNDarray__array, expected))

        # check exceptions
        with self.assertRaises(TypeError):
            ht_array.min(axis=1.1)
        with self.assertRaises(TypeError):
            ht_array.min(axis="y")
        with self.assertRaises(ValueError):
            ht.min(ht_array, axis=-4)

    def test_minimum(self):
        data1 = [[1, 2, 3], [4, 5, 6], [7, 8, 9], [10, 11, 12]]
        data2 = [[0, 3, 2], [5, 4, 7], [6, 9, 8], [9, 10, 11]]

        ht_array1 = ht.array(data1)
        ht_array2 = ht.array(data2)
        comparison1 = torch.tensor(data1, device=self.device.torch_device)
        comparison2 = torch.tensor(data2, device=self.device.torch_device)

        # check minimum
        minimum = ht.minimum(ht_array1, ht_array2)

        self.assertIsInstance(minimum, ht.DNDarray)
        self.assertEqual(minimum.shape, (4, 3))
        self.assertEqual(minimum.lshape, (4, 3))
        self.assertEqual(minimum.split, None)
        self.assertEqual(minimum.dtype, ht.int64)
        self.assertEqual(minimum._DNDarray__array.dtype, torch.int64)
        self.assertTrue((minimum._DNDarray__array == torch.min(comparison1, comparison2)).all())

        # check minimum over float elements of split 3d tensors
        # TODO: add check for uneven distribution of dimensions (see Issue #273)
        size = ht.MPI_WORLD.size
        torch.manual_seed(1)
        random_volume_1 = ht.random.randn(12 * size, 3, 3, split=0)
        random_volume_2 = ht.random.randn(12 * size, 1, 3, split=0)
        minimum_volume = ht.minimum(random_volume_1, random_volume_2)

        self.assertIsInstance(minimum_volume, ht.DNDarray)
        self.assertEqual(minimum_volume.shape, (size * 12, 3, 3))
        self.assertEqual(minimum_volume.lshape, (size * 12, 3, 3))
        self.assertEqual(minimum_volume.dtype, ht.float32)
        self.assertEqual(minimum_volume._DNDarray__array.dtype, torch.float32)
        self.assertEqual(minimum_volume.split, random_volume_1.split)

        # check minimum over float elements of split 3d tensors with different split axis
        torch.manual_seed(1)
        random_volume_1_splitdiff = ht.random.randn(size * 3, size * 3, 4, split=0)
        random_volume_2_splitdiff = ht.random.randn(size * 3, size * 3, 4, split=1)
        minimum_volume_splitdiff = ht.minimum(random_volume_1_splitdiff, random_volume_2_splitdiff)
        self.assertIsInstance(minimum_volume_splitdiff, ht.DNDarray)
        self.assertEqual(minimum_volume_splitdiff.shape, (size * 3, size * 3, 4))
        self.assertEqual(minimum_volume_splitdiff.lshape, (size * 3, size * 3, 4))
        self.assertEqual(minimum_volume_splitdiff.dtype, ht.float32)
        self.assertEqual(minimum_volume_splitdiff._DNDarray__array.dtype, torch.float32)
        self.assertEqual(minimum_volume_splitdiff.split, 0)

        random_volume_1_splitdiff = ht.random.randn(size * 3, size * 3, 4, split=1)
        random_volume_2_splitdiff = ht.random.randn(size * 3, size * 3, 4, split=0)
        minimum_volume_splitdiff = ht.minimum(random_volume_1_splitdiff, random_volume_2_splitdiff)
        self.assertEqual(minimum_volume_splitdiff.split, 0)

        random_volume_1_split_none = ht.random.randn(size * 3, size * 3, 4, split=None)
        random_volume_2_splitdiff = ht.random.randn(size * 3, size * 3, 4, split=1)
        minimum_volume_splitdiff = ht.minimum(random_volume_1_split_none, random_volume_2_splitdiff)
        self.assertEqual(minimum_volume_splitdiff.split, 1)

        random_volume_1_split_none = ht.random.randn(size * 3, size * 3, 4, split=0)
        random_volume_2_splitdiff = ht.random.randn(size * 3, size * 3, 4, split=None)
        minimum_volume_splitdiff = ht.minimum(random_volume_1_split_none, random_volume_2_splitdiff)
        self.assertEqual(minimum_volume_splitdiff.split, 0)

        # check output buffer
        out_shape = ht.stride_tricks.broadcast_shape(random_volume_1.gshape, random_volume_2.gshape)
        output = ht.empty(out_shape)
        ht.minimum(random_volume_1, random_volume_2, out=output)
        self.assertIsInstance(output, ht.DNDarray)
        self.assertEqual(output.shape, (ht.MPI_WORLD.size * 12, 3, 3))
        self.assertEqual(output.lshape, (ht.MPI_WORLD.size * 12, 3, 3))
        self.assertEqual(output.dtype, ht.float32)
        self.assertEqual(output._DNDarray__array.dtype, torch.float32)
        self.assertEqual(output.split, random_volume_1.split)

        # check exceptions
        random_volume_3 = ht.random.randn(4, 2, 3, split=0)
        with self.assertRaises(ValueError):
            ht.minimum(random_volume_1, random_volume_3)
        random_volume_3 = torch.ones(12, 3, 3, device=self.device.torch_device)
        with self.assertRaises(TypeError):
            ht.minimum(random_volume_1, random_volume_3)
        output = torch.ones(12, 3, 3, device=self.device.torch_device)
        with self.assertRaises(TypeError):
            ht.minimum(random_volume_1, random_volume_2, out=output)
        output = ht.ones((12, 4, 3))
        with self.assertRaises(ValueError):
            ht.minimum(random_volume_1, random_volume_2, out=output)

    def test_std(self):
        # test basics
        a = ht.arange(1, 5)
        self.assertAlmostEqual(a.std(), 1.118034)
        self.assertAlmostEqual(a.std(bessel=True), 1.2909944)

        # test raises
        x = ht.zeros((2, 3, 4))
        with self.assertRaises(TypeError):
            ht.std(x, axis=0, ddof=1.0)
        with self.assertRaises(ValueError):
            ht.std(x, axis=10)
        with self.assertRaises(TypeError):
            ht.std(x, axis="01")
        with self.assertRaises(NotImplementedError):
            ht.std(x, ddof=2)
        with self.assertRaises(ValueError):
            ht.std(x, ddof=-2)

        # the rest of the tests are covered by var

    def test_var(self):
        array_0_len = ht.MPI_WORLD.size * 2
        array_1_len = ht.MPI_WORLD.size * 2
        array_2_len = ht.MPI_WORLD.size * 2

        # test raises
        x = ht.zeros((2, 3, 4))
        with self.assertRaises(ValueError):
            x.var(axis=10)
        with self.assertRaises(ValueError):
            x.var(axis=[4])
        with self.assertRaises(ValueError):
            x.var(axis=[-4])
        with self.assertRaises(TypeError):
            ht.var(x, axis="01")
        with self.assertRaises(ValueError):
            ht.var(x, axis=(0, "10"))
        with self.assertRaises(ValueError):
            ht.var(x, axis=(0, 0))
        with self.assertRaises(NotImplementedError):
            ht.var(x, ddof=2)
        with self.assertRaises(ValueError):
            ht.var(x, ddof=-2)
        with self.assertRaises(ValueError):
            ht.mean(x, axis=torch.Tensor([0, 0]))

        a = ht.arange(1, 5)
        self.assertEqual(a.var(ddof=1), 1.666666666666666)

        # ones
        dimensions = []
        for d in [array_0_len, array_1_len, array_2_len]:
            dimensions.extend([d])
            hold = list(range(len(dimensions)))
            hold.append(None)
            for split in hold:  # loop over the number of dimensions of the test array
                z = ht.ones(dimensions, split=split)
                res = z.var(ddof=0)
                total_dims_list = list(z.shape)
                self.assertTrue((res == 0).all())
                # loop over the different single dimensions for var
                for it in range(len(z.shape)):
                    res = z.var(axis=it)
                    self.assertTrue(ht.allclose(res, 0))
                    target_dims = [
                        total_dims_list[q] for q in range(len(total_dims_list)) if q != it
                    ]
                    if not target_dims:
                        target_dims = ()
                    self.assertEqual(res.gshape, tuple(target_dims))
                    if z.split is None:
                        sp = None
                    else:
                        sp = z.split if it > z.split else z.split - 1
                        if it == split:
                            sp = None
                    self.assertEqual(res.split, sp)
                    if split == it:
                        res = z.var(axis=it)
                        self.assertTrue(ht.allclose(res, 0))
                loop_list = [
                    ",".join(map(str, comb)) for comb in combinations(list(range(len(z.shape))), 2)
                ]

                for it in loop_list:  # loop over the different combinations of dimensions for var
                    lp_split = [int(q) for q in it.split(",")]
                    res = z.var(axis=lp_split)
                    self.assertTrue((res == 0).all())
                    target_dims = [
                        total_dims_list[q] for q in range(len(total_dims_list)) if q not in lp_split
                    ]
                    if not target_dims:
                        target_dims = (1,)
                    if res.gshape:
                        self.assertEqual(res.gshape, tuple(target_dims))
                    if res.split is not None:
                        if any([split >= x for x in lp_split]):
                            self.assertEqual(res.split, len(target_dims) - 1)
                        else:
                            self.assertEqual(res.split, z.split)

        # values for the iris dataset var measured by libreoffice calc
        for sp in [None, 0, 1]:
            iris = ht.load("heat/datasets/data/iris.csv", sep=";", split=sp)
            self.assertTrue(ht.allclose(ht.var(iris, bessel=True), 3.90318519755147))<|MERGE_RESOLUTION|>--- conflicted
+++ resolved
@@ -204,12 +204,8 @@
 
         htdata = ht.load("heat/datasets/data/iris.csv", sep=";", split=0)
         ht_cov = ht.cov(htdata[:, 0], htdata[:, 1:3], rowvar=False)
-<<<<<<< HEAD
-        self.assertTrue(ht.allclose(ht.array(np_cov, dtype=ht.float) - ht_cov, 0, atol=1e-4))
-=======
-        comp = ht.array(np_cov, dtype=ht.float, device=ht_device)
+        comp = ht.array(np_cov, dtype=ht.float)
         self.assertTrue(ht.allclose(comp - ht_cov, 0, atol=1e-4))
->>>>>>> fc77d90a
 
         np_cov = np.cov(data, rowvar=False)
         ht_cov = ht.cov(htdata, rowvar=False)
