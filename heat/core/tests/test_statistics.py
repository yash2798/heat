--- conflicted
+++ resolved
@@ -302,17 +302,6 @@
                             self.assertEqual(res.split, len(target_dims) - 1)
                         else:
                             self.assertEqual(res.split, z.split)
-
-<<<<<<< HEAD
-=======
-                    if i == it:
-                        res = z.mean(axis=it)
-                        self.assertTrue((res == 1).all())
-                        target_dims = [total_dims_list[q] if q != it else 0 for q in range(len(total_dims_list))]
-                        if all(target_dims) != 0:
-                            self.assertEqual(res.lshape, tuple(target_dims))
-
->>>>>>> a2dc215e
                 loop_list = [",".join(map(str, comb)) for comb in combinations(list(range(len(z.shape))), 2)]
 
                 for it in loop_list:  # loop over the different combinations of dimensions for mean
