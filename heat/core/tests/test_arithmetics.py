import unittest

import heat as ht

T = ht.float32([
    [1, 2],
    [3, 4]
])
s = 2.0
s_int = 2
T1 = ht.float32([
    [2, 2],
    [2, 2]
])
v = ht.float32([2, 2])
v2 = ht.float32([2, 2, 2])
T_s = ht.tensor(T1._tensor__array, T1.shape, T1.dtype, 0, T1.device, T1.comm)
otherType = (2,2)


class TestOperations(unittest.TestCase):
    def test_add(self):
        T_r = ht.float32([
            [3, 4],
            [5, 6]
        ])

        self.assertTrue(ht.equal(ht.add(s, s), ht.float32([4.0])))
        self.assertTrue(ht.equal(ht.add(T, s), T_r))
        self.assertTrue(ht.equal(ht.add(s, T), T_r))
        self.assertTrue(ht.equal(ht.add(T, T1), T_r))
        self.assertTrue(ht.equal(ht.add(T, v), T_r))
        self.assertTrue(ht.equal(ht.add(T, s_int), T_r))
        self.assertTrue(ht.equal(ht.add(T_s, T), T_r))

        with self.assertRaises(ValueError):
            ht.add(T, v2)
        with self.assertRaises(NotImplementedError):
            ht.add(T, T_s)
        with self.assertRaises(TypeError):
            ht.add(T, otherType)
        with self.assertRaises(TypeError):
            ht.add('T', 's')

    def test_div(self):
        T_r = ht.float32([
            [0.5, 1],
            [1.5, 2]
        ])

        T_inv = ht.float32([
            [2, 1],
            [2/3, 0.5]
        ])

        self.assertTrue(ht.equal(ht.div(s, s), ht.float32([1.0])))
        self.assertTrue(ht.equal(ht.div(T, s),T_r))
        self.assertTrue(ht.equal(ht.div(s, T), T_inv))
        self.assertTrue(ht.equal(ht.div(T, T1), T_r))
        self.assertTrue(ht.equal(ht.div(T, v), T_r))
        self.assertTrue(ht.equal(ht.div(T, s_int), T_r))
        self.assertTrue(ht.equal(ht.div(T_s, T), T_inv))

        with self.assertRaises(ValueError):
            ht.div(T, v2)
        with self.assertRaises(NotImplementedError):
            ht.sub(T, T_s)
        with self.assertRaises(TypeError):
            ht.div(T, otherType)
        with self.assertRaises(TypeError):
            ht.div('T', 's')

    def test_mul(self):
        T_r = ht.float32([
            [2, 4],
            [6, 8]
        ])

        self.assertTrue(ht.equal(ht.mul(s, s), ht.float32([4.0])))
        self.assertTrue(ht.equal(ht.mul(T, s), T_r))
        self.assertTrue(ht.equal(ht.mul(s, T), T_r))
        self.assertTrue(ht.equal(ht.mul(T, T1), T_r))
        self.assertTrue(ht.equal(ht.mul(T, v), T_r))
        self.assertTrue(ht.equal(ht.mul(T, s_int), T_r))
        self.assertTrue(ht.equal(ht.mul(T_s, T), T_r))

        with self.assertRaises(ValueError):
            ht.mul(T, v2)
        with self.assertRaises(NotImplementedError):
            ht.mul(T, T_s)
        with self.assertRaises(TypeError):
            ht.mul(T, otherType)
        with self.assertRaises(TypeError):
            ht.mul('T', 's')

<<<<<<< HEAD
    def test_div(self):
        T_r = ht.float32([
            [0.5, 1],
            [1.5, 2]
        ])

        T_inv = ht.float32([
            [2, 1],
            [2/3, 0.5]
        ])

        self.assertTrue(ht.equal(ht.div(s, s), ht.float32([1.0])))
        self.assertTrue(ht.equal(ht.div(T, s),T_r))
        self.assertTrue(ht.equal(ht.div(s, T), T_inv))
        self.assertTrue(ht.equal(ht.div(T, T1), T_r))
        self.assertTrue(ht.equal(ht.div(T, v), T_r))
        self.assertTrue(ht.equal(ht.div(T, s_int), T_r))
        self.assertTrue(ht.equal(ht.div(T_s, T), T_inv))


        with self.assertRaises(ValueError):
            ht.div(T, v2)
        with self.assertRaises(NotImplementedError):
            ht.div(T, T_s)
        with self.assertRaises(TypeError):
            ht.div(T, otherType)
        with self.assertRaises(TypeError):
            ht.div('T', 's')

    def test_fmod(self):
        T_r = ht.float32([
            [1., 0.],
            [1., 0.]
        ])
        T_int = ht.int32([
            [5, 3],
            [4, 1]
        ])
        T_r_int = ht.int32([
            [1, 1],
            [0, 1]
        ])
        T_inv = ht.float32([
            [0.0, 0.0],
            [2.0, 2.0]
        ])
        T_zero = ht.float32([
            [0.0, 0.0],
            [0.0, 0.0]
        ])
        float1 = ht.float32([5.3])
        float2 = ht.float32([1.9])
        float_res = ht.float32([1.5])

        self.assertTrue(ht.equal(ht.fmod(s, s), ht.float32([0.0])))
        self.assertTrue(ht.equal(ht.fmod(T, T), T_zero))
        self.assertTrue(ht.equal(ht.fmod(T, s_int), T_r))
        self.assertTrue(ht.equal(ht.fmod(T, T1), T_r))
        self.assertTrue(ht.equal(ht.fmod(T, v), T_r))
        self.assertTrue(ht.equal(ht.fmod(T, s_int), T_r))
        self.assertTrue(ht.equal(ht.fmod(T_int, s_int), T_r_int))
        self.assertTrue(ht.equal(ht.fmod(s, T), T_inv))
        self.assertTrue(ht.equal(ht.fmod(T_s, T), T_inv))
        self.assertTrue(ht.allclose(ht.fmod(float1, float2), float_res, atol=FLOAT_EPSILON, rtol=0))

        with self.assertRaises(ValueError):
            ht.fmod(T, v2)
        with self.assertRaises(NotImplementedError):
            ht.fmod(T, T_s)
        with self.assertRaises(TypeError):
            ht.fmod(T, otherType)
        with self.assertRaises(TypeError):
            ht.fmod('T', 's')

=======
>>>>>>> d226b5fc
    def test_pow(self):
        T_r = ht.float32([
            [1, 4],
            [9, 16]
        ])

        T_inv = ht.float32([
            [2, 4],
            [8, 16]
        ])

        self.assertTrue(ht.equal(ht.pow(s, s), ht.float32([4.0])))
        self.assertTrue(ht.equal(ht.pow(T, s), T_r))
        self.assertTrue(ht.equal(ht.pow(s, T), T_inv))
        self.assertTrue(ht.equal(ht.pow(T, T1), T_r))
        self.assertTrue(ht.equal(ht.pow(T, v), T_r))
        self.assertTrue(ht.equal(ht.pow(T, s_int), T_r))
        self.assertTrue(ht.equal(ht.pow(T_s, T), T_inv))

        with self.assertRaises(ValueError):
            ht.pow(T, v2)
        with self.assertRaises(NotImplementedError):
            ht.pow(T, T_s)
        with self.assertRaises(TypeError):
            ht.pow(T, otherType)
        with self.assertRaises(TypeError):
            ht.pow('T', 's')

    def test_sub(self):
        T_r = ht.float32([
            [-1, 0],
            [1, 2]
        ])

        T_r_minus = ht.float32([
            [1, 0],
            [-1, -2]
        ])

        self.assertTrue(ht.equal(ht.sub(s, s), ht.float32([0.0])))
        self.assertTrue(ht.equal(ht.sub(T, s), T_r))
        self.assertTrue(ht.equal(ht.sub(s, T), T_r_minus))
        self.assertTrue(ht.equal(ht.sub(T, T1), T_r))
        self.assertTrue(ht.equal(ht.sub(T, v), T_r))
        self.assertTrue(ht.equal(ht.sub(T, s_int), T_r))
        self.assertTrue(ht.equal(ht.sub(T_s, T), T_r_minus))

        with self.assertRaises(ValueError):
            ht.sub(T, v2)
        with self.assertRaises(NotImplementedError):
            ht.sub(T, T_s)
        with self.assertRaises(TypeError):
            ht.sub(T, otherType)
        with self.assertRaises(TypeError):
            ht.sub('T', 's')<|MERGE_RESOLUTION|>--- conflicted
+++ resolved
@@ -70,59 +70,6 @@
         with self.assertRaises(TypeError):
             ht.div('T', 's')
 
-    def test_mul(self):
-        T_r = ht.float32([
-            [2, 4],
-            [6, 8]
-        ])
-
-        self.assertTrue(ht.equal(ht.mul(s, s), ht.float32([4.0])))
-        self.assertTrue(ht.equal(ht.mul(T, s), T_r))
-        self.assertTrue(ht.equal(ht.mul(s, T), T_r))
-        self.assertTrue(ht.equal(ht.mul(T, T1), T_r))
-        self.assertTrue(ht.equal(ht.mul(T, v), T_r))
-        self.assertTrue(ht.equal(ht.mul(T, s_int), T_r))
-        self.assertTrue(ht.equal(ht.mul(T_s, T), T_r))
-
-        with self.assertRaises(ValueError):
-            ht.mul(T, v2)
-        with self.assertRaises(NotImplementedError):
-            ht.mul(T, T_s)
-        with self.assertRaises(TypeError):
-            ht.mul(T, otherType)
-        with self.assertRaises(TypeError):
-            ht.mul('T', 's')
-
-<<<<<<< HEAD
-    def test_div(self):
-        T_r = ht.float32([
-            [0.5, 1],
-            [1.5, 2]
-        ])
-
-        T_inv = ht.float32([
-            [2, 1],
-            [2/3, 0.5]
-        ])
-
-        self.assertTrue(ht.equal(ht.div(s, s), ht.float32([1.0])))
-        self.assertTrue(ht.equal(ht.div(T, s),T_r))
-        self.assertTrue(ht.equal(ht.div(s, T), T_inv))
-        self.assertTrue(ht.equal(ht.div(T, T1), T_r))
-        self.assertTrue(ht.equal(ht.div(T, v), T_r))
-        self.assertTrue(ht.equal(ht.div(T, s_int), T_r))
-        self.assertTrue(ht.equal(ht.div(T_s, T), T_inv))
-
-
-        with self.assertRaises(ValueError):
-            ht.div(T, v2)
-        with self.assertRaises(NotImplementedError):
-            ht.div(T, T_s)
-        with self.assertRaises(TypeError):
-            ht.div(T, otherType)
-        with self.assertRaises(TypeError):
-            ht.div('T', 's')
-
     def test_fmod(self):
         T_r = ht.float32([
             [1., 0.],
@@ -157,7 +104,7 @@
         self.assertTrue(ht.equal(ht.fmod(T_int, s_int), T_r_int))
         self.assertTrue(ht.equal(ht.fmod(s, T), T_inv))
         self.assertTrue(ht.equal(ht.fmod(T_s, T), T_inv))
-        self.assertTrue(ht.allclose(ht.fmod(float1, float2), float_res, atol=FLOAT_EPSILON, rtol=0))
+        self.assertTrue(ht.allclose(ht.fmod(float1, float2), float_res, rtol=0))
 
         with self.assertRaises(ValueError):
             ht.fmod(T, v2)
@@ -168,8 +115,29 @@
         with self.assertRaises(TypeError):
             ht.fmod('T', 's')
 
-=======
->>>>>>> d226b5fc
+    def test_mul(self):
+        T_r = ht.float32([
+            [2, 4],
+            [6, 8]
+        ])
+
+        self.assertTrue(ht.equal(ht.mul(s, s), ht.float32([4.0])))
+        self.assertTrue(ht.equal(ht.mul(T, s), T_r))
+        self.assertTrue(ht.equal(ht.mul(s, T), T_r))
+        self.assertTrue(ht.equal(ht.mul(T, T1), T_r))
+        self.assertTrue(ht.equal(ht.mul(T, v), T_r))
+        self.assertTrue(ht.equal(ht.mul(T, s_int), T_r))
+        self.assertTrue(ht.equal(ht.mul(T_s, T), T_r))
+
+        with self.assertRaises(ValueError):
+            ht.mul(T, v2)
+        with self.assertRaises(NotImplementedError):
+            ht.mul(T, T_s)
+        with self.assertRaises(TypeError):
+            ht.mul(T, otherType)
+        with self.assertRaises(TypeError):
+            ht.mul('T', 's')
+
     def test_pow(self):
         T_r = ht.float32([
             [1, 4],
