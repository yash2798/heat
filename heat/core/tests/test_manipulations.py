import numpy as np
import torch

import heat as ht
from .test_suites.basic_test import TestCase


class TestManipulations(TestCase):
    def test_concatenate(self):
        # cases to test:
        # Matrices / Vectors
        # s0    s1  axis
        # None None 0
        x = ht.zeros((16, 15), split=None)
        y = ht.ones((16, 15), split=None)
        res = ht.concatenate((x, y), axis=0)
        self.assertEqual(res.gshape, (32, 15))
        self.assertEqual(res.dtype, ht.float)
        _, _, chk = res.comm.chunk((32, 15), res.split)
        lshape = [0, 0]
        for i in range(2):
            lshape[i] = chk[i].stop - chk[i].start
        self.assertEqual(res.lshape, tuple(lshape))

        # None None 1
        res = ht.concatenate((x, y), axis=1)
        self.assertEqual(res.gshape, (16, 30))
        self.assertEqual(res.dtype, ht.float)
        _, _, chk = res.comm.chunk((16, 30), res.split)
        lshape = [0, 0]
        for i in range(2):
            lshape[i] = chk[i].stop - chk[i].start
        self.assertEqual(res.lshape, tuple(lshape))

        # =============================================
        # None 0 0
        x = ht.zeros((16, 15), split=None)
        y = ht.ones((16, 15), split=0)
        res = ht.concatenate((x, y), axis=0)

        self.assertEqual(res.gshape, (32, 15))
        self.assertEqual(res.dtype, ht.float)
        _, _, chk = res.comm.chunk((32, 15), res.split)
        lshape = [0, 0]
        for i in range(2):
            lshape[i] = chk[i].stop - chk[i].start
        self.assertEqual(res.lshape, tuple(lshape))

        # None 0 1
        res = ht.concatenate((x, y), axis=1)
        self.assertEqual(res.gshape, (16, 30))
        self.assertEqual(res.dtype, ht.float)
        _, _, chk = res.comm.chunk((16, 30), res.split)
        lshape = [0, 0]
        for i in range(2):
            lshape[i] = chk[i].stop - chk[i].start
        self.assertEqual(res.lshape, tuple(lshape))
        # =============================================
        # None 1 1
        x = ht.zeros((16, 15), split=None)
        y = ht.ones((16, 15), split=1)
        res = ht.concatenate((x, y), axis=1)
        self.assertEqual(res.gshape, (16, 30))
        self.assertEqual(res.dtype, ht.float)
        _, _, chk = res.comm.chunk((16, 30), res.split)
        lshape = [0, 0]
        for i in range(2):
            lshape[i] = chk[i].stop - chk[i].start
        self.assertEqual(res.lshape, tuple(lshape))
        #
        # None 1 0
        x = ht.zeros((16, 15), split=None)
        y = ht.ones((16, 15), split=1)
        res = ht.concatenate((x, y), axis=0)
        self.assertEqual(res.gshape, (32, 15))
        self.assertEqual(res.dtype, ht.float)
        _, _, chk = res.comm.chunk((32, 15), res.split)
        lshape = [0, 0]
        for i in range(2):
            lshape[i] = chk[i].stop - chk[i].start
        self.assertEqual(res.lshape, tuple(lshape))

        # # =============================================
        # # 0 None 0
        x = ht.zeros((16, 15), split=0)
        y = ht.ones((16, 15), split=None)
        res = ht.concatenate((x, y), axis=0)
        self.assertEqual(res.gshape, (32, 15))
        self.assertEqual(res.dtype, ht.float)
        _, _, chk = res.comm.chunk((32, 15), res.split)
        lshape = [0, 0]
        for i in range(2):
            lshape[i] = chk[i].stop - chk[i].start
        self.assertEqual(res.lshape, tuple(lshape))
        # # 0 None 1
        res = ht.concatenate((x, y), axis=1)
        self.assertEqual(res.gshape, (16, 30))
        self.assertEqual(res.dtype, ht.float)
        _, _, chk = res.comm.chunk((16, 30), res.split)
        lshape = [0, 0]
        for i in range(2):
            lshape[i] = chk[i].stop - chk[i].start
        self.assertEqual(res.lshape, tuple(lshape))

        # =============================================
        # 1 None 0
        x = ht.zeros((16, 15), split=1)
        y = ht.ones((16, 15), split=None)
        res = ht.concatenate((x, y), axis=0)
        self.assertEqual(res.gshape, (32, 15))
        self.assertEqual(res.dtype, ht.float)
        _, _, chk = res.comm.chunk((32, 15), res.split)
        lshape = [0, 0]
        for i in range(2):
            lshape[i] = chk[i].stop - chk[i].start
        self.assertEqual(res.lshape, tuple(lshape))
        # 1 None 1
        res = ht.concatenate((x, y), axis=1)
        self.assertEqual(res.gshape, (16, 30))
        self.assertEqual(res.dtype, ht.float)
        _, _, chk = res.comm.chunk((16, 30), res.split)
        lshape = [0, 0]
        for i in range(2):
            lshape[i] = chk[i].stop - chk[i].start
        self.assertEqual(res.lshape, tuple(lshape))

        # =============================================
        x = ht.zeros((16, 15), split=0)
        y = ht.ones((16, 15), split=0)
        # # 0 0 0
        res = ht.concatenate((x, y), axis=0)
        self.assertEqual(res.gshape, (32, 15))
        self.assertEqual(res.dtype, ht.float)
        _, _, chk = res.comm.chunk((32, 15), res.split)
        lshape = [0, 0]
        for i in range(2):
            lshape[i] = chk[i].stop - chk[i].start
        self.assertEqual(res.lshape, tuple(lshape))
        # 0 0 1
        res = ht.concatenate((x, y), axis=1)
        self.assertEqual(res.gshape, (16, 30))
        self.assertEqual(res.dtype, ht.float)
        _, _, chk = res.comm.chunk((16, 30), res.split)
        lshape = [0, 0]
        for i in range(2):
            lshape[i] = chk[i].stop - chk[i].start
        self.assertEqual(res.lshape, tuple(lshape))

        # =============================================
        x = ht.zeros((16, 15), split=1)
        y = ht.ones((16, 15), split=1)
        # 1 1 0
        res = ht.concatenate((x, y), axis=0)
        self.assertEqual(res.gshape, (32, 15))
        self.assertEqual(res.dtype, ht.float)
        _, _, chk = res.comm.chunk((32, 15), res.split)
        lshape = [0, 0]
        for i in range(2):
            lshape[i] = chk[i].stop - chk[i].start
        self.assertEqual(res.lshape, tuple(lshape))
        # # 1 1 1
        res = ht.concatenate((x, y), axis=1)
        self.assertEqual(res.gshape, (16, 30))
        self.assertEqual(res.dtype, ht.float)
        _, _, chk = res.comm.chunk((16, 30), res.split)
        lshape = [0, 0]
        for i in range(2):
            lshape[i] = chk[i].stop - chk[i].start
        self.assertEqual(res.lshape, tuple(lshape))

        # =============================================
        x = ht.zeros((16, 15, 14), split=2)
        y = ht.ones((16, 15, 14), split=2)
        # 2 2 0
        res = ht.concatenate((x, y), axis=0)
        self.assertEqual(res.gshape, (32, 15, 14))
        self.assertEqual(res.dtype, ht.float)
        _, _, chk = res.comm.chunk((32, 15, 14), res.split)
        lshape = [0, 0, 0]
        for i in range(3):
            lshape[i] = chk[i].stop - chk[i].start
        self.assertEqual(res.lshape, tuple(lshape))
        # 2 2 1
        res = ht.concatenate((x, y), axis=1)
        self.assertEqual(res.gshape, (16, 30, 14))
        self.assertEqual(res.dtype, ht.float)
        _, _, chk = res.comm.chunk((16, 30, 14), res.split)
        lshape = [0, 0, 0]
        for i in range(3):
            lshape[i] = chk[i].stop - chk[i].start
        self.assertEqual(res.lshape, tuple(lshape))
        # # 2 2 2
        res = ht.concatenate((x, y), axis=2)
        self.assertEqual(res.gshape, (16, 15, 28))
        self.assertEqual(res.dtype, ht.float)
        _, _, chk = res.comm.chunk((16, 15, 28), res.split)
        lshape = [0, 0, 0]
        for i in range(3):
            lshape[i] = chk[i].stop - chk[i].start
        self.assertEqual(res.lshape, tuple(lshape))
        #
        # =============================================
        y = ht.ones((16, 15, 14), split=None)
        # 2 None 1
        res = ht.concatenate((x, y), axis=1)
        self.assertEqual(res.gshape, (16, 30, 14))
        self.assertEqual(res.dtype, ht.float)
        _, _, chk = res.comm.chunk((16, 30, 14), res.split)
        lshape = [0, 0, 0]
        for i in range(3):
            lshape[i] = chk[i].stop - chk[i].start
        self.assertEqual(res.lshape, tuple(lshape))
        # 2 None 2
        res = ht.concatenate((x, y), axis=2)
        self.assertEqual(res.gshape, (16, 15, 28))
        self.assertEqual(res.dtype, ht.float)
        _, _, chk = res.comm.chunk((16, 15, 28), res.split)
        lshape = [0, 0, 0]
        for i in range(3):
            lshape[i] = chk[i].stop - chk[i].start
        self.assertEqual(res.lshape, tuple(lshape))

        res = ht.concatenate((x, y), axis=-1)
        self.assertEqual(res.gshape, (16, 15, 28))
        self.assertEqual(res.dtype, ht.float)
        _, _, chk = res.comm.chunk((16, 15, 28), res.split)
        lshape = [0, 0, 0]
        for i in range(3):
            lshape[i] = chk[i].stop - chk[i].start
        self.assertEqual(res.lshape, tuple(lshape))

        # =============================================
        x = ht.zeros((16, 15, 14), split=None)
        y = ht.ones((16, 15, 14), split=2)
        # None 2 0
        res = ht.concatenate((x, y), axis=0)
        self.assertEqual(res.gshape, (32, 15, 14))
        self.assertEqual(res.dtype, ht.float)
        _, _, chk = res.comm.chunk((32, 15, 14), res.split)
        lshape = [0, 0, 0]
        for i in range(3):
            lshape[i] = chk[i].stop - chk[i].start
        self.assertEqual(res.lshape, tuple(lshape))

        x = ht.zeros((16, 15, 14), split=None)
        y = ht.ones((16, 15, 14), split=2)
        # None 2 0
        res = ht.concatenate((x, y, y), axis=0)
        self.assertEqual(res.gshape, (32 + 16, 15, 14))
        self.assertEqual(res.dtype, ht.float)
        _, _, chk = res.comm.chunk((32 + 16, 15, 14), res.split)
        lshape = [0, 0, 0]
        for i in range(3):
            lshape[i] = chk[i].stop - chk[i].start
        self.assertEqual(res.lshape, tuple(lshape))

        # None 2 2
        res = ht.concatenate((x, y), axis=2)
        self.assertEqual(res.gshape, (16, 15, 28))
        self.assertEqual(res.dtype, ht.float)
        _, _, chk = res.comm.chunk((16, 15, 28), res.split)
        lshape = [0, 0, 0]
        for i in range(3):
            lshape[i] = chk[i].stop - chk[i].start
        self.assertEqual(res.lshape, tuple(lshape))

        # vectors
        # None None 0
        x = ht.zeros((16,), split=None)
        y = ht.ones((16,), split=None)
        res = ht.concatenate((x, y), axis=0)
        self.assertEqual(res.gshape, (32,))
        self.assertEqual(res.dtype, ht.float)
        # None 0 0
        y = ht.ones((16,), split=0)
        res = ht.concatenate((x, y), axis=0)
        self.assertEqual(res.gshape, (32,))
        self.assertEqual(res.dtype, ht.float)
        _, _, chk = res.comm.chunk((32,), res.split)
        lshape = [0]
        lshape[0] = chk[0].stop - chk[0].start
        self.assertEqual(res.lshape, tuple(lshape))

        # 0 0 0
        x = ht.ones((16,), split=0, dtype=ht.float64)
        res = ht.concatenate((x, y), axis=0)
        self.assertEqual(res.gshape, (32,))
        self.assertEqual(res.dtype, ht.float64)
        _, _, chk = res.comm.chunk((32,), res.split)
        lshape = [0]
        lshape[0] = chk[0].stop - chk[0].start
        self.assertEqual(res.lshape, tuple(lshape))
        # 0 None 0
        x = ht.ones((16,), split=0)
        y = ht.ones((16,), split=None, dtype=ht.int64)
        res = ht.concatenate((x, y), axis=0)
        self.assertEqual(res.gshape, (32,))
        self.assertEqual(res.dtype, ht.float64)
        _, _, chk = res.comm.chunk((32,), res.split)
        lshape = [0]
        lshape[0] = chk[0].stop - chk[0].start
        self.assertEqual(res.lshape, tuple(lshape))

        # test raises
        with self.assertRaises(ValueError):
            ht.concatenate((ht.zeros((6, 3, 5)), ht.zeros((4, 5, 1))))
        with self.assertRaises(TypeError):
            ht.concatenate((x, "5"))
        with self.assertRaises(TypeError):
            ht.concatenate((x))
        with self.assertRaises(TypeError):
            ht.concatenate((x, x), axis=x)
        with self.assertRaises(ValueError):
            ht.concatenate((x, ht.zeros((2, 2))), axis=0)
        with self.assertRaises(RuntimeError):
            a = ht.zeros((10,), comm=ht.communication.MPI_WORLD)
            b = ht.zeros((10,), comm=ht.communication.MPI_SELF)
            ht.concatenate([a, b])
        with self.assertRaises(ValueError):
            ht.concatenate((ht.zeros((12, 12)), ht.zeros((2, 2))), axis=0)
        with self.assertRaises(RuntimeError):
            ht.concatenate((ht.zeros((2, 2), split=0), ht.zeros((2, 2), split=1)), axis=0)

    def test_diag(self):
        size = ht.MPI_WORLD.size
        rank = ht.MPI_WORLD.rank

        data = torch.arange(size * 2, device=self.device.torch_device)
        a = ht.array(data)
        res = ht.diag(a)
        self.assertTrue(torch.equal(res._DNDarray__array, torch.diag(data)))

        res = ht.diag(a, offset=size)
        self.assertTrue(torch.equal(res._DNDarray__array, torch.diag(data, diagonal=size)))

        res = ht.diag(a, offset=-size)
        self.assertTrue(torch.equal(res._DNDarray__array, torch.diag(data, diagonal=-size)))

        a = ht.array(data, split=0)
        res = ht.diag(a)
        self.assertEqual(res.split, a.split)
        self.assertEqual(res.shape, (size * 2, size * 2))
        self.assertEqual(res.lshape[res.split], 2)
        exp = torch.diag(data)
        for i in range(rank * 2, (rank + 1) * 2):
            self.assertTrue(torch.equal(res[i, i]._DNDarray__array, exp[i, i]))

        res = ht.diag(a, offset=size)
        self.assertEqual(res.split, a.split)
        self.assertEqual(res.shape, (size * 3, size * 3))
        self.assertEqual(res.lshape[res.split], 3)
        exp = torch.diag(data, diagonal=size)
        for i in range(rank * 3, min((rank + 1) * 3, a.shape[0])):
            self.assertTrue(torch.equal(res[i, i + size]._DNDarray__array, exp[i, i + size]))

        res = ht.diag(a, offset=-size)
        self.assertEqual(res.split, a.split)
        self.assertEqual(res.shape, (size * 3, size * 3))
        self.assertEqual(res.lshape[res.split], 3)
        exp = torch.diag(data, diagonal=-size)
        for i in range(max(size, rank * 3), (rank + 1) * 3):
            self.assertTrue(torch.equal(res[i, i - size]._DNDarray__array, exp[i, i - size]))

        self.assertTrue(ht.equal(ht.diag(ht.diag(a)), a))

        a = ht.random.rand(15, 20, 5, split=1)
        res_1 = ht.diag(a)
        res_2 = ht.diagonal(a)
        self.assertTrue(ht.equal(res_1, res_2))

        with self.assertRaises(ValueError):
            ht.diag(data)

        with self.assertRaises(ValueError):
            ht.diag(a, offset=None)

        a = ht.arange(size)
        with self.assertRaises(ValueError):
            ht.diag(a, offset="3")

        a = ht.empty([])
        with self.assertRaises(ValueError):
            ht.diag(a)

        if rank == 0:
            data = torch.ones(size, dtype=torch.int32, device=self.device.torch_device)
        else:
            data = torch.empty(0, dtype=torch.int32, device=self.device.torch_device)
        a = ht.array(data, is_split=0)
        res = ht.diag(a)
        self.assertTrue(
            torch.equal(
                res[rank, rank]._DNDarray__array,
                torch.tensor(1, dtype=torch.int32, device=self.device.torch_device),
            )
        )

        self.assert_func_equal_for_tensor(
            np.arange(23),
            heat_func=ht.diag,
            numpy_func=np.diag,
            heat_args={"offset": 2},
            numpy_args={"k": 2},
        )

        self.assert_func_equal(
            (27,),
            heat_func=ht.diag,
            numpy_func=np.diag,
            heat_args={"offset": -3},
            numpy_args={"k": -3},
        )

    def test_diagonal(self):
        size = ht.MPI_WORLD.size
        rank = ht.MPI_WORLD.rank

        data = torch.arange(size, device=self.device.torch_device).repeat(size).reshape(size, size)
        a = ht.array(data)
        res = ht.diagonal(a)
        self.assertTrue(
            torch.equal(res._DNDarray__array, torch.arange(size, device=self.device.torch_device))
        )
        self.assertEqual(res.split, None)

        a = ht.array(data, split=0)
        res = ht.diagonal(a)
        self.assertTrue(
            torch.equal(res._DNDarray__array, torch.tensor([rank], device=self.device.torch_device))
        )
        self.assertEqual(res.split, 0)

        a = ht.array(data, split=1)
        res2 = ht.diagonal(a, dim1=1, dim2=0)
        self.assertTrue(ht.equal(res, res2))

        res = ht.diagonal(a)
        self.assertTrue(
            torch.equal(res._DNDarray__array, torch.tensor([rank], device=self.device.torch_device))
        )
        self.assertEqual(res.split, 0)

        a = ht.array(data, split=0)
        res2 = ht.diagonal(a, dim1=1, dim2=0)
        self.assertTrue(ht.equal(res, res2))

        data = (
            torch.arange(size + 1, device=self.device.torch_device)
            .repeat(size + 1)
            .reshape(size + 1, size + 1)
        )
        a = ht.array(data)
        res = ht.diagonal(a, offset=0)
        self.assertTrue(
            torch.equal(
                res._DNDarray__array, torch.arange(size + 1, device=self.device.torch_device)
            )
        )
        res = ht.diagonal(a, offset=1)
        self.assertTrue(
            torch.equal(
                res._DNDarray__array, torch.arange(1, size + 1, device=self.device.torch_device)
            )
        )
        res = ht.diagonal(a, offset=-1)
        self.assertTrue(
            torch.equal(
                res._DNDarray__array, torch.arange(0, size, device=self.device.torch_device)
            )
        )

        a = ht.array(data, split=0)
        res = ht.diagonal(a, offset=1)
        res.balance_()
        self.assertTrue(
            torch.equal(
                res._DNDarray__array, torch.tensor([rank + 1], device=self.device.torch_device)
            )
        )
        res = ht.diagonal(a, offset=-1)
        res.balance_()
        self.assertTrue(
            torch.equal(res._DNDarray__array, torch.tensor([rank], device=self.device.torch_device))
        )

        a = ht.array(data, split=1)
        res = ht.diagonal(a, offset=1)
        res.balance_()
        self.assertTrue(
            torch.equal(
                res._DNDarray__array, torch.tensor([rank + 1], device=self.device.torch_device)
            )
        )
        res = ht.diagonal(a, offset=-1)
        res.balance_()
        self.assertTrue(
            torch.equal(res._DNDarray__array, torch.tensor([rank], device=self.device.torch_device))
        )

        data = (
            torch.arange(size * 2 + 10, device=self.device.torch_device)
            .repeat(size * 2 + 10)
            .reshape(size * 2 + 10, size * 2 + 10)
        )
        a = ht.array(data)
        res = ht.diagonal(a, offset=10)
        self.assertTrue(
            torch.equal(
                res._DNDarray__array,
                torch.arange(10, 10 + size * 2, device=self.device.torch_device),
            )
        )
        res = ht.diagonal(a, offset=-10)
        self.assertTrue(
            torch.equal(
                res._DNDarray__array, torch.arange(0, size * 2, device=self.device.torch_device)
            )
        )

        a = ht.array(data, split=0)
        res = ht.diagonal(a, offset=10)
        res.balance_()
        self.assertTrue(
            torch.equal(
                res._DNDarray__array,
                torch.tensor([10 + rank * 2, 11 + rank * 2], device=self.device.torch_device),
            )
        )
        res = ht.diagonal(a, offset=-10)
        res.balance_()
        self.assertTrue(
            torch.equal(
                res._DNDarray__array,
                torch.tensor([rank * 2, 1 + rank * 2], device=self.device.torch_device),
            )
        )

        a = ht.array(data, split=1)
        res = ht.diagonal(a, offset=10)
        res.balance_()
        self.assertTrue(
            torch.equal(
                res._DNDarray__array,
                torch.tensor([10 + rank * 2, 11 + rank * 2], device=self.device.torch_device),
            )
        )
        res = ht.diagonal(a, offset=-10)
        res.balance_()
        self.assertTrue(
            torch.equal(
                res._DNDarray__array,
                torch.tensor([rank * 2, 1 + rank * 2], device=self.device.torch_device),
            )
        )

        data = (
            torch.arange(size + 1, device=self.device.torch_device)
            .repeat((size + 1) * (size + 1))
            .reshape(size + 1, size + 1, size + 1)
        )
        a = ht.array(data)
        res = ht.diagonal(a)
        self.assertTrue(
            torch.equal(
                res._DNDarray__array,
                torch.arange(size + 1, device=self.device.torch_device)
                .repeat(size + 1)
                .reshape(size + 1, size + 1)
                .t(),
            )
        )
        res = ht.diagonal(a, offset=1)
        self.assertTrue(
            torch.equal(
                res._DNDarray__array,
                torch.arange(size + 1, device=self.device.torch_device)
                .repeat(size)
                .reshape(size, size + 1)
                .t(),
            )
        )
        res = ht.diagonal(a, offset=-1)
        self.assertTrue(
            torch.equal(
                res._DNDarray__array,
                torch.arange(size + 1, device=self.device.torch_device)
                .repeat(size)
                .reshape(size, size + 1)
                .t(),
            )
        )

        res = ht.diagonal(a, dim1=1, dim2=2)
        self.assertTrue(
            torch.equal(
                res._DNDarray__array,
                torch.arange(size + 1, device=self.device.torch_device)
                .repeat(size + 1)
                .reshape(size + 1, size + 1),
            )
        )
        res = ht.diagonal(a, offset=1, dim1=1, dim2=2)
        self.assertTrue(
            torch.equal(
                res._DNDarray__array,
                torch.arange(1, size + 1, device=self.device.torch_device)
                .repeat(size + 1)
                .reshape(size + 1, size),
            )
        )
        res = ht.diagonal(a, offset=-1, dim1=1, dim2=2)
        self.assertTrue(
            torch.equal(
                res._DNDarray__array,
                torch.arange(size, device=self.device.torch_device)
                .repeat(size + 1)
                .reshape(size + 1, size),
            )
        )

        res = ht.diagonal(a, dim1=0, dim2=2)
        self.assertTrue(
            torch.equal(
                res._DNDarray__array,
                torch.arange(size + 1, device=self.device.torch_device)
                .repeat(size + 1)
                .reshape(size + 1, size + 1),
            )
        )

        a = ht.array(data, split=0)
        res = ht.diagonal(a, offset=1, dim1=0, dim2=1)
        res.balance_()
        self.assertTrue(
            torch.equal(
                res._DNDarray__array,
                torch.arange(size + 1, device=self.device.torch_device).reshape(size + 1, 1),
            )
        )
        self.assertEqual(res.split, 1)

        res = ht.diagonal(a, offset=-1, dim1=0, dim2=1)
        res.balance_()
        self.assertTrue(
            torch.equal(
                res._DNDarray__array,
                torch.arange(size + 1, device=self.device.torch_device).reshape(size + 1, 1),
            )
        )
        self.assertEqual(res.split, 1)

        res = ht.diagonal(a, offset=size + 1, dim1=0, dim2=1)
        res.balance_()
        self.assertTrue(
            torch.equal(
                res._DNDarray__array,
                torch.empty((size + 1, 0), dtype=torch.int64, device=self.device.torch_device),
            )
        )
        self.assertTrue(res.shape[res.split] == 0)

        with self.assertRaises(ValueError):
            ht.diagonal(a, offset=None)

        with self.assertRaises(ValueError):
            ht.diagonal(a, dim1=1, dim2=1)

        with self.assertRaises(ValueError):
            ht.diagonal(a, dim1=1, dim2=-2)

        with self.assertRaises(ValueError):
            ht.diagonal(data)

        self.assert_func_equal(
            (5, 5, 5),
            heat_func=ht.diagonal,
            numpy_func=np.diagonal,
            heat_args={"dim1": 0, "dim2": 2},
            numpy_args={"axis1": 0, "axis2": 2},
        )

        self.assert_func_equal(
            (5, 4, 3, 2),
            heat_func=ht.diagonal,
            numpy_func=np.diagonal,
            heat_args={"dim1": 1, "dim2": 2},
            numpy_args={"axis1": 1, "axis2": 2},
        )

        self.assert_func_equal(
            (4, 6, 3),
            heat_func=ht.diagonal,
            numpy_func=np.diagonal,
            heat_args={"dim1": 0, "dim2": 1},
            numpy_args={"axis1": 0, "axis2": 1},
        )

    def test_expand_dims(self):
        # vector data
        a = ht.arange(10)
        b = ht.expand_dims(a, 0)

        self.assertIsInstance(b, ht.DNDarray)
        self.assertEqual(len(b.shape), 2)

        self.assertEqual(b.shape[0], 1)
        self.assertEqual(b.shape[1], a.shape[0])

        self.assertEqual(b.lshape[0], 1)
        self.assertEqual(b.lshape[1], a.shape[0])

        self.assertIs(b.split, None)

        # vector data with out-of-bounds axis
        a = ht.arange(12)
        b = a.expand_dims(1)

        self.assertIsInstance(b, ht.DNDarray)
        self.assertEqual(len(b.shape), 2)

        self.assertEqual(b.shape[0], a.shape[0])
        self.assertEqual(b.shape[1], 1)

        self.assertEqual(b.lshape[0], a.shape[0])
        self.assertEqual(b.lshape[1], 1)

        self.assertIs(b.split, None)

        # volume with intermediate axis
        a = ht.empty((3, 4, 5))
        b = a.expand_dims(1)

        self.assertIsInstance(b, ht.DNDarray)
        self.assertEqual(len(b.shape), 4)

        self.assertEqual(b.shape[0], a.shape[0])
        self.assertEqual(b.shape[1], 1)
        self.assertEqual(b.shape[2], a.shape[1])
        self.assertEqual(b.shape[3], a.shape[2])

        self.assertEqual(b.lshape[0], a.shape[0])
        self.assertEqual(b.lshape[1], 1)
        self.assertEqual(b.lshape[2], a.shape[1])
        self.assertEqual(b.lshape[3], a.shape[2])

        self.assertIs(b.split, None)

        # volume with negative axis
        a = ht.empty((3, 4, 5))
        b = a.expand_dims(-4)

        self.assertIsInstance(b, ht.DNDarray)
        self.assertEqual(len(b.shape), 4)

        self.assertEqual(b.shape[0], 1)
        self.assertEqual(b.shape[1], a.shape[0])
        self.assertEqual(b.shape[2], a.shape[1])
        self.assertEqual(b.shape[3], a.shape[2])

        self.assertEqual(b.lshape[0], 1)
        self.assertEqual(b.lshape[1], a.shape[0])
        self.assertEqual(b.lshape[2], a.shape[1])
        self.assertEqual(b.lshape[3], a.shape[2])

        self.assertIs(b.split, None)

        # split volume with negative axis expansion after the split
        a = ht.empty((3, 4, 5), split=1)
        b = a.expand_dims(-2)

        self.assertIsInstance(b, ht.DNDarray)
        self.assertEqual(len(b.shape), 4)

        self.assertEqual(b.shape[0], a.shape[0])
        self.assertEqual(b.shape[1], a.shape[1])
        self.assertEqual(b.shape[2], 1)
        self.assertEqual(b.shape[3], a.shape[2])

        self.assertEqual(b.lshape[0], a.shape[0])
        self.assertLessEqual(b.lshape[1], a.shape[1])
        self.assertEqual(b.lshape[2], 1)
        self.assertEqual(b.lshape[3], a.shape[2])

        self.assertIs(b.split, 1)

        # split volume with negative axis expansion before the split
        a = ht.empty((3, 4, 5), split=2)
        b = a.expand_dims(-3)

        self.assertIsInstance(b, ht.DNDarray)
        self.assertEqual(len(b.shape), 4)

        self.assertEqual(b.shape[0], a.shape[0])
        self.assertEqual(b.shape[1], 1)
        self.assertEqual(b.shape[2], a.shape[1])
        self.assertEqual(b.shape[3], a.shape[2])

        self.assertEqual(b.lshape[0], a.shape[0])
        self.assertEqual(b.lshape[1], 1)
        self.assertEqual(b.lshape[2], a.shape[1])
        self.assertLessEqual(b.lshape[3], a.shape[2])

        self.assertIs(b.split, 3)

        # exceptions
        with self.assertRaises(TypeError):
            ht.expand_dims("(3, 4, 5,)", 1)
        with self.assertRaises(TypeError):
            ht.empty((3, 4, 5)).expand_dims("1")
        with self.assertRaises(ValueError):
            ht.empty((3, 4, 5)).expand_dims(4)
        with self.assertRaises(ValueError):
            ht.empty((3, 4, 5)).expand_dims(-5)

    def test_flatten(self):
        a = ht.array([[[1, 2], [3, 4]], [[5, 6], [7, 8]]])
        res = ht.array([1, 2, 3, 4, 5, 6, 7, 8], dtype=a.dtype)
        self.assertTrue(ht.equal(ht.flatten(a), res))
        self.assertEqual(a.dtype, res.dtype)
        self.assertEqual(a.device, res.device)

        a = ht.array([[[1, 2], [3, 4]], [[5, 6], [7, 8]]], split=0, dtype=ht.int8)
        res = ht.array([1, 2, 3, 4, 5, 6, 7, 8], split=0, dtype=ht.int8)
        self.assertTrue(ht.equal(ht.flatten(a), res))
        self.assertEqual(a.dtype, res.dtype)
        self.assertEqual(a.device, res.device)

        a = ht.array([[[1.0, 2.0], [3.0, 4.0]], [[5.0, 6.0], [7.0, 8.0]]], split=1)
        res = ht.array([1.0, 2.0, 3.0, 4.0, 5.0, 6.0, 7.0, 8.0], split=0)
        self.assertTrue(ht.equal(ht.flatten(a), res))
        self.assertEqual(a.dtype, res.dtype)
        self.assertEqual(a.device, res.device)

        a = ht.array(
            [[[False, False], [False, True]], [[True, False], [True, True]]], split=2, dtype=ht.bool
        )
        res = ht.array([False, False, False, True, True, False, True, True], split=0, dtype=a.dtype)
        self.assertTrue(ht.equal(ht.flatten(a), res))
        self.assertEqual(a.dtype, res.dtype)
        self.assertEqual(a.device, res.device)

    def test_flip(self):
        a = ht.array([1, 2])
        r_a = ht.array([2, 1])
        self.assertTrue(ht.equal(ht.flip(a, 0), r_a))

        a = ht.array([[1, 2], [3, 4]])
        r_a = ht.array([[4, 3], [2, 1]])
        self.assertTrue(ht.equal(ht.flip(a), r_a))

        a = ht.array([[2, 3], [4, 5], [6, 7], [8, 9]], split=1, dtype=ht.float32)
        r_a = ht.array([[9, 8], [7, 6], [5, 4], [3, 2]], split=1, dtype=ht.float32)
        self.assertTrue(ht.equal(ht.flip(a, [0, 1]), r_a))

        a = ht.array([[[0, 1], [2, 3]], [[4, 5], [6, 7]]], split=0, dtype=ht.uint8)
        r_a = ht.array([[[3, 2], [1, 0]], [[7, 6], [5, 4]]], split=0, dtype=ht.uint8)
        self.assertTrue(ht.equal(ht.flip(a, [1, 2]), r_a))

    def test_fliplr(self):
        b = ht.array([[1, 2], [3, 4]])
        r_b = ht.array([[2, 1], [4, 3]])
        self.assertTrue(ht.equal(ht.fliplr(b), r_b))

        # splitted
        c = ht.array(
            [[[0, 1], [2, 3]], [[4, 5], [6, 7]], [[8, 9], [10, 11]], [[12, 13], [14, 15]]], split=0
        )
        r_c = ht.array(
            [[[2, 3], [0, 1]], [[6, 7], [4, 5]], [[10, 11], [8, 9]], [[14, 15], [12, 13]]], split=0
        )
        self.assertTrue(ht.equal(ht.fliplr(c), r_c))

        c = ht.array(
            [[[0, 1], [2, 3]], [[4, 5], [6, 7]], [[8, 9], [10, 11]], [[12, 13], [14, 15]]],
            split=1,
            dtype=ht.float32,
        )
        self.assertTrue(ht.equal(ht.resplit(ht.fliplr(c), 0), r_c))

        c = ht.array(
            [[[0, 1], [2, 3]], [[4, 5], [6, 7]], [[8, 9], [10, 11]], [[12, 13], [14, 15]]],
            split=2,
            dtype=ht.int8,
        )
        self.assertTrue(ht.equal(ht.resplit(ht.fliplr(c), 0), r_c))

        # test exception
        a = ht.arange(10)
        with self.assertRaises(IndexError):
            ht.fliplr(a)

    def test_flipud(self):
        a = ht.array([1, 2])
        r_a = ht.array([2, 1])
        self.assertTrue(ht.equal(ht.flipud(a), r_a))

        b = ht.array([[1, 2], [3, 4]])
        r_b = ht.array([[3, 4], [1, 2]])
        self.assertTrue(ht.equal(ht.flipud(b), r_b))

        # splitted
        c = ht.array(
            [[[0, 1], [2, 3]], [[4, 5], [6, 7]], [[8, 9], [10, 11]], [[12, 13], [14, 15]]], split=0
        )
        r_c = ht.array(
            [[[12, 13], [14, 15]], [[8, 9], [10, 11]], [[4, 5], [6, 7]], [[0, 1], [2, 3]]], split=0
        )
        self.assertTrue(ht.equal(ht.flipud(c), r_c))

        c = ht.array(
            [[[0, 1], [2, 3]], [[4, 5], [6, 7]], [[8, 9], [10, 11]], [[12, 13], [14, 15]]],
            split=1,
            dtype=ht.float32,
        )
        self.assertTrue(ht.equal(ht.resplit(ht.flipud(c), 0), r_c))

        c = ht.array(
            [[[0, 1], [2, 3]], [[4, 5], [6, 7]], [[8, 9], [10, 11]], [[12, 13], [14, 15]]],
            split=2,
            dtype=ht.int8,
        )
        self.assertTrue(ht.equal(ht.resplit(ht.flipud(c), 0), r_c))

    def test_hstack(self):
        # cases to test:
        # MM===================================
        # NN,
        a = ht.ones((10, 12), split=None)
        b = ht.ones((10, 12), split=None)
        res = ht.hstack((a, b))
        self.assertEqual(res.shape, (10, 24))
        # 11,
        a = ht.ones((10, 12), split=1)
        b = ht.ones((10, 12), split=1)
        res = ht.hstack((a, b))
        self.assertEqual(res.shape, (10, 24))

        # VM===================================
        # NN,
        a = ht.ones((12,), split=None)
        b = ht.ones((12, 10), split=None)
        res = ht.hstack((a, b))
        self.assertEqual(res.shape, (12, 11))
        # 00
        a = ht.ones((12,), split=0)
        b = ht.ones((12, 10), split=0)
        res = ht.hstack((a, b))
        self.assertEqual(res.shape, (12, 11))

        # MV===================================
        # NN,
        a = ht.ones((12, 10), split=None)
        b = ht.ones((12,), split=None)
        res = ht.hstack((a, b))
        self.assertEqual(res.shape, (12, 11))
        # 00
        a = ht.ones((12, 10), split=0)
        b = ht.ones((12,), split=0)
        res = ht.hstack((a, b))
        self.assertEqual(res.shape, (12, 11))

        # VV===================================
        # NN,
        a = ht.ones((12,), split=None)
        b = ht.ones((12,), split=None)
        res = ht.hstack((a, b))
        self.assertEqual(res.shape, (24,))
        # 00
        a = ht.ones((12,), split=0)
        b = ht.ones((12,), split=0)
        res = ht.hstack((a, b))
        self.assertEqual(res.shape, (24,))

    def test_reshape(self):
        # split = None
        a = ht.zeros((3, 4))
        result = ht.zeros((2, 6))
        reshaped = ht.reshape(a, (2, 6))

        self.assertEqual(reshaped.size, result.size)
        self.assertEqual(reshaped.shape, result.shape)
        self.assertTrue(ht.equal(reshaped, result))

        # 1-dim distributed vector
        a = ht.arange(8, dtype=ht.float64, split=0)
        result = ht.array([[[0, 1], [2, 3]], [[4, 5], [6, 7]]], dtype=ht.float64, split=0)
        reshaped = ht.reshape(a, (2, 2, 2))

        self.assertEqual(reshaped.size, result.size)
        self.assertEqual(reshaped.shape, result.shape)
        self.assertTrue(ht.equal(reshaped, result))

        a = ht.linspace(0, 14, 8, split=0)
        result = ht.array([[0, 2, 4, 6], [8, 10, 12, 14]], dtype=ht.float32, split=0)
        reshaped = ht.reshape(a, (2, 4))

        self.assertEqual(reshaped.size, result.size)
        self.assertEqual(reshaped.shape, result.shape)
        self.assertTrue(ht.equal(reshaped, result))

        a = ht.zeros((4, 3), dtype=ht.int32, split=0)
        result = ht.zeros((3, 4), dtype=ht.int32, split=0)
        reshaped = ht.reshape(a, (3, 4))

        self.assertEqual(reshaped.size, result.size)
        self.assertEqual(reshaped.shape, result.shape)
        self.assertTrue(ht.equal(reshaped, result))

        a = ht.arange(16, split=0)
        result = ht.array([[0, 1, 2, 3], [4, 5, 6, 7], [8, 9, 10, 11], [12, 13, 14, 15]])
        reshaped = a.reshape((4, 4))

        self.assertEqual(reshaped.size, result.size)
        self.assertEqual(reshaped.shape, result.shape)
        self.assertTrue(ht.equal(reshaped, result))

        a = reshaped
        result = ht.array([[0, 1, 2, 3, 4, 5, 6, 7], [8, 9, 10, 11, 12, 13, 14, 15]], split=0)
        reshaped = a.reshape((2, 8))

        self.assertEqual(reshaped.size, result.size)
        self.assertEqual(reshaped.shape, result.shape)
        self.assertTrue(ht.equal(reshaped, result))

        a = ht.array(torch.arange(3 * 4 * 5).reshape((3, 4, 5)), split=1)
        result = ht.array(torch.arange(4 * 5 * 3).reshape((4, 5, 3)), split=1)
        reshaped = a.reshape((4, 5, 3))

        self.assertEqual(reshaped.size, result.size)
        self.assertEqual(reshaped.shape, result.shape)
        self.assertTrue(ht.equal(reshaped, result))

        a = ht.array(torch.arange(6 * 4 * 8).reshape([6, 4, 8]), split=2)
        result = ht.array(torch.arange(4 * 12 * 4).reshape([4, 12, 4]), split=2)
        reshaped = ht.reshape(a, [4, 12, 4])
        self.assertEqual(reshaped.size, result.size)
        self.assertEqual(reshaped.shape, result.shape)
        self.assertTrue(ht.equal(reshaped, result))

        a = ht.array(torch.arange(3 * 4 * 5).reshape([3, 4, 5]), split=2)
        result = ht.array(torch.arange(4 * 5 * 3).reshape([4, 5, 3]), split=1)
        reshaped = ht.reshape(a, [4, 5, 3], axis=1)
        self.assertEqual(reshaped.size, result.size)
        self.assertEqual(reshaped.shape, result.shape)
        self.assertEqual(reshaped.split, 1)
        self.assertTrue(ht.equal(reshaped, result))

        a = ht.array(torch.arange(3 * 4 * 5).reshape([3, 4, 5]), split=1)
        result = ht.array(torch.arange(4 * 5 * 3).reshape([4 * 5, 3]), split=0)
        reshaped = ht.reshape(a, [4 * 5, 3], axis=0)
        self.assertEqual(reshaped.size, result.size)
        self.assertEqual(reshaped.shape, result.shape)
        self.assertEqual(reshaped.split, 0)
        self.assertTrue(ht.equal(reshaped, result))

        a = ht.array(torch.arange(3 * 4 * 5).reshape([3, 4, 5]), split=0)
        result = ht.array(torch.arange(4 * 5 * 3).reshape([4, 5 * 3]), split=1)
        reshaped = ht.reshape(a, [4, 5 * 3], axis=1)
        self.assertEqual(reshaped.size, result.size)
        self.assertEqual(reshaped.shape, result.shape)
        self.assertEqual(reshaped.split, 1)
        self.assertTrue(ht.equal(reshaped, result))

        # exceptions
        with self.assertRaises(ValueError):
            ht.reshape(ht.zeros((4, 3)), (5, 7))
        with self.assertRaises(TypeError):
            ht.reshape("ht.zeros((4, 3)), (5, 7)", (2, 3))
        with self.assertRaises(TypeError):
            ht.reshape(ht.zeros((4, 3)), "(5, 7)")

<<<<<<< HEAD
    def test_rot90(self):
        size = ht.MPI_WORLD.size
        m = ht.arange(size ** 3, dtype=ht.int).reshape((size, size, size))

        self.assertTrue(ht.equal(ht.rot90(m, 0), m))
        self.assertTrue(ht.equal(ht.rot90(m, 4), m))
        self.assertTrue(ht.equal(ht.rot90(ht.rot90(m, 1), 1, (1, 0)), m))

        a = ht.resplit(m, 0)

        self.assertTrue(ht.equal(ht.rot90(a, 0), a))
        self.assertTrue(ht.equal(ht.rot90(a), ht.resplit(ht.rot90(m), 1)))
        self.assertTrue(ht.equal(ht.rot90(a, 2), ht.resplit(ht.rot90(m, 2), 0)))
        self.assertTrue(ht.equal(ht.rot90(a, 3, (1, 2)), ht.resplit(ht.rot90(m, 3, (1, 2)), 0)))

        m = ht.arange(size ** 3, dtype=ht.float).reshape((size, size, size))
        a = ht.resplit(m, 1)

        self.assertTrue(ht.equal(ht.rot90(a, 0), a))
        self.assertTrue(ht.equal(ht.rot90(a), ht.resplit(ht.rot90(m), 0)))
        self.assertTrue(ht.equal(ht.rot90(a, 2), ht.resplit(ht.rot90(m, 2), 1)))
        self.assertTrue(ht.equal(ht.rot90(a, 3, (1, 2)), ht.resplit(ht.rot90(m, 3, (1, 2)), 2)))

        a = ht.resplit(m, 2)

        self.assertTrue(ht.equal(ht.rot90(a, 0), a))
        self.assertTrue(ht.equal(ht.rot90(a), ht.resplit(ht.rot90(m), 2)))
        self.assertTrue(ht.equal(ht.rot90(a, 2), ht.resplit(ht.rot90(m, 2), 2)))
        self.assertTrue(ht.equal(ht.rot90(a, 3, (1, 2)), ht.resplit(ht.rot90(m, 3, (1, 2)), 1)))

        with self.assertRaises(ValueError):
            ht.rot90(ht.ones((2, 3)), 1, (0, 1, 2))
        with self.assertRaises(TypeError):
            ht.rot90(torch.tensor((2, 3)))
        with self.assertRaises(ValueError):
            ht.rot90(ht.zeros((2, 2)), 1, (0, 0))
        with self.assertRaises(ValueError):
            ht.rot90(ht.zeros((2, 2)), 1, (-3, 1))
        with self.assertRaises(ValueError):
            ht.rot90(ht.zeros((2, 2)), 1, (4, 1))
        with self.assertRaises(ValueError):
            ht.rot90(ht.zeros((2, 2)), 1, (0, -2))
        with self.assertRaises(ValueError):
            ht.rot90(ht.zeros((2, 2)), 1, (0, 3))
        with self.assertRaises(TypeError):
            ht.rot90(ht.zeros((2, 3)), "k", (0, 1))
=======
    def test_shape(self):
        x = ht.random.randn(3, 4, 5, split=2)
        self.assertEqual(ht.shape(x), (3, 4, 5))
        self.assertEqual(ht.shape(x), x.shape)

        # test exceptions
        x = torch.randn(3, 4, 5)
        with self.assertRaises(TypeError):
            ht.shape(x)
>>>>>>> afd19683

    def test_sort(self):
        size = ht.MPI_WORLD.size
        rank = ht.MPI_WORLD.rank
        tensor = (
            torch.arange(size, device=self.device.torch_device).repeat(size).reshape(size, size)
        )

        data = ht.array(tensor, split=None)
        result, result_indices = ht.sort(data, axis=0, descending=True)
        expected, exp_indices = torch.sort(tensor, dim=0, descending=True)
        self.assertTrue(torch.equal(result._DNDarray__array, expected))
        self.assertTrue(torch.equal(result_indices._DNDarray__array, exp_indices.int()))

        result, result_indices = ht.sort(data, axis=1, descending=True)
        expected, exp_indices = torch.sort(tensor, dim=1, descending=True)
        self.assertTrue(torch.equal(result._DNDarray__array, expected))
        self.assertTrue(torch.equal(result_indices._DNDarray__array, exp_indices.int()))

        data = ht.array(tensor, split=0)

        exp_axis_zero = torch.arange(size, device=self.device.torch_device).reshape(1, size)
        exp_indices = torch.tensor([[rank] * size], device=self.device.torch_device)
        result, result_indices = ht.sort(data, descending=True, axis=0)
        self.assertTrue(torch.equal(result._DNDarray__array, exp_axis_zero))
        self.assertTrue(torch.equal(result_indices._DNDarray__array, exp_indices.int()))

        exp_axis_one, exp_indices = (
            torch.arange(size, device=self.device.torch_device)
            .reshape(1, size)
            .sort(dim=1, descending=True)
        )
        result, result_indices = ht.sort(data, descending=True, axis=1)
        self.assertTrue(torch.equal(result._DNDarray__array, exp_axis_one))
        self.assertTrue(torch.equal(result_indices._DNDarray__array, exp_indices.int()))

        result1 = ht.sort(data, axis=1, descending=True)
        result2 = ht.sort(data, descending=True)
        self.assertTrue(ht.equal(result1[0], result2[0]))
        self.assertTrue(ht.equal(result1[1], result2[1]))

        data = ht.array(tensor, split=1)

        exp_axis_zero = (
            torch.tensor(rank, device=self.device.torch_device).repeat(size).reshape(size, 1)
        )
        indices_axis_zero = torch.arange(
            size, dtype=torch.int64, device=self.device.torch_device
        ).reshape(size, 1)
        result, result_indices = ht.sort(data, axis=0, descending=True)
        self.assertTrue(torch.equal(result._DNDarray__array, exp_axis_zero))
        # comparison value is only true on CPU
        if result_indices._DNDarray__array.is_cuda is False:
            self.assertTrue(torch.equal(result_indices._DNDarray__array, indices_axis_zero.int()))

        exp_axis_one = (
            torch.tensor(size - rank - 1, device=self.device.torch_device)
            .repeat(size)
            .reshape(size, 1)
        )
        result, result_indices = ht.sort(data, descending=True, axis=1)
        self.assertTrue(torch.equal(result._DNDarray__array, exp_axis_one))
        self.assertTrue(torch.equal(result_indices._DNDarray__array, exp_axis_one.int()))

        tensor = torch.tensor(
            [
                [[2, 8, 5], [7, 2, 3]],
                [[6, 5, 2], [1, 8, 7]],
                [[9, 3, 0], [1, 2, 4]],
                [[8, 4, 7], [0, 8, 9]],
            ],
            dtype=torch.int32,
            device=self.device.torch_device,
        )

        data = ht.array(tensor, split=0)
        exp_axis_zero = torch.tensor(
            [[2, 3, 0], [0, 2, 3]], dtype=torch.int32, device=self.device.torch_device
        )
        if torch.cuda.is_available() and data.device == ht.gpu and size < 4:
            indices_axis_zero = torch.tensor(
                [[0, 2, 2], [3, 2, 0]], dtype=torch.int32, device=self.device.torch_device
            )
        else:
            indices_axis_zero = torch.tensor(
                [[0, 2, 2], [3, 0, 0]], dtype=torch.int32, device=self.device.torch_device
            )
        result, result_indices = ht.sort(data, axis=0)
        first = result[0]._DNDarray__array
        first_indices = result_indices[0]._DNDarray__array
        if rank == 0:
            self.assertTrue(torch.equal(first, exp_axis_zero))
            self.assertTrue(torch.equal(first_indices, indices_axis_zero))

        data = ht.array(tensor, split=1)
        exp_axis_one = torch.tensor([[2, 2, 3]], dtype=torch.int32, device=self.device.torch_device)
        indices_axis_one = torch.tensor(
            [[0, 1, 1]], dtype=torch.int32, device=self.device.torch_device
        )
        result, result_indices = ht.sort(data, axis=1)
        first = result[0]._DNDarray__array[:1]
        first_indices = result_indices[0]._DNDarray__array[:1]
        if rank == 0:
            self.assertTrue(torch.equal(first, exp_axis_one))
            self.assertTrue(torch.equal(first_indices, indices_axis_one))

        data = ht.array(tensor, split=2)
        exp_axis_two = torch.tensor([[2], [2]], dtype=torch.int32, device=self.device.torch_device)
        indices_axis_two = torch.tensor(
            [[0], [1]], dtype=torch.int32, device=self.device.torch_device
        )
        result, result_indices = ht.sort(data, axis=2)
        first = result[0]._DNDarray__array[:, :1]
        first_indices = result_indices[0]._DNDarray__array[:, :1]
        if rank == 0:
            self.assertTrue(torch.equal(first, exp_axis_two))
            self.assertTrue(torch.equal(first_indices, indices_axis_two))
        #
        out = ht.empty_like(data)
        indices = ht.sort(data, axis=2, out=out)
        self.assertTrue(ht.equal(out, result))
        self.assertTrue(ht.equal(indices, result_indices))

        with self.assertRaises(ValueError):
            ht.sort(data, axis=3)
        with self.assertRaises(TypeError):
            ht.sort(data, axis="1")

        rank = ht.MPI_WORLD.rank
        ht.random.seed(1)
        data = ht.random.randn(100, 1, split=0)
        result, _ = ht.sort(data, axis=0)
        counts, _, _ = ht.get_comm().counts_displs_shape(data.gshape, axis=0)
        for i, c in enumerate(counts):
            for idx in range(c - 1):
                if rank == i:
                    self.assertTrue(
                        torch.lt(
                            result._DNDarray__array[idx], result._DNDarray__array[idx + 1]
                        ).all()
                    )

    def test_resplit(self):
        if ht.MPI_WORLD.size > 1:
            # resplitting with same axis, should leave everything unchanged
            shape = (ht.MPI_WORLD.size, ht.MPI_WORLD.size)
            data = ht.zeros(shape, split=None)
            data2 = ht.resplit(data, None)

            self.assertIsInstance(data2, ht.DNDarray)
            self.assertEqual(data2.shape, shape)
            self.assertEqual(data2.lshape, shape)
            self.assertEqual(data2.split, None)

            # resplitting with same axis, should leave everything unchanged
            shape = (ht.MPI_WORLD.size, ht.MPI_WORLD.size)
            data = ht.zeros(shape, split=1)
            data2 = ht.resplit(data, 1)

            self.assertIsInstance(data2, ht.DNDarray)
            self.assertEqual(data2.shape, shape)
            self.assertEqual(data2.lshape, (data.comm.size, 1))
            self.assertEqual(data2.split, 1)

            # splitting an unsplit tensor should result in slicing the tensor locally
            shape = (ht.MPI_WORLD.size, ht.MPI_WORLD.size)
            data = ht.zeros(shape)
            data2 = ht.resplit(data, 1)

            self.assertIsInstance(data2, ht.DNDarray)
            self.assertEqual(data2.shape, shape)
            self.assertEqual(data2.lshape, (data.comm.size, 1))
            self.assertEqual(data2.split, 1)

            # unsplitting, aka gathering a tensor
            shape = (ht.MPI_WORLD.size + 1, ht.MPI_WORLD.size)
            data = ht.ones(shape, split=0)
            data2 = ht.resplit(data, None)

            self.assertIsInstance(data2, ht.DNDarray)
            self.assertEqual(data2.shape, shape)
            self.assertEqual(data2.lshape, shape)
            self.assertEqual(data2.split, None)

            # assign and entirely new split axis
            shape = (ht.MPI_WORLD.size + 2, ht.MPI_WORLD.size + 1)
            data = ht.ones(shape, split=0)
            data2 = ht.resplit(data, 1)

            self.assertIsInstance(data2, ht.DNDarray)
            self.assertEqual(data2.shape, shape)
            self.assertEqual(data2.lshape[0], ht.MPI_WORLD.size + 2)
            self.assertTrue(data2.lshape[1] == 1 or data2.lshape[1] == 2)
            self.assertEqual(data2.split, 1)

            # test sorting order of resplit

            N = ht.MPI_WORLD.size
            reference_tensor = ht.zeros((N, N + 1, 2 * N))
            for n in range(N):
                for m in range(N + 1):
                    reference_tensor[n, m, :] = ht.arange(0, 2 * N) + m * 10 + n * 100

            # split along axis = 0
            resplit_tensor = ht.resplit(reference_tensor, axis=0)
            local_shape = (1, N + 1, 2 * N)
            local_tensor = reference_tensor[ht.MPI_WORLD.rank, :, :]
            self.assertEqual(resplit_tensor.lshape, local_shape)
            self.assertTrue(
                (resplit_tensor._DNDarray__array == local_tensor._DNDarray__array).all()
            )

            # unsplit
            unsplit_tensor = ht.resplit(resplit_tensor, axis=None)
            self.assertTrue(
                (unsplit_tensor._DNDarray__array == reference_tensor._DNDarray__array).all()
            )

            # split along axis = 1
            resplit_tensor = ht.resplit(unsplit_tensor, axis=1)
            if ht.MPI_WORLD.rank == 0:
                local_shape = (N, 2, 2 * N)
                local_tensor = reference_tensor[:, 0:2, :]
            else:
                local_shape = (N, 1, 2 * N)
                local_tensor = reference_tensor[:, ht.MPI_WORLD.rank + 1 : ht.MPI_WORLD.rank + 2, :]

            self.assertEqual(resplit_tensor.lshape, local_shape)
            self.assertTrue(
                (resplit_tensor._DNDarray__array == local_tensor._DNDarray__array).all()
            )

            # unsplit
            unsplit_tensor = ht.resplit(resplit_tensor, axis=None)
            self.assertTrue(
                (unsplit_tensor._DNDarray__array == reference_tensor._DNDarray__array).all()
            )

            # split along axis = 2
            resplit_tensor = ht.resplit(unsplit_tensor, axis=2)
            local_shape = (N, N + 1, 2)
            local_tensor = reference_tensor[:, :, 2 * ht.MPI_WORLD.rank : 2 * ht.MPI_WORLD.rank + 2]

            self.assertEqual(resplit_tensor.lshape, local_shape)
            self.assertTrue(
                (resplit_tensor._DNDarray__array == local_tensor._DNDarray__array).all()
            )

            # order tests for resplit
            for dims in range(3, 5):
                length = torch.tensor(
                    [i + 20 for i in range(dims)], device=self.device.torch_device
                )
                test = torch.arange(torch.prod(length)).reshape(length.tolist())
                for sp1 in range(dims):
                    for sp2 in range(dims):
                        if sp1 != sp2:
                            a = ht.array(test, split=sp1)
                            resplit_a = ht.resplit(a, axis=sp2)
                            self.assertTrue(ht.equal(resplit_a, ht.array(test, split=sp2)))
                            self.assertEqual(resplit_a.split, sp2)
                            self.assertEqual(resplit_a.dtype, a.dtype)
                            del a
                            del resplit_a

    def test_squeeze(self):
        torch.manual_seed(1)
        data = ht.random.randn(1, 4, 5, 1)

        # 4D local tensor, no axis
        result = ht.squeeze(data)
        self.assertIsInstance(result, ht.DNDarray)
        self.assertEqual(result.dtype, ht.float32)
        self.assertEqual(result._DNDarray__array.dtype, torch.float32)
        self.assertEqual(result.shape, (4, 5))
        self.assertEqual(result.lshape, (4, 5))
        self.assertEqual(result.split, None)
        self.assertTrue((result._DNDarray__array == data._DNDarray__array.squeeze()).all())

        # 4D local tensor, major axis
        result = ht.squeeze(data, axis=0)
        self.assertIsInstance(result, ht.DNDarray)
        self.assertEqual(result.dtype, ht.float32)
        self.assertEqual(result._DNDarray__array.dtype, torch.float32)
        self.assertEqual(result.shape, (4, 5, 1))
        self.assertEqual(result.lshape, (4, 5, 1))
        self.assertEqual(result.split, None)
        self.assertTrue((result._DNDarray__array == data._DNDarray__array.squeeze(0)).all())

        # 4D local tensor, minor axis
        result = ht.squeeze(data, axis=-1)
        self.assertIsInstance(result, ht.DNDarray)
        self.assertEqual(result.dtype, ht.float32)
        self.assertEqual(result._DNDarray__array.dtype, torch.float32)
        self.assertEqual(result.shape, (1, 4, 5))
        self.assertEqual(result.lshape, (1, 4, 5))
        self.assertEqual(result.split, None)
        self.assertTrue((result._DNDarray__array == data._DNDarray__array.squeeze(-1)).all())

        # 4D local tensor, tuple axis
        result = data.squeeze(axis=(0, -1))
        self.assertIsInstance(result, ht.DNDarray)
        self.assertEqual(result.dtype, ht.float32)
        self.assertEqual(result._DNDarray__array.dtype, torch.float32)
        self.assertEqual(result.shape, (4, 5))
        self.assertEqual(result.lshape, (4, 5))
        self.assertEqual(result.split, None)
        self.assertTrue((result._DNDarray__array == data._DNDarray__array.squeeze()).all())

        # 4D split tensor, along the axis
        data = ht.array(ht.random.randn(1, 4, 5, 1), split=1)
        result = ht.squeeze(data, axis=-1)
        self.assertIsInstance(result, ht.DNDarray)
        self.assertEqual(result.dtype, ht.float32)
        self.assertEqual(result._DNDarray__array.dtype, torch.float32)
        self.assertEqual(result.shape, (1, 4, 5))
        self.assertEqual(result.split, 1)

        # 4D split tensor, axis = split
        data = ht.array(ht.random.randn(3, 1, 5, 6), split=1)
        result = ht.squeeze(data, axis=1)
        self.assertIsInstance(result, ht.DNDarray)
        self.assertEqual(result.dtype, ht.float32)
        self.assertEqual(result._DNDarray__array.dtype, torch.float32)
        self.assertEqual(result.shape, (3, 5, 6))
        self.assertEqual(result.split, None)

        # 4D split tensor, axis = split = last dimension
        data = ht.array(ht.random.randn(3, 6, 5, 1), split=-1)
        result = ht.squeeze(data, axis=-1)
        self.assertIsInstance(result, ht.DNDarray)
        self.assertEqual(result.dtype, ht.float32)
        self.assertEqual(result._DNDarray__array.dtype, torch.float32)
        self.assertEqual(result.shape, (3, 6, 5))
        self.assertEqual(result.split, None)

        # 3D split tensor, across the axis
        size = ht.MPI_WORLD.size
        data = ht.triu(ht.ones((1, size * 2, size), split=1), k=1)

        result = ht.squeeze(data, axis=0)
        self.assertIsInstance(result, ht.DNDarray)
        self.assertEqual(result.dtype, ht.float32)
        self.assertEqual(result._DNDarray__array.dtype, torch.float32)
        self.assertEqual(result.shape, (size * 2, size))
        self.assertEqual(result.lshape, (2, size))
        self.assertEqual(result.split, 0)

        # check exceptions
        with self.assertRaises(TypeError):
            data.squeeze(axis=1.1)
        with self.assertRaises(TypeError):
            data.squeeze(axis="y")
        with self.assertRaises(ValueError):
            ht.squeeze(data, axis=-4)
        with self.assertRaises(ValueError):
            ht.squeeze(data, axis=1)

    def test_unique(self):
        size = ht.MPI_WORLD.size
        rank = ht.MPI_WORLD.rank
        torch_array = torch.arange(size, dtype=torch.int32, device=self.device.torch_device).expand(
            size, size
        )
        split_zero = ht.array(torch_array, split=0)

        exp_axis_none = ht.array([rank], dtype=ht.int32)
        res = split_zero.unique(sorted=True)
        self.assertTrue((res._DNDarray__array == exp_axis_none._DNDarray__array).all())

        exp_axis_zero = ht.arange(size, dtype=ht.int32).expand_dims(0)
        res = ht.unique(split_zero, sorted=True, axis=0)
        self.assertTrue((res._DNDarray__array == exp_axis_zero._DNDarray__array).all())

        exp_axis_one = ht.array([rank], dtype=ht.int32).expand_dims(0)
        split_zero_transposed = ht.array(torch_array.transpose(0, 1), split=0)
        res = ht.unique(split_zero_transposed, sorted=False, axis=1)
        self.assertTrue((res._DNDarray__array == exp_axis_one._DNDarray__array).all())

        split_one = ht.array(torch_array, dtype=ht.int32, split=1)

        exp_axis_none = ht.arange(size, dtype=ht.int32)
        res = ht.unique(split_one, sorted=True)
        self.assertTrue((res._DNDarray__array == exp_axis_none._DNDarray__array).all())

        exp_axis_zero = ht.array([rank], dtype=ht.int32).expand_dims(0)
        res = ht.unique(split_one, sorted=False, axis=0)
        self.assertTrue((res._DNDarray__array == exp_axis_zero._DNDarray__array).all())

        exp_axis_one = ht.array([rank] * size, dtype=ht.int32).expand_dims(1)
        res = ht.unique(split_one, sorted=True, axis=1)
        self.assertTrue((res._DNDarray__array == exp_axis_one._DNDarray__array).all())

        torch_array = torch.tensor(
            [[1, 2], [2, 3], [1, 2], [2, 3], [1, 2]],
            dtype=torch.int32,
            device=self.device.torch_device,
        )
        data = ht.array(torch_array, split=0)

        res, inv = ht.unique(data, return_inverse=True, axis=0)
        _, exp_inv = torch_array.unique(dim=0, return_inverse=True, sorted=True)
        self.assertTrue(torch.equal(inv, exp_inv.to(dtype=inv.dtype)))

        res, inv = ht.unique(data, return_inverse=True, axis=1)
        _, exp_inv = torch_array.unique(dim=1, return_inverse=True, sorted=True)
        self.assertTrue(torch.equal(inv, exp_inv.to(dtype=inv.dtype)))

        torch_array = torch.tensor(
            [[1, 1, 2], [1, 2, 2], [2, 1, 2], [1, 3, 2], [0, 1, 2]],
            dtype=torch.int32,
            device=self.device.torch_device,
        )
        exp_res, exp_inv = torch_array.unique(return_inverse=True, sorted=True)

        data_split_none = ht.array(torch_array)
        res = ht.unique(data_split_none, sorted=True)
        self.assertIsInstance(res, ht.DNDarray)
        self.assertEqual(res.split, None)
        self.assertEqual(res.dtype, data_split_none.dtype)
        self.assertEqual(res.device, data_split_none.device)
        res, inv = ht.unique(data_split_none, return_inverse=True, sorted=True)
        self.assertIsInstance(inv, ht.DNDarray)
        self.assertEqual(inv.split, None)
        self.assertEqual(inv.dtype, data_split_none.dtype)
        self.assertEqual(inv.device, data_split_none.device)
        self.assertTrue(torch.equal(inv._DNDarray__array, exp_inv.int()))

        data_split_zero = ht.array(torch_array, split=0)
        res, inv = ht.unique(data_split_zero, return_inverse=True, sorted=True)
        self.assertTrue(torch.equal(inv, exp_inv.to(dtype=inv.dtype)))

    def test_vstack(self):
        # cases to test:
        # MM===================================
        # NN,
        a = ht.ones((10, 12), split=None)
        b = ht.ones((10, 12), split=None)
        res = ht.vstack((a, b))
        self.assertEqual(res.shape, (20, 12))
        # 11,
        a = ht.ones((10, 12), split=1)
        b = ht.ones((10, 12), split=1)
        res = ht.vstack((a, b))
        self.assertEqual(res.shape, (20, 12))

        # VM===================================
        # NN,
        a = ht.ones((10,), split=None)
        b = ht.ones((12, 10), split=None)
        res = ht.vstack((a, b))
        self.assertEqual(res.shape, (13, 10))
        # 00
        a = ht.ones((10,), split=0)
        b = ht.ones((12, 10), split=0)
        res = ht.vstack((a, b))
        self.assertEqual(res.shape, (13, 10))

        # MV===================================
        # NN,
        a = ht.ones((12, 10), split=None)
        b = ht.ones((10,), split=None)
        res = ht.vstack((a, b))
        self.assertEqual(res.shape, (13, 10))
        # 00
        a = ht.ones((12, 10), split=0)
        b = ht.ones((10,), split=0)
        res = ht.vstack((a, b))
        self.assertEqual(res.shape, (13, 10))

        # VV===================================
        # NN,
        a = ht.ones((12,), split=None)
        b = ht.ones((12,), split=None)
        res = ht.vstack((a, b))
        self.assertEqual(res.shape, (2, 12))
        # 00
        a = ht.ones((12,), split=0)
        b = ht.ones((12,), split=0)
        res = ht.vstack((a, b))
        self.assertEqual(res.shape, (2, 12))

    def test_topk(self):
        size = ht.MPI_WORLD.size
        if size == 1:
            size = 4

        torch_array = torch.arange(size, dtype=torch.int32).expand(size, size)
        split_zero = ht.array(torch_array, split=0)
        split_one = ht.array(torch_array, split=1)

        res, indcs = ht.topk(split_zero, 2, sorted=True)
        exp_zero = ht.array([[size - 1, size - 2] for i in range(size)], dtype=ht.int32, split=0)
        exp_zero_indcs = ht.array(
            [[size - 1, size - 2] for i in range(size)], dtype=ht.int64, split=0
        )
        self.assertTrue((res._DNDarray__array == exp_zero._DNDarray__array).all())
        self.assertTrue((indcs._DNDarray__array == exp_zero._DNDarray__array).all())
        self.assertTrue(indcs._DNDarray__array.dtype == exp_zero_indcs._DNDarray__array.dtype)

        res, indcs = ht.topk(split_one, 2, sorted=True)
        exp_one = ht.array([[size - 1, size - 2] for i in range(size)], dtype=ht.int32, split=1)
        exp_one_indcs = ht.array(
            [[size - 1, size - 2] for i in range(size)], dtype=ht.int64, split=1
        )
        self.assertTrue((res._DNDarray__array == exp_one._DNDarray__array).all())
        self.assertTrue((indcs._DNDarray__array == exp_one_indcs._DNDarray__array).all())
        self.assertTrue(indcs._DNDarray__array.dtype == exp_one_indcs._DNDarray__array.dtype)

        torch_array = torch.arange(size, dtype=torch.float64).expand(size, size)
        split_zero = ht.array(torch_array, split=0)
        split_one = ht.array(torch_array, split=1)

        res, indcs = ht.topk(split_zero, 2, sorted=True)
        exp_zero = ht.array([[size - 1, size - 2] for i in range(size)], dtype=ht.float64, split=0)
        exp_zero_indcs = ht.array(
            [[size - 1, size - 2] for i in range(size)], dtype=ht.int64, split=0
        )
        self.assertTrue((res._DNDarray__array == exp_zero._DNDarray__array).all())
        self.assertTrue((indcs._DNDarray__array == exp_zero_indcs._DNDarray__array).all())
        self.assertTrue(indcs._DNDarray__array.dtype == exp_zero_indcs._DNDarray__array.dtype)

        res, indcs = ht.topk(split_one, 2, sorted=True)
        exp_one = ht.array([[size - 1, size - 2] for i in range(size)], dtype=ht.float64, split=1)
        exp_one_indcs = ht.array(
            [[size - 1, size - 2] for i in range(size)], dtype=ht.int64, split=1
        )
        self.assertTrue((res._DNDarray__array == exp_one._DNDarray__array).all())
        self.assertTrue((indcs._DNDarray__array == exp_one_indcs._DNDarray__array).all())
        self.assertTrue(indcs._DNDarray__array.dtype == exp_one_indcs._DNDarray__array.dtype)

        res, indcs = ht.topk(split_zero, 2, sorted=True, largest=False)
        exp_zero = ht.array([[0, 1] for i in range(size)], dtype=ht.int32, split=0)
        exp_zero_indcs = ht.array([[0, 1] for i in range(size)], dtype=ht.int64, split=0)
        self.assertTrue((res._DNDarray__array == exp_zero._DNDarray__array).all())
        self.assertTrue((indcs._DNDarray__array == exp_zero._DNDarray__array).all())
        self.assertTrue(indcs._DNDarray__array.dtype == exp_zero_indcs._DNDarray__array.dtype)

        exp_zero = ht.array([[0, 1] for i in range(size)], dtype=ht.int32, split=0)
        exp_zero_indcs = ht.array([[0, 1] for i in range(size)], dtype=ht.int64, split=0)
        out = (ht.empty_like(exp_zero), ht.empty_like(exp_zero_indcs))
        res, indcs = ht.topk(split_zero, 2, sorted=True, largest=False, out=out)

        self.assertTrue((res._DNDarray__array == exp_zero._DNDarray__array).all())
        self.assertTrue((indcs._DNDarray__array == exp_zero._DNDarray__array).all())
        self.assertTrue(indcs._DNDarray__array.dtype == exp_zero_indcs._DNDarray__array.dtype)

        self.assertTrue((out[0]._DNDarray__array == exp_zero._DNDarray__array).all())
        self.assertTrue((out[1]._DNDarray__array == exp_zero._DNDarray__array).all())
        self.assertTrue(out[1]._DNDarray__array.dtype == exp_zero_indcs._DNDarray__array.dtype)<|MERGE_RESOLUTION|>--- conflicted
+++ resolved
@@ -1069,7 +1069,6 @@
         with self.assertRaises(TypeError):
             ht.reshape(ht.zeros((4, 3)), "(5, 7)")
 
-<<<<<<< HEAD
     def test_rot90(self):
         size = ht.MPI_WORLD.size
         m = ht.arange(size ** 3, dtype=ht.int).reshape((size, size, size))
@@ -1116,7 +1115,7 @@
             ht.rot90(ht.zeros((2, 2)), 1, (0, 3))
         with self.assertRaises(TypeError):
             ht.rot90(ht.zeros((2, 3)), "k", (0, 1))
-=======
+
     def test_shape(self):
         x = ht.random.randn(3, 4, 5, split=2)
         self.assertEqual(ht.shape(x), (3, 4, 5))
@@ -1126,7 +1125,6 @@
         x = torch.randn(3, 4, 5)
         with self.assertRaises(TypeError):
             ht.shape(x)
->>>>>>> afd19683
 
     def test_sort(self):
         size = ht.MPI_WORLD.size
