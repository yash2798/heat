--- conflicted
+++ resolved
@@ -399,29 +399,6 @@
         gshape = np.array(gshape)
         lshape = np.array(lshape)
         obj = sanitize_memory_layout(obj, order=order)
-<<<<<<< HEAD
-        if force_check:
-            if comm.rank < comm.size - 1:
-                comm.Isend(lshape, dest=comm.rank + 1)
-            if comm.rank != 0:
-                # look into the message of the neighbor to see whether the shape length fits
-                status = MPI.Status()
-                comm.Probe(source=comm.rank - 1, status=status)
-                length = status.Get_count() // lshape.dtype.itemsize
-                # the number of shape elements does not match with the 'left' rank
-                if length != len(lshape):
-                    discard_buffer = np.empty(length)
-                    comm.Recv(discard_buffer, source=comm.rank - 1)
-                    gshape[is_split] = np.iinfo(gshape.dtype).min
-                else:
-                    # check whether the individual shape elements match
-                    comm.Recv(gshape, source=comm.rank - 1)
-                    for i in range(length):
-                        if i == is_split:
-                            continue
-                        elif lshape[i] != gshape[i] and lshape[i] - 1 != gshape[i]:
-                            gshape[is_split] = np.iinfo(gshape.dtype).min
-=======
         # if comm.rank < comm.size - 1:
         #     comm.Isend(lshape, dest=comm.rank + 1)
         # if comm.rank != 0:
@@ -442,7 +419,6 @@
         #                 continue
         #             elif lshape[i] != gshape[i] and lshape[i] - 1 != gshape[i]:
         #                 gshape[is_split] = np.iinfo(gshape.dtype).min
->>>>>>> 1ce91a19
 
         # sum up the elements along the split dimension
         ndim_buffer = np.array(obj.ndim)
@@ -455,13 +431,6 @@
 
         ttl_shape = np.array(obj.shape)
         comm.Allreduce(MPI.IN_PLACE, ttl_shape, MPI.SUM)
-<<<<<<< HEAD
-        # print(
-        #     "DEBUGGING: reduction_buffer, ttl_shape[is_split] = ",
-        #     reduction_buffer,
-        #     ttl_shape[is_split],
-        # )
-=======
         non_split_shape = np.concatenate((ttl_shape[:is_split], ttl_shape[is_split + 1 :]))
         non_split_lshape = np.concatenate((lshape[:is_split], lshape[is_split + 1 :]))
         if np.isin(non_split_lshape, 0).any():
@@ -474,20 +443,17 @@
                 raise ValueError(
                     "Unable to contruct DNDarray, the shape of the non-split dimensions is not the same on all ranks"
                 )
->>>>>>> 1ce91a19
         gshape[is_split] = ttl_shape[is_split]
-        #        gshape[is_split] = reduction_buffer.item()
         split = is_split
         # compare to calculated balanced lshape (cf. dndarray.is_balanced())
-        # gshape = tuple(int(ele) for ele in gshape)
-        # lshape = tuple(int(ele) for ele in lshape)
-        # _, _, chk = comm.chunk(gshape, split)
-        # test_lshape = tuple([x.stop - x.start for x in chk])
-        # match = 1 if test_lshape == lshape else 0
-        # gmatch = comm.allreduce(match, MPI.SUM)
-        # if gmatch != comm.size:
-        #     balanced = False
-        balanced = False
+        gshape = tuple(int(ele) for ele in gshape)
+        lshape = tuple(int(ele) for ele in lshape)
+        _, _, chk = comm.chunk(gshape, split)
+        test_lshape = tuple([x.stop - x.start for x in chk])
+        match = 1 if test_lshape == lshape else 0
+        gmatch = comm.allreduce(match, MPI.SUM)
+        if gmatch != comm.size:
+            balanced = False
 
     elif split is None and is_split is None:
         obj = sanitize_memory_layout(obj, order=order)
