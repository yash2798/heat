"""
Basic linear algebra operations on distributed ``DNDarray``
"""
import itertools
import numpy as np
import torch
import warnings

from typing import List, Callable, Union, Optional

from ..communication import MPI
from .. import arithmetics
from .. import complex_math
from .. import exponential
from ..dndarray import DNDarray
from .. import factories
from .. import manipulations
from .. import sanitation
from .. import types

__all__ = [
    "dot",
    "matmul",
    "norm",
    "outer",
    "projection",
    "trace",
    "transpose",
    "tril",
    "triu",
<<<<<<< HEAD
    "vdot",
=======
    "vecdot",
>>>>>>> 50a743ab
]


def dot(a: DNDarray, b: DNDarray, out: Optional[DNDarray] = None) -> Union[DNDarray, float]:
    """
    Returns the dot product of two ``DNDarrays``.
    Specifically,

        1. If both a and b are 1-D arrays, it is inner product of vectors.

        2. If both a and b are 2-D arrays, it is matrix multiplication, but using matmul or ``a@b`` is preferred.

        3. If either a or b is 0-D (scalar), it is equivalent to multiply and using ``multiply(a, b)`` or ``a*b`` is preferred.

    Parameters
    ----------
    a : DNDarray
        First input DNDarray
    b : DNDarray
        Second input DNDarray
    out : DNDarray, optional
        Output buffer.

    See Also
    --------
    vecdot
        Supports (vector) dot along an axis.
    """
    if isinstance(a, (float, int)) or isinstance(b, (float, int)) or a.ndim == 0 or b.ndim == 0:
        # 3. If either a or b is 0-D (scalar), it is equivalent to multiply and using numpy.multiply(a, b) or a * b is preferred.
        if out is not None:
            out = a * b
            return out
        return a * b
    elif a.ndim == 1 and b.ndim == 1:
        # 1. If both a and b are 1-D arrays, it is inner product of vectors.
        if a.split is None and b.split is None:
            sl = slice(None)
            asl = bsl = sl
            # st = 0
        else:  # at least one of them is split
            # todo: scale this by the starting index of the vector and do a lloc getitem
            st, _, sl = a.comm.chunk(a.shape, a.split if a.split is not None else b.split)
            asl = sl if a.split is None else slice(sl[0].start - st, sl[0].stop - st)
            bsl = sl if b.split is None else slice(sl[0].start - st, sl[0].stop - st)

        ret = torch.dot(a.lloc[asl], b.lloc[bsl])
        if a.is_distributed() or b.is_distributed():
            a.comm.Allreduce(MPI.IN_PLACE, ret, MPI.SUM)

        if out is not None:
            out = ret.item()
            return out
        return ret.item()
    elif a.ndim <= 2 and b.ndim <= 2:
        # 2. If both a and b are 2-D arrays, it is matrix multiplication, but using matmul or a @ b is preferred.
        ret = matmul(a, b)
        if out is not None:
            out.larray = ret.larray
            out._DNDarray__dtype = ret.dtype
            out._DNDarray__split = ret.split
            out._DNDarray__device = ret.device
            out._DNDarray__comm = ret.comm
            return out
        return ret
    else:
        raise NotImplementedError("ht.dot not implemented for N-D dot M-D arrays")


def matmul(a: DNDarray, b: DNDarray, allow_resplit: bool = False) -> DNDarray:
    """
    Matrix multiplication of two ``DNDarrays``: ``a@b=c`` or ``A@B=c``.
    Returns a tensor with the result of ``a@b``. The split dimension of the returned array is
    typically the split dimension of a. However, if ``a.split=None`` then the the ``c.split`` will be
    set as the split dimension of ``b``. If both are ``None`` then ``c.split`` is also ``None``.

    Parameters
    ----------
    a : DNDarray
        2 dimensional: :math:`L \\times P`
    b : DNDarray
        2 dimensional: :math:`P \\times Q`
    allow_resplit : bool, optional
        Whether to distribute ``a`` in the case that both ``a.split is None`` and ``b.split is None``.
        Default is ``False``. If ``True``, if both are not split then ``a`` will be distributed in-place along axis 0.

    Notes
    -----
    - If ``a`` is a split vector then the returned vector will be of shape (:math:`1xQ`) and will be split in the 1st dimension
    - If ``b`` is a vector and either ``a`` or ``b`` is split, then the returned vector will be of shape (:math:`Lx1`) and will be split in the 0th dimension

    References
    ----------
    [1] R. Gu, et al., "Improving Execution Concurrency of Large-scale Matrix Multiplication on
    Distributed Data-parallel Platforms," IEEE Transactions on Parallel and Distributed Systems,
    vol 28, no. 9. 2017. \n
    [2] S. Ryu and D. Kim, "Parallel Huge Matrix Multiplication on a Cluster with GPGPU
    Accelerators," 2018 IEEE International Parallel and Distributed Processing Symposium
    Workshops (IPDPSW), Vancouver, BC, 2018, pp. 877-882.

    Example
    -------
    >>> a = ht.ones((n, m), split=1)
    >>> a[0] = ht.arange(1, m + 1)
    >>> a[:, -1] = ht.arange(1, n + 1).larray
    [0/1] tensor([[1., 2.],
                  [1., 1.],
                  [1., 1.],
                  [1., 1.],
                  [1., 1.]])
    [1/1] tensor([[3., 1.],
                  [1., 2.],
                  [1., 3.],
                  [1., 4.],
                  [1., 5.]])
    >>> b = ht.ones((j, k), split=0)
    >>> b[0] = ht.arange(1, k + 1)
    >>> b[:, 0] = ht.arange(1, j + 1).larray
    [0/1] tensor([[1., 2., 3., 4., 5., 6., 7.],
                  [2., 1., 1., 1., 1., 1., 1.]])
    [1/1] tensor([[3., 1., 1., 1., 1., 1., 1.],
                  [4., 1., 1., 1., 1., 1., 1.]])
    >>> linalg.matmul(a, b).larray
    [0/1] tensor([[18.,  8.,  9., 10.],
                  [14.,  6.,  7.,  8.],
                  [18.,  7.,  8.,  9.],
                  [22.,  8.,  9., 10.],
                  [26.,  9., 10., 11.]])
    [1/1] tensor([[11., 12., 13.],
                  [ 9., 10., 11.],
                  [10., 11., 12.],
                  [11., 12., 13.],
                  [12., 13., 14.]])
    """
    if a.gshape[-1] != b.gshape[0]:
        raise ValueError(
            "If the last dimension of a ({}) is not the same size as the second-to-last dimension of b. ({})".format(
                a.gshape[-1], b.gshape[-2]
            )
        )

    # determine if a larger type is needed for c
    c_type = types.promote_types(a.dtype, b.dtype)
    gpu_int_flag = False
    if str(a.device)[:3] == "gpu":
        og_type = c_type
        if c_type in [types.uint8, types.int8, types.int16, types.int32]:
            c_type = types.float32
            gpu_int_flag = True
        elif c_type == types.int64:
            c_type = types.float64
            gpu_int_flag = True

    if a.dtype != c_type:
        a = c_type(a, device=a.device)
    if b.dtype != c_type:
        b = c_type(b, device=b.device)

    if a.split is None and b.split is None:  # matmul from torch
        if len(a.gshape) < 2 or len(b.gshape) < 2 or not allow_resplit:
            # if either of A or B is a vector
            ret = factories.array(torch.matmul(a.larray, b.larray), device=a.device)
            if gpu_int_flag:
                ret = og_type(ret, device=a.device)
            return ret
        else:
            a.resplit_(0)
            slice_0 = a.comm.chunk(a.shape, a.split)[2][0]
            hold = a.larray @ b.larray

            c = factories.zeros((a.gshape[-2], b.gshape[1]), dtype=c_type, device=a.device)
            c.larray[slice_0.start : slice_0.stop, :] += hold
            c.comm.Allreduce(MPI.IN_PLACE, c, MPI.SUM)
            if gpu_int_flag:
                c = og_type(c, device=a.device)
            return c

    # if they are vectors they need to be expanded to be the proper dimensions
    vector_flag = False  # flag to run squeeze at the end of the function
    if len(a.gshape) < 2 and len(b.gshape) < 2:
        # make both split 0, do a local mm then a sum
        a.resplit_(0)
        b.resplit_(0)
        res = a.larray @ b.larray
        a.comm.Allreduce(MPI.IN_PLACE, res, MPI.SUM)
        ret = factories.array(res, split=None, device=a.device)
        if gpu_int_flag:
            ret = og_type(ret, device=a.device)
        return ret
    elif len(a.gshape) < 2:
        a = manipulations.expand_dims(a, axis=0)
        vector_flag = True
    elif len(b.gshape) < 2:
        b = manipulations.expand_dims(b, axis=1)
        vector_flag = True

    split_0_flag = False
    split_1_flag = False
    split_01_flag = False
    split_10_flag = False

    tdev = a.device.torch_device

    if (
        (a.split == 0 and b.split is None) or (a.split is None and b.split == 1)
    ) and not vector_flag:
        split = a.split if a.split is not None else b.split
        split = split if not vector_flag else 0
        c = factories.zeros((a.gshape[-2], b.gshape[1]), split=split, dtype=c_type, device=a.device)
        c.larray += a.larray @ b.larray

        ret = c if not vector_flag else c.squeeze()
        if gpu_int_flag:
            ret = og_type(ret, device=a.device)
        return ret

    elif a.split == 1 and b.split is None:
        c = torch.zeros((a.gshape[-2], b.gshape[1]), dtype=c_type.torch_type(), device=tdev)

        a_idx = a.comm.chunk(a.shape, a.split)[2]
        c += a.larray @ b.larray[a_idx[1].start : a_idx[1].start + a.lshape[-1], :]
        a.comm.Allreduce(MPI.IN_PLACE, c, MPI.SUM)
        c = c if not vector_flag else c.squeeze()
        ret = factories.array(c, split=a.split if b.gshape[1] > 1 else 0, device=a.device)
        if gpu_int_flag:
            ret = og_type(ret, device=a.device)
        return ret

    elif a.split is None and b.split == 0:
        c = torch.zeros((a.gshape[-2], b.gshape[1]), dtype=c_type.torch_type(), device=tdev)
        b_idx = b.comm.chunk(b.shape, b.split)[2]
        c += a.larray[:, b_idx[0].start : b_idx[0].start + b.lshape[0]] @ b.larray
        b.comm.Allreduce(MPI.IN_PLACE, c, MPI.SUM)
        c = c if not vector_flag else c.squeeze()
        ret = factories.array(c, split=b.split if a.gshape[-2] > 1 else 0, device=a.device)
        if gpu_int_flag:
            ret = og_type(ret, device=a.device)
        return ret

    elif (
        a.split == 0 and b.split is None
    ):  # this case and the one below will only be reaching if one of them is a vector
        c = torch.zeros((a.gshape[-2], b.lshape[1]), dtype=c_type.torch_type(), device=tdev)
        a_idx = a.comm.chunk(a.shape, a.split)[2]
        c[a_idx[0]] += a.larray @ b.larray
        a.comm.Allreduce(MPI.IN_PLACE, c, MPI.SUM)
        c = c if not vector_flag else c.squeeze()
        split = a.split if b.gshape[1] > 1 else 0
        split = split if not vector_flag else 0
        ret = factories.array(c, split=split, device=a.device)
        if gpu_int_flag:
            ret = og_type(ret, device=a.device)
        return ret

    elif a.split is None and b.split == 1:
        c = torch.zeros((a.gshape[-2], b.lshape[1]), dtype=c_type.torch_type(), device=tdev)
        c += a.larray @ b.larray
        c = c if not vector_flag else c.squeeze()
        split = b.split if a.gshape[1] > 1 else 0
        split = split if not vector_flag else 0
        ret = factories.array(c, is_split=split, device=a.device)
        if gpu_int_flag:
            ret = og_type(ret, device=a.device)
        return ret

    elif a.split == 0 and b.split == 0:
        split_0_flag = True
    elif a.split == 1 and b.split == 1:
        split_1_flag = True
    elif a.split == 0 and b.split == 1:
        split_01_flag = True
    elif a.split == 1 and b.split == 0:
        split_10_flag = True
    else:
        raise NotImplementedError("splits > 1 not implemented")

    # block sizes dont need to be the same. thy just need the same inner dimension (kB)
    kB = 0
    rem_a, rem_b = [0] * 2
    if a.split == len(a.gshape) - 1 and b.split == len(a.gshape) - 2:
        # if the split direction is the last dim in a and the first dim in b
        # the max inner dim (kB) is the min value from the result of the integer division
        # of the last dim of a/world size and the first dim of b/world size
        kB = min([a.gshape[-1] // a.comm.size, b.gshape[0] // b.comm.size])
    elif a.split == len(a.gshape) - 2 and b.split == len(a.gshape) - 1:
        kB = a.gshape[-1]
    elif a.split == len(a.gshape) - 1:
        kB = a.gshape[-1] // a.comm.size
    elif b.split == len(a.gshape) - 2:
        kB = b.gshape[0] // b.comm.size
        kB = kB if kB < a.gshape[-1] else a.gshape[-1]

    if a.lshape[-1] % kB != 0 or (kB == 1 and a.lshape[-1] != 1):
        rem_a = 1
    if b.lshape[0] % kB != 0 or (kB == 1 and b.lshape[-2] != 1):
        rem_b = 1

    # get the lshape map to determine what needs to be sent where as well as M and N
    # lshape map dims -> {node, a=0, b=1, lshape}
    lshape_map = torch.zeros((a.comm.size, 2, len(a.gshape)), dtype=int, device=tdev)
    lshape_map[a.comm.rank, 0, :] = torch.tensor(a.lshape, device=tdev)
    lshape_map[b.comm.rank, 1, :] = torch.tensor(b.lshape, device=tdev)
    a.comm.Allreduce(MPI.IN_PLACE, lshape_map, MPI.SUM)

    # find mB (first blocking dim for a) and nB (2nd blocking dim for b)
    mB = lshape_map[:, 0, -2].min().item()
    nB = lshape_map[:, 1, -1].min().item()

    # check for remaining dims in the outside dimensions
    rem_a_out, rem_b_out = 0, 0
    if a.lshape[-2] % mB != 0 or (kB == 1 and a.lshape[-2] != 1):
        rem_a_out = 1
    if b.lshape[-1] % nB != 0 or (kB == 1 and b.lshape[-1] != 1):
        rem_b_out = 1

    # get the flags from all processes
    # rem_map dims guide -> {process number, a/b (0/1), True/False (1/0)
    #   if there is a remainder in this dimension
    rem_map = torch.zeros((a.comm.size, 2, 2))
    rem_map[a.comm.rank, 0, :] = torch.tensor((rem_a_out, rem_a), device=tdev)
    rem_map[a.comm.rank, 1, :] = torch.tensor((rem_b, rem_b_out), device=tdev)
    rem_map_comm = a.comm.Iallreduce(MPI.IN_PLACE, rem_map, MPI.SUM)

    # index_map dims guide -> {process number, a=0/b=1, relevent 1st index, 2nd index}
    index_map = torch.zeros((a.comm.size, 2, 2, 2), dtype=int, device=tdev)
    a_idx = a.comm.chunk(a.shape, a.split)[2]
    index_map[a.comm.rank, 0, 0] = torch.tensor((a_idx[0].start, a_idx[0].stop), device=tdev)
    index_map[a.comm.rank, 0, 1] = torch.tensor((a_idx[1].start, a_idx[1].stop), device=tdev)
    b_idx = b.comm.chunk(b.shape, b.split)[2]
    index_map[b.comm.rank, 1, 0] = torch.tensor((b_idx[0].start, b_idx[0].stop), device=tdev)
    index_map[b.comm.rank, 1, 1] = torch.tensor((b_idx[1].start, b_idx[1].stop), device=tdev)

    index_map_comm = a.comm.Iallreduce(MPI.IN_PLACE, index_map, MPI.SUM)

    # for the communication scheme, the output array needs to be created
    c_shape = (a.gshape[-2], b.gshape[1])
    c = factories.zeros(c_shape, split=a.split, dtype=c_type, device=a.device)

    # get the index map for c
    c_index_map = factories.zeros((c.comm.size, 2, 2), device=a.device)
    c_idx = c.comm.chunk(c.shape, c.split)[2]
    c_index_map[c.comm.rank, 0, :] = (c_idx[0].start, c_idx[0].stop)
    c_index_map[c.comm.rank, 1, :] = (c_idx[1].start, c_idx[1].stop)
    c_wait = c.comm.Iallreduce(MPI.IN_PLACE, c_index_map, MPI.SUM)

    if a.split == 0:
        a_block_map = torch.zeros(
            (a.comm.size, a.shape[-2] // mB // a.comm.size, a.shape[-1] // kB, 2),
            dtype=torch.int,
            device=tdev,
        )
    elif a.split == 1:
        a_block_map = torch.zeros(
            (a.comm.size, a.shape[-2] // mB, a.shape[-1] // kB // a.comm.size, 2),
            dtype=torch.int,
            device=tdev,
        )
    # units-> [process, dim0 block number, dim1 block number, start coord] **indices are local

    # below is to handle the edge case where there is only one element in one dimension of a
    a_d0_1s_flag, a_d1_1s_flag = False, False
    if any(lshape_map[:, 0, :][:, 0] == 1):
        a_d0_1s_flag = True
    if any(lshape_map[:, 0, :][:, 1] == 1):
        a_d1_1s_flag = True

    index_map_comm.Wait()
    for pr in range(a.comm.size):
        start0 = index_map[pr, 0, 0, 0].item()
        stop0 = index_map[pr, 0, 0, 1].item()
        start1 = index_map[pr, 0, 1, 0].item()
        stop1 = index_map[pr, 0, 1, 1].item()

        for dim0 in range(
            (stop0 - start0) // mB // a.comm.size if a_d0_1s_flag else (stop0 - start0) // mB
        ):
            # loop over the number of blocks in the 0th dimension
            for dim1 in range(
                (stop1 - start1) // kB // a.comm.size if a_d1_1s_flag else (stop1 - start1) // kB
            ):
                # loop over the number of blocks in the 1st dimension
                a_block_map[pr, dim0, dim1] = torch.tensor(
                    (dim0 * mB, dim1 * kB), dtype=torch.int, device=tdev
                )
    rem_map_comm.Wait()
    if b.split == 0:
        # the blocks are shifted in the 2nd dimension of A for as many remainders
        # there are between the blocks in the first dim of B
        cnt = 0
        for r in rem_map[:, 1, 0]:
            if r.item():
                cnt += 1
                a_block_map[:, :, cnt:, 1] += 1

    if b.split == 0:
        b_block_map = torch.zeros(
            (b.comm.size, b.shape[-2] // kB // b.comm.size, b.shape[-1] // nB, 2),
            dtype=torch.int,
            device=tdev,
        )
    elif b.split == 1:
        b_block_map = torch.zeros(
            (b.comm.size, b.shape[-2] // kB, b.shape[-1] // nB // b.comm.size, 2),
            dtype=torch.int,
            device=tdev,
        )
    # units-> [process, dim0 block number, dim1 block number, start coord] **indices are local

    # below is to handle the edge case where there is only one element in one dimension of b
    b_d0_1s_flag, b_d1_1s_flag = False, False
    if any(lshape_map[:, 1, :][:, 0] == 1):
        b_d0_1s_flag = True
    if any(lshape_map[:, 1, :][:, 1] == 1):
        b_d1_1s_flag = True

    for pr in range(b.comm.size):
        start0 = index_map[pr, 1, 0, 0].item()
        stop0 = index_map[pr, 1, 0, 1].item()
        start1 = index_map[pr, 1, 1, 0].item()
        stop1 = index_map[pr, 1, 1, 1].item()

        # loop over the number of blocks in the 0th dimension
        for dim0 in range(
            (stop0 - start0) // kB // b.comm.size if b_d0_1s_flag else (stop0 - start0) // kB
        ):
            # loop over the number of blocks in the 1st dimension
            for dim1 in range(
                (stop1 - start1) // nB // b.comm.size if b_d1_1s_flag else (stop1 - start1) // nB
            ):
                b_block_map[pr, dim0, dim1] = torch.tensor(
                    (dim0 * kB, dim1 * nB), dtype=torch.int, device=tdev
                )

    if a.split == 1:
        cnt = 0
        # this loop will push the blocks in B to adjust for the remainders in A
        for r in rem_map[:, 0, 1]:
            if r.item():
                cnt += 1
                b_block_map[:, cnt:, :, 0] += 1

    # work loop: loop over all processes (also will incorporate the remainder calculations)
    c_wait.Wait()

    if split_0_flag:
        # need to send b here and not a
        #   the rows on 'a' are complete, and the columns of 'b' are split
        # locations of the remainders in b
        b_rem_locs0 = torch.nonzero(rem_map[:, 1, 0] == 1, as_tuple=False)
        a_rem_locs0 = torch.nonzero(rem_map[:, 0, 0] == 1, as_tuple=False)
        # remainders for a in the
        a_node_rem_s0 = a.larray[:mB, kB : (kB + 1) * b_rem_locs0.numel() : kB + 1]
        b_rem = torch.empty(
            b_rem_locs0.numel(), b.lshape[-1], dtype=a.dtype.torch_type(), device=tdev
        )

        # this if/elif/else loop is for the handling of
        if a.comm.rank in a_rem_locs0:
            # if A is split in dim0 and the rank has a remainder in this direction
            r = a.larray[-1]
            r_loc = index_map[a.comm.rank, 0, 0, 1] - index_map[a.comm.rank, 0, 0, 0] - 1
        else:
            r = None
            r_loc = None

        req = {}
        b_lp_data = {}
        for pr in range(b.comm.size):
            # ibcast data on node first
            if b.comm.rank == pr:
                b_lp_data[pr] = b.larray.clone()
            else:
                b_lp_data[pr] = torch.zeros(
                    (lshape_map[pr, 1, 0].item(), lshape_map[pr, 1, 1].item()),
                    dtype=b.dtype.torch_type(),
                    device=tdev,
                )

            # sending a to all nodes for b to operate with
            req[pr] = b.comm.Ibcast(b_lp_data[pr], root=pr)

            # receive the data from the last loop and do the calculation with that
            if pr != 0:
                req[pr - 1].Wait()
                # after receiving the last loop's bcast
                __mm_c_block_setter(
                    b_proc=pr - 1,
                    a_proc=a.comm.rank,
                    a_data=a.larray,
                    b_data=b_lp_data[pr - 1],
                    b_block_map=b_block_map,
                    a_block_map=a_block_map,
                    b_split=b.split,
                    a_split=a.split,
                    mB=mB,
                    kB=kB,
                    nB=nB,
                    c=c.larray,
                )

                # check if there is a remainder on b in the previous node
                # this loop is intended to get the remainders of b since it is the one being passed
                if pr - 1 in b_rem_locs0:
                    # takes care of the remainders in b as well as dim0 of a
                    b_rem[pr - 1] = b_lp_data[pr - 1][-1]

                # this loop is to take care of the remainders in dim0 of A
                if a_rem_locs0.nelement() != 0:
                    if r_loc is not None:
                        st = index_map[pr - 1, 1, 0, 0].item()
                        sp = index_map[pr - 1, 1, 0, 1].item()
                        c.larray[r_loc.item(), :] += r[st:sp] @ b_lp_data[pr - 1]
                del b_lp_data[pr - 1]

            # need to wait if its the last loop, also need to collect the remainders
            if pr == b.comm.size - 1:
                req[pr].Wait()
                __mm_c_block_setter(
                    b_proc=pr,
                    a_proc=a.comm.rank,
                    a_data=a.larray,
                    b_data=b_lp_data[pr],
                    b_block_map=b_block_map,
                    a_block_map=a_block_map,
                    b_split=b.split,
                    a_split=a.split,
                    mB=mB,
                    kB=kB,
                    nB=nB,
                    c=c.larray,
                )
                # check if there is a remainder on b on the last node (there shouldnt be)
                if pr in b_rem_locs0:
                    # this is to save the data from B required by the remainders from dim1 of A
                    b_rem[pr] = b_lp_data[pr][-1]

                # this loop is to take care of the remainders in the 0th dimension of A
                if a_rem_locs0.nelement() != 0:
                    if r_loc is not None:
                        st = index_map[pr, 1, 0, 0].item()
                        sp = index_map[pr, 1, 0, 1].item()

                        if split_01_flag:
                            st1 = index_map[pr, 1, 1, 0].item()
                            sp1 = index_map[pr, 1, 1, 1].item()
                            c.larray[r_loc.item(), st1:sp1] += r[st:sp] @ b_lp_data[pr]
                        else:
                            c.larray[r_loc.item(), :] += r[st:sp] @ b_lp_data[pr]

                # set the final blocks on the last loop, then adjust for the
                # the remainders which were collected in b_rem
                if b_rem_locs0.numel():
                    c.larray[: a_node_rem_s0.shape[0]] += a_node_rem_s0 @ b_rem
                del b_lp_data[pr]

        if vector_flag:
            c_loc = c.larray.squeeze()
            if c_loc.nelement() == 1:
                c_loc = torch.tensor(c_loc, device=tdev)

            c = factories.array(c_loc, is_split=0, device=a.device)
        if gpu_int_flag:
            c = og_type(c, device=a.device)
        return c

    elif split_1_flag:
        # for this case, a is sent to b
        #   this is because 'b' has complete columns and the rows of 'a' are split
        # locations of the remainders in b
        b_rem_locs1 = torch.nonzero(rem_map[:, 1, 1] == 1, as_tuple=False)
        a_rem_locs1 = torch.nonzero(rem_map[:, 0, 1] == 1, as_tuple=False)
        b_node_rem_s1 = b.larray[kB : (kB + 1) * a_rem_locs1.numel() : kB + 1, :nB]
        # b_node_rem_s1 -> remainders for a in the

        a_rem = torch.empty(
            a.lshape[-2], a_rem_locs1.numel(), dtype=b.dtype.torch_type(), device=tdev
        )
        # this if/elif/else loop is for the handling of
        if b.comm.rank in b_rem_locs1:
            # if b is split in dim1 and the rank has a remainder in this direction
            r = b.larray[:, -1]
            r_loc = index_map[a.comm.rank, 1, 1, 1] - index_map[a.comm.rank, 1, 1, 0] - 1
        else:
            r = None
            r_loc = None
        req = {}
        a_lp_data = {}
        for pr in range(a.comm.size):
            # ibcast data on node first
            if a.comm.rank == pr:
                a_lp_data[pr] = a.larray.clone()
            else:
                a_lp_data[pr] = torch.zeros(
                    (lshape_map[pr, 0, 0].item(), lshape_map[pr, 0, 1].item()),
                    dtype=a.dtype.torch_type(),
                    device=tdev,
                )
            # sending a to all nodes for b to operate with
            req[pr] = a.comm.Ibcast(a_lp_data[pr], root=pr)
            # receive the data from the last loop and do the calculation with that
            if pr != 0:
                # after receiving the last loop's bcast
                req[pr - 1].Wait()
                __mm_c_block_setter(
                    a_proc=pr - 1,
                    b_proc=b.comm.rank,
                    a_data=a_lp_data[pr - 1],
                    b_data=b.larray,
                    b_block_map=b_block_map,
                    a_block_map=a_block_map,
                    b_split=b.split,
                    a_split=a.split,
                    mB=mB,
                    kB=kB,
                    nB=nB,
                    c=c.larray,
                )
                # check if there is a remainder on b in the previous node
                # this loop is intended to get the remainders of b since it is the one being passed
                if pr - 1 in a_rem_locs1:
                    # takes care of the remainders in b as well as dim0 of a
                    a_rem[:, pr - 1] = a_lp_data[pr - 1][:, -1]
                # this loop is to take care of the remainders in dim1 of B
                if b_rem_locs1.nelement() != 0:
                    if r_loc is not None:
                        st = index_map[pr - 1, 0, 1, 0].item()
                        sp = index_map[pr - 1, 0, 1, 1].item()

                        c.larray[:, r_loc.item()] += (a_lp_data[pr - 1] @ r[st:sp, None]).flatten()

                del a_lp_data[pr - 1]

            # need to wait if its the last loop, also need to collect the remainders
            if pr == b.comm.size - 1:
                req[pr].Wait()
                __mm_c_block_setter(
                    a_proc=pr,
                    b_proc=a.comm.rank,
                    a_data=a_lp_data[pr],
                    b_data=b.larray,
                    b_block_map=b_block_map,
                    a_block_map=a_block_map,
                    b_split=b.split,
                    a_split=a.split,
                    mB=mB,
                    kB=kB,
                    nB=nB,
                    c=c.larray,
                )
                # check if there is a remainder on b on the last node (there shouldnt be)
                if pr in a_rem_locs1:
                    # this is to save the data from B required by the remainders from dim1 of A
                    a_rem[:, pr] = a_lp_data[pr][:, -1]
                # this loop is to take care of the remainders in the 0th dimension of A
                if b_rem_locs1.nelement() != 0:
                    if r_loc is not None:
                        st = index_map[pr, 0, 1, 0].item()
                        sp = index_map[pr, 0, 1, 1].item()
                        c.larray[:, r_loc.item()] += (a_lp_data[pr] @ r[st:sp, None]).flatten()
                # set the final blocks on the last loop, then adjust for the the remainders which were collected in b_rem
                if a_rem_locs1.numel():
                    c.larray[:, : b_node_rem_s1.shape[1]] += a_rem @ b_node_rem_s1
                del a_lp_data[pr]
        if vector_flag:
            c = factories.array(c.larray.squeeze(), is_split=0, device=a.device)
        if gpu_int_flag:
            c = og_type(c, device=a.device)
        return c

    elif split_01_flag:
        # for this case there are no remainders which need to be taken care of
        req = {}
        b_lp_data = {}
        for pr in range(a.comm.size):
            # ibcast data on node first
            if b.comm.rank == pr:
                b_lp_data[pr] = b.larray.clone()
            else:
                b_lp_data[pr] = torch.empty(
                    (lshape_map[pr, 1, 0].item(), lshape_map[pr, 1, 1].item()),
                    dtype=b.dtype.torch_type(),
                    device=tdev,
                )
            # sending a to all nodes for b to operate with
            req[pr] = b.comm.Ibcast(b_lp_data[pr], root=pr)

            # receive the data from the last loop and do the calculation with that
            if pr != 0:
                req[pr - 1].Wait()
                # after receiving the last loop's bcast
                st0 = index_map[pr - 1, 0, 0, 0].item()
                sp0 = index_map[pr - 1, 0, 0, 1].item() + 1
                st1 = index_map[pr - 1, 1, 1, 0].item()
                sp1 = index_map[pr - 1, 1, 1, 1].item()

                c.larray[: sp0 - st0, st1:sp1] += a.larray @ b_lp_data[pr - 1]

                del b_lp_data[pr - 1]
            if pr == b.comm.size - 1:
                req[pr].Wait()
                st0 = index_map[pr, 0, 0, 0].item()
                sp0 = index_map[pr, 0, 0, 1].item() + 1
                st1 = index_map[pr, 1, 1, 0].item()
                sp1 = index_map[pr, 1, 1, 1].item()
                c.larray[: sp0 - st0, st1:sp1] += a.larray @ b_lp_data[pr]
                del b_lp_data[pr]
        if vector_flag:
            c = factories.array(c.larray.squeeze(), is_split=0, device=a.device)
        if gpu_int_flag:
            c = og_type(c, device=a.device)

        return c

    elif split_10_flag:
        # todo: this may create the full matrix on evey process, issue #360
        # for this case, only a sum is needed at the end
        a_rem_locs1 = torch.nonzero(rem_map[:, 0, 1] == 1, as_tuple=False)
        # locations of the remainders in b
        b_rem_locs0 = torch.nonzero(rem_map[:, 1, 0] == 1, as_tuple=False)
        res = torch.zeros((a.gshape[-2], b.gshape[1]), dtype=c_type.torch_type(), device=tdev)
        for i in range(a.lshape[-1] // kB):
            res += a.larray[:mB, i * kB : i * kB + kB] @ b.larray[i * kB : i * kB + kB, :nB]
        if a.comm.rank in a_rem_locs1 and b.comm.rank in b_rem_locs0 and kB > 1:
            # these Nones are used to change the dims if the full process is not covered
            res += a.larray[:, -1, None] @ b.larray[None, -1, :]

        a.comm.Allreduce(MPI.IN_PLACE, res, MPI.SUM)
        split = a.split if b.gshape[1] > 1 else 0
        if vector_flag:
            split = 0
            res = res.squeeze()
        c = factories.array(res, split=split, device=a.device)
        if gpu_int_flag:
            c = og_type(c, device=a.device)
        return c


DNDarray.__matmul__ = lambda self, other: matmul(self, other)


def norm(a: DNDarray) -> float:
    """
    Return the vector norm (Frobenius norm) of vector ``a``.

    Parameters
    ----------
    a : DNDarray
        Input vector
    """  # noqa: D402
    if not isinstance(a, DNDarray):
        raise TypeError("a must be of type ht.DNDarray, but was {}".format(type(a)))

    d = a ** 2

    for i in range(len(a.shape) - 1, -1, -1):
        d = arithmetics.sum(d, axis=i)

    return exponential.sqrt(d).item()


DNDarray.norm: Callable[[DNDarray], float] = lambda self: norm(self)
DNDarray.norm.__doc__ = norm.__doc__


def outer(
    a: DNDarray, b: DNDarray, out: Optional[DNDarray] = None, split: Optional[int] = None
) -> DNDarray:
    """
    Compute the outer product of two 1-D DNDarrays: :math:`out(i, j) = a(i) \\times b(j)`.
    Given two vectors, :math:`a = (a_0, a_1, ..., a_N)` and :math:`b = (b_0, b_1, ..., b_M)`, the outer product is:

    .. math::
        :nowrap:

        \\begin{pmatrix}
           a_0 \\cdot b_0  & a_0 \\cdot b_1 & . & . &  a_0 \\cdot b_M \\\\
           a_1 \\cdot b_0 & a_1 \\cdot b_1 & . & . & a_1 \\cdot b_M \\\\
           . & . & . & . & .   \\\\
           a_N \\cdot b_0 & a_N \\cdot b_1 & . & . & a_N \\cdot b_M
        \\end{pmatrix}

    Parameters
    ----------
    a : DNDarray
        1-dimensional: :math:`N`
        Will be flattened by default if more than 1-D.
    b : DNDarray
        1-dimensional: :math:`M`
        Will be flattened by default if more than 1-D.
    out : DNDarray, optional
          2-dimensional: :math:`N \\times M`
          A location where the result is stored
    split : int, optional
            Split dimension of the resulting DNDarray. Can be 0, 1, or None.
            This is only relevant if the calculations are memory-distributed.
            Default is ``split=0`` (see Notes).

    Notes
    -----
    Parallel implementation of outer product, assumes arrays are dense.
    In the classical (dense) case, one of the two arrays needs to be communicated around the processes in
    a ring.

    * Sending ``b`` around in a ring results in ``outer`` being split along the rows (``outer.split = 0``).\n

    * Sending ``a`` around in a ring results in ``outer`` being split along the columns (``outer.split = 1``).\n

    So, if specified, ``split`` defines which ``DNDarray`` stays put and which one is passed around.
    If ``split`` is ``None`` or unspecified, the result will be distributed along axis ``0``, i.e. by default ``b`` is
    passed around, ``a`` stays put.

    Examples
    --------
    >>> a = ht.arange(4)
    >>> b = ht.arange(3)
    >>> ht.outer(a, b).larray
    (3 processes)
    [0/2]   tensor([[0, 0, 0],
                    [0, 1, 2],
                    [0, 2, 4],
                    [0, 3, 6]], dtype=torch.int32)
    [1/2]   tensor([[0, 0, 0],
                    [0, 1, 2],
                    [0, 2, 4],
                    [0, 3, 6]], dtype=torch.int32)
    [2/2]   tensor([[0, 0, 0],
                    [0, 1, 2],
                    [0, 2, 4],
                    [0, 3, 6]], dtype=torch.int32)
    >>> a = ht.arange(4, split=0)
    >>> b = ht.arange(3, split=0)
    >>> ht.outer(a, b).larray
    [0/2]   tensor([[0, 0, 0],
                    [0, 1, 2]], dtype=torch.int32)
    [1/2]   tensor([[0, 2, 4]], dtype=torch.int32)
    [2/2]   tensor([[0, 3, 6]], dtype=torch.int32)
    >>> ht.outer(a, b, split=1).larray
    [0/2]   tensor([[0],
                    [0],
                    [0],
                    [0]], dtype=torch.int32)
    [1/2]   tensor([[0],
                    [1],
                    [2],
                    [3]], dtype=torch.int32)
    [2/2]   tensor([[0],
                    [2],
                    [4],
                    [6]], dtype=torch.int32)
    >>> a = ht.arange(5, dtype=ht.float32, split=0)
    >>> b = ht.arange(4, dtype=ht.float64, split=0)
    >>> out = ht.empty((5,4), dtype=ht.float64, split=1)
    >>> ht.outer(a, b, split=1, out=out)
    >>> out.larray
    [0/2]   tensor([[0., 0.],
                    [0., 1.],
                    [0., 2.],
                    [0., 3.],
                    [0., 4.]], dtype=torch.float64)
    [1/2]   tensor([[0.],
                    [2.],
                    [4.],
                    [6.],
                    [8.]], dtype=torch.float64)
    [2/2]   tensor([[ 0.],
                    [ 3.],
                    [ 6.],
                    [ 9.],
                    [12.]], dtype=torch.float64)
    """
    # sanitize input
    devices = []
    for array in [a, b]:
        sanitation.sanitize_in(array)
        devices.append(array.device)
    if devices.count(devices[0]) == 2:
        device = devices[0]
    else:
        raise RuntimeError(
            "input arrays on different devices: input 0 on {}, input 1 on {}".format(
                devices[0], devices[1]
            )
        )

    # sanitize dimensions
    # TODO implement is_1D in sanitation module #468
    if a.ndim > 1:
        a = manipulations.flatten(a)
    if b.ndim > 1:
        b = manipulations.flatten(b)
    if a.ndim == 0 or b.ndim == 0:
        raise RuntimeError(
            "a, b must be 1-D DNDarrays, but were {}-D and {}-D".format(a.ndim, b.ndim)
        )

    outer_gshape = (a.gshape[0], b.gshape[0])
    t_a = a.larray
    t_b = b.larray
    t_outer_dtype = torch.promote_types(t_a.dtype, t_b.dtype)
    t_a, t_b = t_a.type(t_outer_dtype), t_b.type(t_outer_dtype)
    outer_dtype = types.canonical_heat_type(t_outer_dtype)

    if out is not None:
        sanitation.sanitize_out(out, outer_gshape, split, device)
        t_out_dtype = out.larray.dtype

    # distributed outer product, dense arrays (TODO: sparse, #384)
    if a.comm.is_distributed() and split is not None or a.split is not None or b.split is not None:
        # MPI coordinates
        rank = a.comm.rank
        size = a.comm.size
        t_outer_slice = 2 * [slice(None, None, None)]

        if a.split is None:
            a.resplit_(axis=0)
            t_a = a.larray.type(t_outer_dtype)
        if b.split is None:
            b.resplit_(axis=0)
            t_b = b.larray.type(t_outer_dtype)
        if split is None:
            # Split semantics: default out.split = a.split
            split = a.split
            if out is not None and out.split is None:
                out.resplit_(axis=split)

        # calculate local slice of outer product
        if split == 0:
            lshape_map = b.create_lshape_map()
            t_outer_shape = (a.lshape[0], b.gshape[0])
            _, _, local_slice = b.comm.chunk(b.gshape, b.split)
            t_outer_slice[1] = local_slice[0]
        elif split == 1:
            lshape_map = a.create_lshape_map()
            t_outer_shape = (a.gshape[0], b.lshape[0])
            _, _, local_slice = a.comm.chunk(a.gshape, a.split)
            t_outer_slice[0] = local_slice[0]
        t_outer = torch.zeros(t_outer_shape, dtype=t_outer_dtype, device=t_a.device)
        if lshape_map[rank] != 0:
            t_outer[t_outer_slice] = torch.einsum("i,j->ij", t_a, t_b)

        # Ring: fill in missing slices of outer product
        # allocate memory for traveling data
        if split == 0:
            t_b_run = torch.empty(lshape_map[0], dtype=t_outer_dtype, device=t_a.device)
        elif split == 1:
            t_a_run = torch.empty(lshape_map[0], dtype=t_outer_dtype, device=t_b.device)

        for p in range(size - 1):
            # prepare for sending
            dest_rank = rank + 1 if rank != size - 1 else 0
            # prepare for receiving
            origin_rank = rank - 1 if rank != 0 else size - 1
            actual_origin = origin_rank - p
            if origin_rank < p:
                actual_origin += size
            # blocking send and recv
            if split == 0:
                b.comm.Send(t_b, dest_rank)
                b.comm.Recv(t_b_run, origin_rank)
                # buffer from actual_origin could be smaller than allocated buffer
                t_b = t_b_run[: lshape_map[actual_origin]]
                _, _, remote_slice = b.comm.chunk(
                    b.gshape, b.split, rank=actual_origin, w_size=size
                )
                t_outer_slice[1] = remote_slice[0]
            elif split == 1:
                a.comm.Send(t_a, dest_rank)
                a.comm.Recv(t_a_run, origin_rank)
                # buffer from actual_origin could be smaller than allocated buffer
                t_a = t_a_run[: lshape_map[actual_origin]]
                _, _, remote_slice = a.comm.chunk(
                    a.gshape, a.split, rank=actual_origin, w_size=size
                )
                t_outer_slice[0] = remote_slice[0]
            t_outer[t_outer_slice] = torch.einsum("i,j->ij", t_a, t_b)
    else:
        # outer product, all local
        t_outer = torch.einsum("i,j->ij", t_a, t_b)
        split = None

    outer = DNDarray(
        t_outer,
        gshape=outer_gshape,
        dtype=outer_dtype,
        split=split,
        device=a.device,
        comm=a.comm,
        balanced=True,
    )

    if out is not None:
        out.larray = outer.larray.type(t_out_dtype)
        return out

    return outer


def projection(a: DNDarray, b: DNDarray) -> DNDarray:
    """
    Projection of vector ``a`` onto vector ``b``

    Parameters
    ----------
    a : DNDarray
        The vector to be projected. Must be a 1D ``DNDarray``
    b : DNDarray
        The vector to project onto. Must be a 1D ``DNDarray``
    """
    if not isinstance(a, DNDarray) or not isinstance(b, DNDarray):
        raise TypeError(
            "a, b must be of type ht.DNDarray, but were {}, {}".format(type(a), type(b))
        )

    if len(a.shape) != 1 or len(b.shape) != 1:
        raise RuntimeError(
            "a, b must be vectors of length 1, but were {}, {}".format(len(a.shape), len(b.shape))
        )

    return (dot(a, b) / dot(b, b)) * b


def trace(
    a: DNDarray,
    offset: Optional[int] = 0,
    axis1: Optional[int] = 0,
    axis2: Optional[int] = 1,
    dtype: Optional[types.datatype] = None,
    out: Optional[DNDarray] = None,
) -> Union[DNDarray, float]:
    """

    Return the sum along diagonals of the array

    If `a` is 2D, the sum along its diagonal with the given offset is returned, i.e. the sum of
    elements a[i, i+offset] for all i.

    If `a` has more than two dimensions, then the axes specified by `axis1` and `axis2` are used
    to determine the 2D-sub-DNDarrays whose traces are returned.
    The shape of the resulting array is the same as that of `a` with `axis1` and `axis2` removed.

    Parameters
    ----------
    a : array_like
        Input array, from which the diagonals are taken
    offset : int, optional
        Offsets of the diagonal from the main diagonal. Can be both positive and negative. Defaults to 0.
    axis1: int, optional
        Axis to be used as the first axis of the 2D-sub-arrays from which the diagonals
        should be taken. Default is the first axis of `a`
    axis2 : int, optional
        Axis to be used as the second axis of the 2D-sub-arrays from which the diagonals
        should be taken. Default is the second two axis of `a`
    dtype : dtype, optional
        Determines the data-type of the returned array and of the accumulator where the elements are
        summed. If `dtype` has value None than the dtype is the same as that of `a`
    out: ht.DNDarray, optional
        Array into which the output is placed. Its type is preserved and it must be of the right shape
        to hold the output
        Only applicable if `a` has more than 2 dimensions, thus the result is not a scalar.
        If distributed, its split axis might change eventually.

    Returns
    -------
    sum_along_diagonals : number (of defined dtype) or ht.DNDarray
        If `a` is 2D, the sum along the diagonal is returned as a scalar
        If `a` has more than 2 dimensions, then a DNDarray of sums along diagonals is returned

    Examples
    --------
    2D-case
    >>> x = ht.arange(24).reshape((4, 6))
    >>> x
        DNDarray([[ 0,  1,  2,  3,  4,  5],
                  [ 6,  7,  8,  9, 10, 11],
                  [12, 13, 14, 15, 16, 17],
                  [18, 19, 20, 21, 22, 23]], dtype=ht.int32, device=cpu:0, split=None)
    >>> ht.trace(x)
        42
    >>> ht.trace(x, 1)
        46
    >>> ht.trace(x, -2)
        31

    > 2D-case
    >>> x = x.reshape((2, 3, 4))
    >>> x
        DNDarray([[[ 0,  1,  2,  3],
                   [ 4,  5,  6,  7],
                   [ 8,  9, 10, 11]],

                  [[12, 13, 14, 15],
                   [16, 17, 18, 19],
                   [20, 21, 22, 23]]], dtype=ht.int32, device=cpu:0, split=None)
    >>> ht.trace(x)
        DNDarray([16, 18, 20, 22], dtype=ht.int32, device=cpu:0, split=None)
    >>> ht.trace(x, 1)
        DNDarray([24, 26, 28, 30], dtype=ht.int32, device=cpu:0, split=None)
    >>> ht.trace(x, axis1=0, axis2=2)
        DNDarray([13, 21, 29], dtype=ht.int32, device=cpu:0, split=None)
    """
    # ----------------------------------------------------------------------------
    # SANITATION
    # ----------------------------------------------------------------------------
    if not isinstance(a, (DNDarray, torch.Tensor, np.ndarray, list, tuple)):
        raise TypeError(
            f"`a` must be a DNDarray, torch.Tensor, np.ndarray, list or tuple, is {type(a)}"
        )
    # cast input `a` to DNDarray
    elif not isinstance(a, DNDarray):
        a = factories.array(a)

    # assure correct dimensionality of input
    if len(a.lshape) < 2:
        raise ValueError(f"`a` must contain at least 2 dimensions, not {len(a.lshape)}")

    # sanitize axis1, axis2
    if not isinstance(axis1, int):
        raise TypeError(f"`axis1` must be integer, not {type(axis1)}")
    if not isinstance(axis2, int):
        raise TypeError(f"`axis2` must be integer, not {type(axis2)}")

    # translate negative to positive indexing (trace axes)
    if axis1 < 0:
        axis1 = axis1 % a.ndim
    if axis2 < 0:
        axis2 = axis2 % a.ndim

    if axis1 == axis2:
        raise ValueError(f"axis1 ({axis1}) and axis2 ({axis2}) cannot be the same.")
    if axis1 >= a.ndim:
        raise ValueError(f"`axis1` ({axis1}) out of bounds for {a.ndim}-dimensional array.")
    if axis2 >= a.ndim:
        raise ValueError(f"`axis2` ({axis2}) out of bounds for {a.ndim}-dimensional array.")

    # sanitize offset
    if not isinstance(offset, int):
        raise TypeError(f"`offset` must be an integer, not {type(offset)}")

    # sanitize dtype
    try:
        if dtype is None:
            dtype = a.dtype
        else:
            dtype = types.canonical_heat_type(dtype)
    except TypeError:  # type cannot be converted to ht.type
        raise ValueError(f"`dtype` must be a datatype or None, not {type(dtype)}")

    # sanitize out
    if out is not None:
        if not isinstance(out, DNDarray):
            raise TypeError(f"`out` must be a ht.DNDarray or None not {type(out)}")
        elif a.ndim == 2:
            raise ValueError(
                "`out` is not applicable if result is a scalar / input `a` is 2-dimensional"
            )

    # ----------------------------------------------------------------------------
    # ALGORITHM
    # ----------------------------------------------------------------------------
    # ---------------------------------------------
    # CASE 2D input (ignore axis1, axis) => scalar
    # ---------------------------------------------
    if a.ndim == 2:
        # CASE 1.1: offset results into an empty array
        if offset <= -a.gshape[0] or offset >= a.gshape[1]:
            sum_along_diagonals_t = torch.tensor(
                0, dtype=dtype.torch_type(), device=a.device.torch_device
            )

        # CASE 1.2: non-zero array, call torch.trace on concerned sub-DNDarray
        else:
            # determine the additional offset created by distribution of `a`
            a_sub = a
            if a.is_distributed():
                offset_split, _, _ = a.comm.chunk(a.gshape, a.split)
                if a.split == 0:
                    offset += offset_split
                # a.split == 1
                else:
                    offset -= offset_split

            # Calculate resulting/concerned sub-array `a_sub`
            if offset > 0:
                offset = min(offset, a_sub.lshape[1])
                a_sub = factories.array(
                    a_sub.larray[:, offset:], device=a_sub.device, comm=a_sub.comm
                )
            elif offset < 0:
                offset = min(-offset, a_sub.lshape[0])
                a_sub = factories.array(
                    a_sub.larray[offset:, :], device=a_sub.device, comm=a_sub.comm
                )

            # calculate trace /partial sum on that sub-array
            if 0 not in a_sub.lshape:
                sum_along_diagonals_t = torch.trace(a_sub.larray)

                # make sure result is of correct dtype
                sum_along_diagonals_t = sum_along_diagonals_t.type(dtype.torch_type())

            # empty array => result = 0
            else:
                sum_along_diagonals_t = torch.tensor(
                    0, dtype=dtype.torch_type(), device=a_sub.device.torch_device
                )

        # sum up all partial sums
        if a.is_distributed():
            a.comm.Allreduce(MPI.IN_PLACE, sum_along_diagonals_t, MPI.SUM)

        # convert resulting 0-d tensor to (python) scalar
        return sum_along_diagonals_t.item()

    # -------------------------------
    # CASE > 2D => DNDArray
    # -------------------------------

    # sanitize axis1, axis2 (make sure axis1 < axis2)
    if axis1 > axis2:
        tmp = axis1
        axis1 = axis2
        axis2 = tmp

    # ----------------------------------
    # CASE split axis NOT IN trace axes
    # ----------------------------------
    # compute each diagonal sum
    if not (a.is_distributed() and a.split in (axis1, axis2)):
        # extract diagonals
        diag_t = torch.diagonal(a.larray, offset=offset, dim1=axis1, dim2=axis2)

        # sum them up along the last axis (and convert to given dtype)
        last_axis = diag_t.ndim - 1
        sum_along_diagonals_t = torch.sum(diag_t, last_axis, dtype=dtype.torch_type())
    # -----------------------------
    # CASE split axis IN trace axes
    # -----------------------------
    else:
        # combination that would NOT result into array of zeros
        if -offset < a.gshape[axis1] or offset < a.gshape[axis2]:
            # adapt the offset to distribution
            # (to result into required diagonal elements on each process)
            offset_split, _, _ = a.comm.chunk(a.gshape, a.split)

            if a.split == axis1:
                offset += offset_split
            else:  # a.split == axis2
                offset -= offset_split

        diag_t = torch.diagonal(a.larray, offset=offset, dim1=axis1, dim2=axis2)

        # empty diagonal => create an array of zeros for following summation
        if 0 in diag_t.shape:
            res_shape = [1 if i == 0 else i for i in diag_t.shape]
            diag_t = torch.zeros(res_shape, device=a.device.torch_device)

        # create recvbuffer (with correct resulting shape)
        sum_along_diagonals_t = torch.clone(diag_t)
        res_shape = list(sum_along_diagonals_t.shape)
        del res_shape[-1]  # as summed up along the last axis
        sum_along_diagonals_t = torch.reshape(sum_along_diagonals_t, res_shape)

        # Sum up all partial sums (and gather them)
        # in out
        if out is not None:
            result_array = out
        # in a
        else:
            result_array = a

        result_array.comm.Allreduce(MPI.IN_PLACE, sum_along_diagonals_t, MPI.SUM)

        if result_array.split is None:
            split_axis = None
        else:
            last_axis = sum_along_diagonals_t.ndim - 1
            split_axis = result_array.split if result_array.split <= last_axis else last_axis

        sum_along_diagonals = factories.array(
            sum_along_diagonals_t,
            dtype=dtype,
            split=split_axis,
            comm=result_array.comm,
            device=result_array.device,
        )

        if out is not None:
            sanitation.sanitize_out(out, tuple(res_shape), out.split, out.device)
            out.larray = sum_along_diagonals.larray

        return sum_along_diagonals

    if a.is_distributed():
        # (...and a.split not in (axis1, axis2))
        if a.split < axis2:
            gather_axis = a.split
        else:
            gather_axis = a.split - 2

        # check if gather_axis is in range of result
        if gather_axis >= sum_along_diagonals_t.ndim:
            gather_axis = sum_along_diagonals_t.ndim - 1

        # Stack all partial results back together along the correct axis
        sum_along_diagonals = factories.array(
            sum_along_diagonals_t, dtype=dtype, is_split=gather_axis, comm=a.comm, device=a.device
        )
    # input not distributed
    else:
        # check if split axis is in range of result
        if a.split is not None and a.split >= sum_along_diagonals_t.ndim:
            gather_axis = sum_along_diagonals_t.ndim - 1
        else:
            gather_axis = a.split

        # convert torch result back to DNDarray
        sum_along_diagonals = factories.array(
            sum_along_diagonals_t, dtype=dtype, split=gather_axis, comm=a.comm, device=a.device
        )

    if out is not None:
        # resplit to guarantee correct results
        if out.split != gather_axis:
            warnings.warn(
                f"Split axis of `out` will be changed from {out.split} to {gather_axis} to "
                f"guarantee correct results."
            )
            out.resplit_(gather_axis)
        # sanitize out
        output_gshape = list(a.gshape)
        del output_gshape[axis1], output_gshape[axis2 - 1]
        sanitation.sanitize_out(out, tuple(output_gshape), gather_axis, out.device)

        # store result
        out.larray = sum_along_diagonals_t
        return out

    return sum_along_diagonals


# inline function
DNDarray.trace: Callable[
    [
        DNDarray,
        Optional[int],
        Optional[int],
        Optional[int],
        Optional[types.datatype],
        Optional[DNDarray],
    ],
    Union[DNDarray, float],
] = lambda self, offset=0, axis1=0, axis2=1, dtype=None, out=None: trace(
    self, offset, axis1, axis2, dtype, out
)
DNDarray.trace.__doc__ = trace.__doc__


@torch.jit.script
def __mm_c_block_setter(
    b_proc: int,
    a_proc: int,
    a_data: torch.Tensor,
    b_data: torch.Tensor,
    b_block_map: torch.Tensor,
    a_block_map: torch.Tensor,
    b_split: int,
    a_split: int,
    mB: int,
    kB: int,
    nB: int,
    c: torch.Tensor,
) -> None:
    """
    Helper function for multiplying elements of A and B (see :func:'matmul <matmul>') and putting the results into the
    correct place in C.

    Parameters
    ----------
    b_proc : int
        process with the data for the data for element b
    a_proc : int
        process with the data for the data for element a
    a_data : torch.Tensor
        data from A
    b_data : torch.Tensor
        data from B
    b_block_map : torch.Tensor
        block map for B
    a_block_map : torch.Tensor
        block map for A
    b_split : int
        split of B
    a_split : int
        split of A
    mB : int
        block size of m
    kB : int
        block size of K
    nB : int
        block size of n
    c : torch.Tensor
        the local data for C
    """
    # # (int, int, torch.Tensor, torch.Tensor, torch.Tensor, torch.Tensor, int, int, int, int, int, torch.Tensor) -> None
    shp_b = b_block_map.shape
    offset_a = b_proc * shp_b[1] if b_proc != 0 else 0
    shp_a = a_block_map.shape
    offset_b = a_proc * shp_a[2] if a_proc != 0 else 0
    # offsets are the number of blocks in the multiplication direction on previous nodes
    # print(a_block_map[a_proc].shape[0])
    for bl_1_a in (
        torch.arange(offset_a, offset_a + shp_b[1], dtype=torch.long, device=c.device)
        if b_split == 0
        else torch.arange(a_block_map[a_proc].shape[0], dtype=torch.long, device=c.device)
    ):
        # offset is the number of blocks on the previous node in the direction of multiplication
        for bl_0_a in torch.arange(
            a_block_map[a_proc].shape[0], dtype=torch.long, device=c.device
        ):  # dim0
            for bl_1_b in torch.arange(
                b_block_map[b_proc].shape[1], dtype=torch.long, device=c.device
            ):
                for bl_0_b in (
                    torch.arange(offset_b, offset_b + shp_a[1], dtype=torch.long, device=c.device)
                    if a_split == 1
                    else torch.arange(
                        b_block_map[b_proc].shape[0], dtype=torch.long, device=c.device
                    )
                ):
                    # this offset is the same as before but for b
                    a_start1 = int(a_block_map[a_proc, bl_0_a, bl_1_a, 1].item())
                    a_start0 = int(a_block_map[a_proc, bl_0_a, bl_1_a, 0].item())
                    a_block = a_data[a_start0 : a_start0 + mB, a_start1 : a_start1 + kB]

                    b_start0 = int(b_block_map[b_proc, bl_0_b, bl_1_b, 0].item())
                    b_start1 = int(b_block_map[b_proc, bl_0_b, bl_1_b, 1].item())
                    b_block = b_data[b_start0 : b_start0 + kB, b_start1 : b_start1 + nB]

                    c_start0 = a_start0
                    c_start1 = b_start1
                    c[c_start0 : c_start0 + mB, c_start1 : c_start1 + nB] += a_block @ b_block


def transpose(a: DNDarray, axes: Optional[List[int]] = None) -> DNDarray:
    """
    Permute the dimensions of an array.

    Parameters
    ----------
    a : DNDarray
        Input array.
    axes : None or List[int,...], optional
        By default, reverse the dimensions, otherwise permute the axes according to the values given.
    """
    # type check the input tensor
    sanitation.sanitize_in(a)

    # set default value for axes permutations
    dimensions = len(a.shape)
    if axes is None:
        axes = tuple(reversed(range(dimensions)))
    # if given, sanitize the input
    else:
        try:
            # convert to a list to allow index access
            axes = list(axes)
        except TypeError:
            raise ValueError("axes must be an iterable containing ints")

        if len(axes) != dimensions:
            raise ValueError("axes do not match tensor shape")
        for index, axis in enumerate(axes):
            if not isinstance(axis, int):
                raise TypeError("axis must be an integer, but was {}".format(type(axis)))
            elif axis < 0:
                axes[index] = axis + dimensions

    # infer the new split axis, it is the position of the split axis within the new axes permutation
    try:
        transposed_split = axes.index(a.split) if a.split is not None else None
    except ValueError:
        raise ValueError("axes do not match tensor shape")

    # try to rearrange the tensor and return a new transposed variant
    try:
        transposed_data = a.larray.permute(*axes)
        transposed_shape = tuple(a.shape[axis] for axis in axes)

        return DNDarray(
            transposed_data,
            transposed_shape,
            a.dtype,
            transposed_split,
            a.device,
            a.comm,
            a.balanced,
        )
    # if not possible re- raise any torch exception as ValueError
    except (RuntimeError, IndexError) as exception:
        raise ValueError(str(exception))


DNDarray.transpose: Callable[[DNDarray, List[int]], DNDarray] = lambda self, axes=None: transpose(
    self, axes
)
DNDarray.transpose.__doc__ = transpose.__doc__

DNDarray.T = property(transpose)

# statically allocated index slices for non-iterable dimensions in triangular operations
__index_base = (slice(None), slice(None))


def __tri_op(m: DNDarray, k: int, op: Callable) -> DNDarray:
    """
    Generic implementation of triangle operations on a ``DNDarray``. It takes care of input sanitation and non-standard
    broadcast behavior of the 2D triangle-operators.

    Parameters
    ----------
    m : DNDarray
        Input array for which to compute the triangle operator.
    k : int, optional
        Diagonal above which to apply the triangle operator, ``k<0`` is below and ``k>0`` is above.
    op : callable
        Implementation of the triangle operator.

    Raises
    ------
    TypeError
        If the input is not a tensor or the diagonal offset cannot be converted to an integral value.
    """
    sanitation.sanitize_in(m)

    try:
        k = int(k)
    except ValueError:
        raise TypeError("Expected k to be integral, but was {}".format(type(k)))

    # chunk the global shape of the tensor to obtain the offset compared to the other ranks
    offset, _, _ = m.comm.chunk(m.shape, m.split)
    dimensions = len(m.shape)

    # manually repeat the input for vectors
    if dimensions == 1:
        triangle = m.larray.expand(m.shape[0], -1)
        if torch.numel(triangle > 0):
            triangle = op(triangle, k - offset)

        return DNDarray(
            triangle,
            (m.shape[0], m.shape[0]),
            m.dtype,
            None if m.split is None else 1,
            m.device,
            m.comm,
            m.balanced,
        )

    original = m.larray
    output = original.clone()

    # modify k to account for tensor splits
    if m.split is not None:
        if m.split + 1 == dimensions - 1:
            k += offset
        elif m.split == dimensions - 1:
            k -= offset

    # in case of two dimensions we can just forward the call to the callable
    if dimensions == 2:
        if torch.numel(original) > 0:
            op(original, k, out=output)
    # more than two dimensions: iterate over all but the last two to realize 2D broadcasting
    else:
        ranges = [range(elements) for elements in m.lshape[:-2]]
        for partial_index in itertools.product(*ranges):
            index = partial_index + __index_base
            op(original[index], k, out=output[index])

    return DNDarray(output, m.shape, m.dtype, m.split, m.device, m.comm, m.balanced)


def tril(m: DNDarray, k: int = 0) -> DNDarray:
    """
    Returns the lower triangular part of the ``DNDarray``.
    The lower triangular part of the array is defined as the elements on and below the diagonal, the other elements of
    the result array are set to 0.
    The argument ``k`` controls which diagonal to consider. If ``k=0``, all elements on and below the main diagonal are
    retained. A positive value includes just as many diagonals above the main diagonal, and similarly a negative
    value excludes just as many diagonals below the main diagonal.

    Parameters
    ----------
    m : DNDarray
        Input array for which to compute the lower triangle.
    k : int, optional
        Diagonal above which to zero elements. ``k=0`` (default) is the main diagonal, ``k<0`` is below and ``k>0`` is above.
    """
    return __tri_op(m, k, torch.tril)


DNDarray.tril: Callable[[DNDarray, int], DNDarray] = lambda self, k=0: tril(self, k)
DNDarray.tril.__doc__ = tril.__doc__


def triu(m: DNDarray, k: int = 0) -> DNDarray:
    """
    Returns the upper triangular part of the ``DNDarray``.
    The upper triangular part of the array is defined as the elements on and below the diagonal, the other elements of the result array are set to 0.
    The argument ``k`` controls which diagonal to consider. If ``k=0``, all elements on and below the main diagonal are
    retained. A positive value includes just as many diagonals above the main diagonal, and similarly a negative
    value excludes just as many diagonals below the main diagonal.

    Parameters
    ----------
    m : DNDarray
        Input array for which to compute the upper triangle.
    k : int, optional
        Diagonal above which to zero elements. ``k=0`` (default) is the main diagonal, ``k<0`` is below and ``k>0`` is above.
    """
    return __tri_op(m, k, torch.triu)


DNDarray.triu: Callable[[DNDarray, int], DNDarray] = lambda self, k=0: triu(self, k)
DNDarray.triu.__doc__ = triu.__doc__


<<<<<<< HEAD
def vdot(x1: DNDarray, x2: DNDarray) -> DNDarray:
    """
    Computes the dot product of two vectors. Higher-dimensional arrays will be flattened.
=======
def vecdot(
    x1: DNDarray, x2: DNDarray, axis: Optional[int] = None, keepdim: Optional[bool] = None
) -> DNDarray:
    """
    Computes the (vector) dot product of two DNDarrays.
>>>>>>> 50a743ab

    Parameters
    ----------
    x1 : DNDarray
<<<<<<< HEAD
        first input array. If it's complex, it's complex conjugate will be used.
    x2 : DNDarray
        second input array.

    Raises
    ------
    ValueError
        If the number of elements is inconsistent.
=======
        first input array.
    x2 : DNDarray
        second input array. Must be compatible with x1.
    axis : int, optional
        axis over which to compute the dot product. The last dimension is used if 'None'.
    keepdim : bool, optional
        If this is set to 'True', the axes which are reduced are left in the result as dimensions with size one.
>>>>>>> 50a743ab

    See Also
    --------
    dot
<<<<<<< HEAD
        Return the dot product without using the complex conjugate.

    Examples
    --------
    >>> a = ht.array([1+1j, 2+2j])
    >>> b = ht.array([1+2j, 3+4j])
    >>> ht.linalg.vdot(a,b)
    DNDarray([(17+3j)], dtype=ht.complex64, device=cpu:0, split=None)
    >>> ht.linalg.vdot(b,a)
    DNDarray([(17-3j)], dtype=ht.complex64, device=cpu:0, split=None)
    """
    x1 = manipulations.flatten(x1)
    x2 = manipulations.flatten(x2)

    if x1.gnumel != x2.gnumel:
        raise ValueError(
            "The number of elements of x1 and x2 doesn't match, got {} != {}".format(
                x1.gnumel, x2.gnumel
            )
        )

    return arithmetics.sum(arithmetics.multiply(complex_math.conjugate(x1), x2))
=======
        NumPy-like dot function.

    Examples
    --------
    >>> ht.vecdot(ht.full((3,3,3),3), ht.ones((3,3)), axis=0)
    DNDarray([[9., 9., 9.],
              [9., 9., 9.],
              [9., 9., 9.]], dtype=ht.float32, device=cpu:0, split=None)
    """
    m = arithmetics.mul(x1, x2)

    if axis is None:
        axis = m.ndim - 1

    return arithmetics.sum(m, axis=axis, keepdim=keepdim)
>>>>>>> 50a743ab
<|MERGE_RESOLUTION|>--- conflicted
+++ resolved
@@ -28,11 +28,8 @@
     "transpose",
     "tril",
     "triu",
-<<<<<<< HEAD
     "vdot",
-=======
     "vecdot",
->>>>>>> 50a743ab
 ]
 
 
@@ -1661,22 +1658,13 @@
 DNDarray.triu.__doc__ = triu.__doc__
 
 
-<<<<<<< HEAD
 def vdot(x1: DNDarray, x2: DNDarray) -> DNDarray:
     """
     Computes the dot product of two vectors. Higher-dimensional arrays will be flattened.
-=======
-def vecdot(
-    x1: DNDarray, x2: DNDarray, axis: Optional[int] = None, keepdim: Optional[bool] = None
-) -> DNDarray:
-    """
-    Computes the (vector) dot product of two DNDarrays.
->>>>>>> 50a743ab
 
     Parameters
     ----------
     x1 : DNDarray
-<<<<<<< HEAD
         first input array. If it's complex, it's complex conjugate will be used.
     x2 : DNDarray
         second input array.
@@ -1685,21 +1673,11 @@
     ------
     ValueError
         If the number of elements is inconsistent.
-=======
-        first input array.
-    x2 : DNDarray
-        second input array. Must be compatible with x1.
-    axis : int, optional
-        axis over which to compute the dot product. The last dimension is used if 'None'.
-    keepdim : bool, optional
-        If this is set to 'True', the axes which are reduced are left in the result as dimensions with size one.
->>>>>>> 50a743ab
 
     See Also
     --------
     dot
-<<<<<<< HEAD
-        Return the dot product without using the complex conjugate.
+            Return the dot product without using the complex conjugate.
 
     Examples
     --------
@@ -1721,7 +1699,32 @@
         )
 
     return arithmetics.sum(arithmetics.multiply(complex_math.conjugate(x1), x2))
-=======
+
+
+def vecdot(
+    x1: DNDarray, x2: DNDarray, axis: Optional[int] = None, keepdim: Optional[bool] = None
+) -> DNDarray:
+    """
+    Computes the (vector) dot product of two DNDarrays.
+
+    Parameters
+    ----------
+    x1 : DNDarray
+        first input array.
+    x2 : DNDarray
+        second input array. Must be compatible with x1.
+    axis : int, optional
+        axis over which to compute the dot product. The last dimension is used if 'None'.
+    keepdim : bool, optional
+        If this is set to 'True', the axes which are reduced are left in the result as dimensions with size one.
+
+    See Also
+    --------
+    dot
+
+    See Also
+    --------
+    dot
         NumPy-like dot function.
 
     Examples
@@ -1736,5 +1739,4 @@
     if axis is None:
         axis = m.ndim - 1
 
-    return arithmetics.sum(m, axis=axis, keepdim=keepdim)
->>>>>>> 50a743ab
+    return arithmetics.sum(m, axis=axis, keepdim=keepdim)