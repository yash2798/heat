import torch
import os
import unittest
import heat as ht
import numpy as np

from ...tests.test_suites.basic_test import TestCase


class TestLinalgBasics(TestCase):
    def test_dot(self):
        # ONLY TESTING CORRECTNESS! ALL CALLS IN DOT ARE PREVIOUSLY TESTED
        # cases to test:
        data2d = np.ones((10, 10))
        data3d = np.ones((10, 10, 10))
        data1d = np.arange(10)

        a1d = ht.array(data1d, dtype=ht.float32, split=0)
        b1d = ht.array(data1d, dtype=ht.float32, split=0)

        # 2 1D arrays,
        self.assertEqual(ht.dot(a1d, b1d), np.dot(data1d, data1d))
        ret = []
        self.assertEqual(ht.dot(a1d, b1d, out=ret), np.dot(data1d, data1d))

        a1d = ht.array(data1d, dtype=ht.float32, split=None)
        b1d = ht.array(data1d, dtype=ht.float32, split=0)
        self.assertEqual(ht.dot(a1d, b1d), np.dot(data1d, data1d))

        a1d = ht.array(data1d, dtype=ht.float32, split=None)
        b1d = ht.array(data1d, dtype=ht.float32, split=None)
        self.assertEqual(ht.dot(a1d, b1d), np.dot(data1d, data1d))

        a1d = ht.array(data1d, dtype=ht.float32, split=0)
        b1d = ht.array(data1d, dtype=ht.float32, split=0)
        self.assertEqual(ht.dot(a1d, b1d), np.dot(data1d, data1d))
        # 2 1D arrays,

        a2d = ht.array(data2d, split=1)
        b2d = ht.array(data2d, split=1)
        # 2 2D arrays,
        res = ht.dot(a2d, b2d) - ht.array(np.dot(data2d, data2d))
        self.assertEqual(ht.equal(res, ht.zeros(res.shape)), 1)
        ret = ht.array(data2d, split=1)
        ht.dot(a2d, b2d, out=ret)

        res = ret - ht.array(np.dot(data2d, data2d))
        self.assertEqual(ht.equal(res, ht.zeros(res.shape)), 1)

        const1 = 5
        const2 = 6
        # a is const
        res = ht.dot(const1, b2d) - ht.array(np.dot(const1, data2d))
        ret = 0
        ht.dot(const1, b2d, out=ret)
        self.assertEqual(ht.equal(res, ht.zeros(res.shape)), 1)

        # b is const
        res = ht.dot(a2d, const2) - ht.array(np.dot(data2d, const2))
        self.assertEqual(ht.equal(res, ht.zeros(res.shape)), 1)
        # a and b and const
        self.assertEqual(ht.dot(const2, const1), 5 * 6)

        with self.assertRaises(NotImplementedError):
            ht.dot(ht.array(data3d), ht.array(data1d))

    def test_matmul(self):
        with self.assertRaises(ValueError):
            ht.matmul(ht.ones((25, 25)), ht.ones((42, 42)))

        # cases to test:
        n, m = 21, 31
        j, k = m, 45
        a_torch = torch.ones((n, m), device=self.device.torch_device)
        a_torch[0] = torch.arange(1, m + 1, device=self.device.torch_device)
        a_torch[:, -1] = torch.arange(1, n + 1, device=self.device.torch_device)
        b_torch = torch.ones((j, k), device=self.device.torch_device)
        b_torch[0] = torch.arange(1, k + 1, device=self.device.torch_device)
        b_torch[:, 0] = torch.arange(1, j + 1, device=self.device.torch_device)

        # splits None None
        a = ht.ones((n, m), split=None)
        b = ht.ones((j, k), split=None)
        a[0] = ht.arange(1, m + 1)
        a[:, -1] = ht.arange(1, n + 1)
        b[0] = ht.arange(1, k + 1)
        b[:, 0] = ht.arange(1, j + 1)
        ret00 = ht.matmul(a, b)

        self.assertEqual(ht.all(ret00 == ht.array(a_torch @ b_torch)), 1)
        self.assertIsInstance(ret00, ht.DNDarray)
        self.assertEqual(ret00.shape, (n, k))
        self.assertEqual(ret00.dtype, ht.float)
        self.assertEqual(ret00.split, None)
        self.assertEqual(a.split, None)
        self.assertEqual(b.split, None)

        # splits None None
        a = ht.ones((n, m), split=None)
        b = ht.ones((j, k), split=None)
        a[0] = ht.arange(1, m + 1)
        a[:, -1] = ht.arange(1, n + 1)
        b[0] = ht.arange(1, k + 1)
        b[:, 0] = ht.arange(1, j + 1)
        ret00 = ht.matmul(a, b, allow_resplit=True)

        self.assertEqual(ht.all(ret00 == ht.array(a_torch @ b_torch)), 1)
        self.assertIsInstance(ret00, ht.DNDarray)
        self.assertEqual(ret00.shape, (n, k))
        self.assertEqual(ret00.dtype, ht.float)
        self.assertEqual(ret00.split, None)
        self.assertEqual(a.split, 0)
        self.assertEqual(b.split, None)

        if a.comm.size > 1:
            # splits 00
            a = ht.ones((n, m), split=0, dtype=ht.float64)
            b = ht.ones((j, k), split=0)
            a[0] = ht.arange(1, m + 1)
            a[:, -1] = ht.arange(1, n + 1)
            b[0] = ht.arange(1, k + 1)
            b[:, 0] = ht.arange(1, j + 1)
            ret00 = a @ b

            ret_comp00 = ht.array(a_torch @ b_torch, split=0)
            self.assertTrue(ht.equal(ret00, ret_comp00))
            self.assertIsInstance(ret00, ht.DNDarray)
            self.assertEqual(ret00.shape, (n, k))
            self.assertEqual(ret00.dtype, ht.float64)
            self.assertEqual(ret00.split, 0)

            # splits 00 (numpy)
            a = ht.array(np.ones((n, m)), split=0)
            b = ht.array(np.ones((j, k)), split=0)
            a[0] = ht.arange(1, m + 1)
            a[:, -1] = ht.arange(1, n + 1)
            b[0] = ht.arange(1, k + 1)
            b[:, 0] = ht.arange(1, j + 1)
            ret00 = a @ b

            ret_comp00 = ht.array(a_torch @ b_torch, split=0)
            self.assertTrue(ht.equal(ret00, ret_comp00))
            self.assertIsInstance(ret00, ht.DNDarray)
            self.assertEqual(ret00.shape, (n, k))
            self.assertEqual(ret00.dtype, ht.float64)
            self.assertEqual(ret00.split, 0)

            # splits 01
            a = ht.ones((n, m), split=0)
            b = ht.ones((j, k), split=1, dtype=ht.float64)
            a[0] = ht.arange(1, m + 1)
            a[:, -1] = ht.arange(1, n + 1)
            b[0] = ht.arange(1, k + 1)
            b[:, 0] = ht.arange(1, j + 1)
            ret00 = ht.matmul(a, b)

            ret_comp01 = ht.array(a_torch @ b_torch, split=0)
            self.assertTrue(ht.equal(ret00, ret_comp01))
            self.assertIsInstance(ret00, ht.DNDarray)
            self.assertEqual(ret00.shape, (n, k))
            self.assertEqual(ret00.dtype, ht.float64)
            self.assertEqual(ret00.split, 0)

            # splits 10
            a = ht.ones((n, m), split=1)
            b = ht.ones((j, k), split=0)
            a[0] = ht.arange(1, m + 1)
            a[:, -1] = ht.arange(1, n + 1)
            b[0] = ht.arange(1, k + 1)
            b[:, 0] = ht.arange(1, j + 1)
            ret00 = ht.matmul(a, b)

            ret_comp10 = ht.array(a_torch @ b_torch, split=1)
            self.assertTrue(ht.equal(ret00, ret_comp10))
            self.assertIsInstance(ret00, ht.DNDarray)
            self.assertEqual(ret00.shape, (n, k))
            self.assertEqual(ret00.dtype, ht.float)
            self.assertEqual(ret00.split, 1)

            # splits 11
            a = ht.ones((n, m), split=1)
            b = ht.ones((j, k), split=1)
            a[0] = ht.arange(1, m + 1)
            a[:, -1] = ht.arange(1, n + 1)
            b[0] = ht.arange(1, k + 1)
            b[:, 0] = ht.arange(1, j + 1)
            ret00 = ht.matmul(a, b)

            ret_comp11 = ht.array(a_torch @ b_torch, split=1)
            self.assertTrue(ht.equal(ret00, ret_comp11))
            self.assertIsInstance(ret00, ht.DNDarray)
            self.assertEqual(ret00.shape, (n, k))
            self.assertEqual(ret00.dtype, ht.float)
            self.assertEqual(ret00.split, 1)

            # splits 11 (torch)
            a = ht.array(torch.ones((n, m), device=self.device.torch_device), split=1)
            b = ht.array(torch.ones((j, k), device=self.device.torch_device), split=1)
            a[0] = ht.arange(1, m + 1)
            a[:, -1] = ht.arange(1, n + 1)
            b[0] = ht.arange(1, k + 1)
            b[:, 0] = ht.arange(1, j + 1)
            ret00 = ht.matmul(a, b)

            ret_comp11 = ht.array(a_torch @ b_torch, split=1)
            self.assertTrue(ht.equal(ret00, ret_comp11))
            self.assertIsInstance(ret00, ht.DNDarray)
            self.assertEqual(ret00.shape, (n, k))
            self.assertEqual(ret00.dtype, ht.float)
            self.assertEqual(ret00.split, 1)

            # splits 0 None
            a = ht.ones((n, m), split=0)
            b = ht.ones((j, k), split=None)
            a[0] = ht.arange(1, m + 1)
            a[:, -1] = ht.arange(1, n + 1)
            b[0] = ht.arange(1, k + 1)
            b[:, 0] = ht.arange(1, j + 1)
            ret00 = ht.matmul(a, b)

            ret_comp0 = ht.array(a_torch @ b_torch, split=0)
            self.assertTrue(ht.equal(ret00, ret_comp0))
            self.assertIsInstance(ret00, ht.DNDarray)
            self.assertEqual(ret00.shape, (n, k))
            self.assertEqual(ret00.dtype, ht.float)
            self.assertEqual(ret00.split, 0)

            # splits 1 None
            a = ht.ones((n, m), split=1)
            b = ht.ones((j, k), split=None)
            a[0] = ht.arange(1, m + 1)
            a[:, -1] = ht.arange(1, n + 1)
            b[0] = ht.arange(1, k + 1)
            b[:, 0] = ht.arange(1, j + 1)
            ret00 = ht.matmul(a, b)

            ret_comp1 = ht.array(a_torch @ b_torch, split=1)
            self.assertTrue(ht.equal(ret00, ret_comp1))
            self.assertIsInstance(ret00, ht.DNDarray)
            self.assertEqual(ret00.shape, (n, k))
            self.assertEqual(ret00.dtype, ht.float)
            self.assertEqual(ret00.split, 1)

            # splits None 0
            a = ht.ones((n, m), split=None)
            b = ht.ones((j, k), split=0)
            a[0] = ht.arange(1, m + 1)
            a[:, -1] = ht.arange(1, n + 1)
            b[0] = ht.arange(1, k + 1)
            b[:, 0] = ht.arange(1, j + 1)
            ret00 = ht.matmul(a, b)

            ret_comp = ht.array(a_torch @ b_torch, split=0)
            self.assertTrue(ht.equal(ret00, ret_comp))
            self.assertIsInstance(ret00, ht.DNDarray)
            self.assertEqual(ret00.shape, (n, k))
            self.assertEqual(ret00.dtype, ht.float)
            self.assertEqual(ret00.split, 0)

            # splits None 1
            a = ht.ones((n, m), split=None)
            b = ht.ones((j, k), split=1)
            a[0] = ht.arange(1, m + 1)
            a[:, -1] = ht.arange(1, n + 1)
            b[0] = ht.arange(1, k + 1)
            b[:, 0] = ht.arange(1, j + 1)
            ret00 = ht.matmul(a, b)

            ret_comp = ht.array(a_torch @ b_torch, split=1)
            self.assertTrue(ht.equal(ret00, ret_comp))
            self.assertIsInstance(ret00, ht.DNDarray)
            self.assertEqual(ret00.shape, (n, k))
            self.assertEqual(ret00.dtype, ht.float)
            self.assertEqual(ret00.split, 1)

            # vector matrix mult:
            # a -> vector
            a_torch = torch.ones((m), device=self.device.torch_device)
            b_torch = torch.ones((j, k), device=self.device.torch_device)
            b_torch[0] = torch.arange(1, k + 1, device=self.device.torch_device)
            b_torch[:, 0] = torch.arange(1, j + 1, device=self.device.torch_device)
            # splits None None
            a = ht.ones((m), split=None)
            b = ht.ones((j, k), split=None)
            b[0] = ht.arange(1, k + 1)
            b[:, 0] = ht.arange(1, j + 1)
            ret00 = ht.matmul(a, b)

            ret_comp = ht.array(a_torch @ b_torch, split=None)
            self.assertTrue(ht.equal(ret00, ret_comp))
            self.assertIsInstance(ret00, ht.DNDarray)
            self.assertEqual(ret00.shape, (k,))
            self.assertEqual(ret00.dtype, ht.float)
            self.assertEqual(ret00.split, None)

            # splits None 0
            a = ht.ones((m), split=None)
            b = ht.ones((j, k), split=0)
            b[0] = ht.arange(1, k + 1)
            b[:, 0] = ht.arange(1, j + 1)
            ret00 = ht.matmul(a, b)

            ret_comp = ht.array(a_torch @ b_torch, split=None)
            self.assertTrue(ht.equal(ret00, ret_comp))
            self.assertIsInstance(ret00, ht.DNDarray)
            self.assertEqual(ret00.shape, (k,))
            self.assertEqual(ret00.dtype, ht.float)
            self.assertEqual(ret00.split, 0)

            # splits None 1
            a = ht.ones((m), split=None)
            b = ht.ones((j, k), split=1)
            b[0] = ht.arange(1, k + 1)
            b[:, 0] = ht.arange(1, j + 1)
            ret00 = ht.matmul(a, b)
            ret_comp = ht.array(a_torch @ b_torch, split=0)
            self.assertTrue(ht.equal(ret00, ret_comp))
            self.assertIsInstance(ret00, ht.DNDarray)
            self.assertEqual(ret00.shape, (k,))
            self.assertEqual(ret00.dtype, ht.float)
            self.assertEqual(ret00.split, 0)

            # splits 0 None
            a = ht.ones((m), split=None)
            b = ht.ones((j, k), split=0)
            b[0] = ht.arange(1, k + 1)
            b[:, 0] = ht.arange(1, j + 1)
            ret00 = ht.matmul(a, b)

            ret_comp = ht.array(a_torch @ b_torch, split=None)
            self.assertTrue(ht.equal(ret00, ret_comp))
            self.assertIsInstance(ret00, ht.DNDarray)
            self.assertEqual(ret00.shape, (k,))
            self.assertEqual(ret00.dtype, ht.float)
            self.assertEqual(ret00.split, 0)

            # splits 0 0
            a = ht.ones((m), split=0)
            b = ht.ones((j, k), split=0)
            b[0] = ht.arange(1, k + 1)
            b[:, 0] = ht.arange(1, j + 1)
            ret00 = ht.matmul(a, b)

            ret_comp = ht.array(a_torch @ b_torch, split=None)
            self.assertTrue(ht.equal(ret00, ret_comp))
            self.assertIsInstance(ret00, ht.DNDarray)
            self.assertEqual(ret00.shape, (k,))
            self.assertEqual(ret00.dtype, ht.float)
            self.assertEqual(ret00.split, 0)

            # splits 0 1
            a = ht.ones((m), split=0)
            b = ht.ones((j, k), split=1)
            b[0] = ht.arange(1, k + 1)
            b[:, 0] = ht.arange(1, j + 1)
            ret00 = ht.matmul(a, b)

            ret_comp = ht.array(a_torch @ b_torch, split=None)
            self.assertTrue(ht.equal(ret00, ret_comp))
            self.assertIsInstance(ret00, ht.DNDarray)
            self.assertEqual(ret00.shape, (k,))
            self.assertEqual(ret00.dtype, ht.float)
            self.assertEqual(ret00.split, 0)

            # b -> vector
            a_torch = torch.ones((n, m), device=self.device.torch_device)
            a_torch[0] = torch.arange(1, m + 1, device=self.device.torch_device)
            a_torch[:, -1] = torch.arange(1, n + 1, device=self.device.torch_device)
            b_torch = torch.ones((j), device=self.device.torch_device)
            # splits None None
            a = ht.ones((n, m), split=None)
            b = ht.ones((j), split=None)
            a[0] = ht.arange(1, m + 1)
            a[:, -1] = ht.arange(1, n + 1)
            ret00 = ht.matmul(a, b)

            ret_comp = ht.array(a_torch @ b_torch, split=None)
            self.assertTrue(ht.equal(ret00, ret_comp))
            self.assertIsInstance(ret00, ht.DNDarray)
            self.assertEqual(ret00.shape, (n,))
            self.assertEqual(ret00.dtype, ht.float)
            self.assertEqual(ret00.split, None)

            a = ht.ones((n, m), split=None, dtype=ht.int64)
            b = ht.ones((j), split=None, dtype=ht.int64)
            a[0] = ht.arange(1, m + 1, dtype=ht.int64)
            a[:, -1] = ht.arange(1, n + 1, dtype=ht.int64)
            ret00 = ht.matmul(a, b)

            ret_comp = ht.array((a_torch @ b_torch), split=None)
            self.assertTrue(ht.equal(ret00, ret_comp))
            self.assertIsInstance(ret00, ht.DNDarray)
            self.assertEqual(ret00.shape, (n,))
            self.assertEqual(ret00.dtype, ht.int64)
            self.assertEqual(ret00.split, None)

            # splits 0 None
            a = ht.ones((n, m), split=0)
            b = ht.ones((j), split=None)
            a[0] = ht.arange(1, m + 1)
            a[:, -1] = ht.arange(1, n + 1)
            ret00 = ht.matmul(a, b)

            ret_comp = ht.array((a_torch @ b_torch), split=None)
            self.assertTrue(ht.equal(ret00, ret_comp))
            self.assertIsInstance(ret00, ht.DNDarray)
            self.assertEqual(ret00.shape, (n,))
            self.assertEqual(ret00.dtype, ht.float)
            self.assertEqual(ret00.split, 0)

            a = ht.ones((n, m), split=0, dtype=ht.int64)
            b = ht.ones((j), split=None, dtype=ht.int64)
            a[0] = ht.arange(1, m + 1, dtype=ht.int64)
            a[:, -1] = ht.arange(1, n + 1, dtype=ht.int64)
            ret00 = ht.matmul(a, b)

            ret_comp = ht.array((a_torch @ b_torch), split=None)
            self.assertTrue(ht.equal(ret00, ret_comp))
            self.assertIsInstance(ret00, ht.DNDarray)
            self.assertEqual(ret00.shape, (n,))
            self.assertEqual(ret00.dtype, ht.int64)
            self.assertEqual(ret00.split, 0)

            # splits 1 None
            a = ht.ones((n, m), split=1)
            b = ht.ones((j), split=None)
            a[0] = ht.arange(1, m + 1)
            a[:, -1] = ht.arange(1, n + 1)
            ret00 = ht.matmul(a, b)

            ret_comp = ht.array((a_torch @ b_torch), split=None)
            self.assertTrue(ht.equal(ret00, ret_comp))
            self.assertIsInstance(ret00, ht.DNDarray)
            self.assertEqual(ret00.shape, (n,))
            self.assertEqual(ret00.dtype, ht.float)
            self.assertEqual(ret00.split, 0)

            a = ht.ones((n, m), split=1, dtype=ht.int64)
            b = ht.ones((j), split=None, dtype=ht.int64)
            a[0] = ht.arange(1, m + 1, dtype=ht.int64)
            a[:, -1] = ht.arange(1, n + 1, dtype=ht.int64)
            ret00 = ht.matmul(a, b)

            ret_comp = ht.array((a_torch @ b_torch), split=None)
            self.assertTrue(ht.equal(ret00, ret_comp))
            self.assertIsInstance(ret00, ht.DNDarray)
            self.assertEqual(ret00.shape, (n,))
            self.assertEqual(ret00.dtype, ht.int64)
            self.assertEqual(ret00.split, 0)

            # splits None 0
            a = ht.ones((n, m), split=None)
            b = ht.ones((j), split=0)
            a[0] = ht.arange(1, m + 1)
            a[:, -1] = ht.arange(1, n + 1)
            ret00 = ht.matmul(a, b)

            ret_comp = ht.array((a_torch @ b_torch), split=None)
            self.assertTrue(ht.equal(ret00, ret_comp))
            self.assertIsInstance(ret00, ht.DNDarray)
            self.assertEqual(ret00.shape, (n,))
            self.assertEqual(ret00.dtype, ht.float)
            self.assertEqual(ret00.split, 0)

            a = ht.ones((n, m), split=None, dtype=ht.int64)
            b = ht.ones((j), split=0, dtype=ht.int64)
            a[0] = ht.arange(1, m + 1, dtype=ht.int64)
            a[:, -1] = ht.arange(1, n + 1, dtype=ht.int64)
            ret00 = ht.matmul(a, b)

            ret_comp = ht.array((a_torch @ b_torch), split=None)
            self.assertTrue(ht.equal(ret00, ret_comp))
            self.assertIsInstance(ret00, ht.DNDarray)
            self.assertEqual(ret00.shape, (n,))
            self.assertEqual(ret00.dtype, ht.int64)
            self.assertEqual(ret00.split, 0)

            # splits 0 0
            a = ht.ones((n, m), split=0)
            b = ht.ones((j), split=0)
            a[0] = ht.arange(1, m + 1)
            a[:, -1] = ht.arange(1, n + 1)
            ret00 = ht.matmul(a, b)

            ret_comp = ht.array((a_torch @ b_torch), split=None)
            self.assertTrue(ht.equal(ret00, ret_comp))
            self.assertIsInstance(ret00, ht.DNDarray)
            self.assertEqual(ret00.shape, (n,))
            self.assertEqual(ret00.dtype, ht.float)
            self.assertEqual(ret00.split, 0)

            a = ht.ones((n, m), split=0, dtype=ht.int64)
            b = ht.ones((j), split=0, dtype=ht.int64)
            a[0] = ht.arange(1, m + 1, dtype=ht.int64)
            a[:, -1] = ht.arange(1, n + 1, dtype=ht.int64)
            ret00 = ht.matmul(a, b)

            ret_comp = ht.array((a_torch @ b_torch), split=None)
            self.assertTrue(ht.equal(ret00, ret_comp))
            self.assertIsInstance(ret00, ht.DNDarray)
            self.assertEqual(ret00.shape, (n,))
            self.assertEqual(ret00.dtype, ht.int64)
            self.assertEqual(ret00.split, 0)

            # splits 1 0
            a = ht.ones((n, m), split=1)
            b = ht.ones((j), split=0)
            a[0] = ht.arange(1, m + 1)
            a[:, -1] = ht.arange(1, n + 1)
            ret00 = ht.matmul(a, b)

            ret_comp = ht.array((a_torch @ b_torch), split=None)
            self.assertTrue(ht.equal(ret00, ret_comp))
            self.assertIsInstance(ret00, ht.DNDarray)
            self.assertEqual(ret00.shape, (n,))
            self.assertEqual(ret00.dtype, ht.float)
            self.assertEqual(ret00.split, 0)

            a = ht.ones((n, m), split=1, dtype=ht.int64)
            b = ht.ones((j), split=0, dtype=ht.int64)
            a[0] = ht.arange(1, m + 1, dtype=ht.int64)
            a[:, -1] = ht.arange(1, n + 1, dtype=ht.int64)
            ret00 = ht.matmul(a, b)

            ret_comp = ht.array((a_torch @ b_torch), split=None)
            self.assertTrue(ht.equal(ret00, ret_comp))
            self.assertIsInstance(ret00, ht.DNDarray)
            self.assertEqual(ret00.shape, (n,))
            self.assertEqual(ret00.dtype, ht.int64)
            self.assertEqual(ret00.split, 0)

            with self.assertRaises(NotImplementedError):
                a = ht.zeros((3, 3, 3), split=2)
                b = a.copy()
                a @ b

    def test_matrix_norm(self):
        a = ht.arange(9, dtype=ht.float) - 4
        b = a.reshape((3, 3))
        b0 = a.reshape((3, 3), new_split=0)
        b1 = a.reshape((3, 3), new_split=1)

        # different ord
        mn = ht.linalg.matrix_norm(b, ord="fro")
        self.assertEqual(mn.split, b.split)
        self.assertEqual(mn.dtype, b.dtype)
        self.assertEqual(mn.device, b.device)
        self.assertTrue(ht.allclose(mn, ht.array(7.745966692414834)))

        mn = ht.linalg.matrix_norm(b0, ord=1)
        self.assertEqual(mn.split, b.split)
        self.assertEqual(mn.dtype, b.dtype)
        self.assertEqual(mn.device, b.device)
        self.assertEqual(mn.item(), 7.0)

        mn = ht.linalg.matrix_norm(b0, ord=-1)
        self.assertEqual(mn.split, b.split)
        self.assertEqual(mn.dtype, b.dtype)
        self.assertEqual(mn.device, b.device)
        self.assertEqual(mn.item(), 6.0)

        mn = ht.linalg.matrix_norm(b1, ord=ht.inf)
        self.assertEqual(mn.split, b.split)
        self.assertEqual(mn.dtype, b.dtype)
        self.assertEqual(mn.device, b.device)
        self.assertEqual(mn.item(), 9.0)

        mn = ht.linalg.matrix_norm(b1, ord=-ht.inf)
        self.assertEqual(mn.split, b.split)
        self.assertEqual(mn.dtype, b.dtype)
        self.assertEqual(mn.device, b.device)
        self.assertEqual(mn.item(), 2.0)

        # higher dimension + different dtype
        m = ht.arange(8).reshape(2, 2, 2)
        mn = ht.linalg.matrix_norm(m, axis=(1, 2))
        self.assertEqual(mn.split, m.split)
        self.assertEqual(mn.dtype, ht.float)
        self.assertEqual(mn.device, m.device)
        self.assertTrue(ht.equal(mn, ht.array([3.74165739, 11.22497216])))

        mn = ht.linalg.matrix_norm(m, axis=(1, 2))
        self.assertEqual(mn.split, m.split)
        self.assertEqual(mn.dtype, ht.float)
        self.assertEqual(mn.device, m.device)
        self.assertTrue(ht.equal(mn, ht.array([3.74165739, 11.22497216])))

        # bad axis
        with self.assertRaises(TypeError):
            ht.linalg.matrix_norm(ht.ones((2, 2)), axis=1)
        with self.assertRaises(TypeError):
            ht.linalg.matrix_norm(ht.ones(2, 2), axis=(1, 2, 3))
        # bad array
        with self.assertRaises(ValueError):
            ht.linalg.matrix_norm(ht.array([1, 2, 3]))
        # bad ord
        with self.assertRaises(ValueError):
            ht.linalg.matrix_norm(ht.ones((2, 2)), ord=3)
        # Not implemented yet; SVD needed
        with self.assertRaises(NotImplementedError):
            ht.linalg.matrix_norm(ht.ones((2, 2)), ord=2)
        with self.assertRaises(NotImplementedError):
            ht.linalg.matrix_norm(ht.ones((2, 2)), ord=-2)
        with self.assertRaises(NotImplementedError):
            ht.linalg.matrix_norm(ht.ones((2, 2)), ord="nuc")

    def test_norm(self):
        a = ht.arange(9, dtype=ht.float) - 4
        a0 = ht.array([1 + 1j, 2 - 2j, 0 + 1j, 2 + 1j], dtype=ht.complex64, split=0)
        b = a.reshape((3, 3))
        b0 = a.reshape((3, 3), new_split=0)
        b1 = a.reshape((3, 3), new_split=1)

        # vectors
        gn = ht.linalg.norm(a, axis=0, ord=1)
        self.assertEqual(gn.split, a.split)
        self.assertEqual(gn.dtype, a.dtype)
        self.assertEqual(gn.device, a.device)
        self.assertEqual(gn.item(), 20.0)

        # complex type
        gn = ht.linalg.norm(a0)
        self.assertEqual(gn.split, None)
        self.assertEqual(gn.dtype, ht.float)
        self.assertEqual(gn.device, a0.device)
        self.assertEqual(gn.item(), 4.0)

        # matrices
        gn = ht.linalg.norm(b, ord="fro")
        self.assertEqual(gn.split, None)
        self.assertEqual(gn.dtype, b.dtype)
        self.assertEqual(gn.device, b.device)
        self.assertTrue(ht.allclose(gn, ht.array(7.745966692414834)))

        gn = ht.linalg.norm(b0, ord=ht.inf)
        self.assertEqual(gn.split, None)
        self.assertEqual(gn.dtype, b0.dtype)
        self.assertEqual(gn.device, b0.device)
        self.assertEqual(gn.item(), 9.0)

        gn = ht.linalg.norm(b1, axis=(0,), ord=-ht.inf, keepdims=True)
        self.assertEqual(gn.split, b1.split)
        self.assertEqual(gn.dtype, b1.dtype)
        self.assertEqual(gn.device, b1.device)
        self.assertTrue(ht.equal(gn, ht.array([[1.0, 0.0, 1.0]])))

        # higher dimension + different dtype
        gn = ht.linalg.norm(ht.ones((3, 3, 3), dtype=ht.int), axis=(-2, -1))
        self.assertEqual(gn.split, None)
        self.assertEqual(gn.dtype, ht.float)
        self.assertTrue(ht.equal(gn, ht.array([3.0, 3.0, 3.0])))

        # bad axis
        with self.assertRaises(ValueError):
            ht.linalg.norm(ht.ones(2), axis=(0, 1, 2))

    def test_outer(self):
        # test outer, a and b local, different dtypes
        a = ht.arange(3, dtype=ht.int32)
        b = ht.arange(8, dtype=ht.float32)
        ht_outer = ht.outer(a, b, split=None)
        np_outer = np.outer(a.numpy(), b.numpy())
        t_outer = torch.einsum("i,j->ij", a.larray, b.larray)
        self.assertTrue((ht_outer.numpy() == np_outer).all())
        self.assertTrue(ht_outer.larray.dtype is t_outer.dtype)

        # test outer, a and b distributed, no data on some ranks
        a_split = ht.arange(3, dtype=ht.float32, split=0)
        b_split = ht.arange(8, dtype=ht.float32, split=0)
        ht_outer_split = ht.outer(a_split, b_split, split=None)

        # a and b split 0, outer split 1
        ht_outer_split = ht.outer(a_split, b_split, split=1)
        self.assertTrue(ht_outer_split.split == 1)
        self.assertTrue((ht_outer_split.numpy() == np_outer).all())

        # a and b distributed, outer split unspecified
        ht_outer_split = ht.outer(a_split, b_split, split=None)
        self.assertTrue(ht_outer_split.split == 0)
        self.assertTrue((ht_outer_split.numpy() == np_outer).all())

        # a not distributed, outer.split = 1
        ht_outer_split = ht.outer(a, b_split, split=1)
        self.assertTrue(ht_outer_split.split == 1)
        self.assertTrue((ht_outer_split.numpy() == np_outer).all())

        # b not distributed, outer.split = 0
        ht_outer_split = ht.outer(a_split, b, split=0)
        self.assertTrue(ht_outer_split.split == 0)
        self.assertTrue((ht_outer_split.numpy() == np_outer).all())

        # a_split.ndim > 1 and a.split != 0
        a_split_3d = ht.random.randn(3, 3, 3, dtype=ht.float64, split=2)
        ht_outer_split = ht.outer(a_split_3d, b_split)
        np_outer_3d = np.outer(a_split_3d.numpy(), b_split.numpy())
        self.assertTrue(ht_outer_split.split == 0)
        self.assertTrue((ht_outer_split.numpy() == np_outer_3d).all())

        # write to out buffer
        ht_out = ht.empty((a.gshape[0], b.gshape[0]), dtype=ht.float32)
        ht.outer(a, b, out=ht_out)
        self.assertTrue((ht_out.numpy() == np_outer).all())
        ht_out_split = ht.empty((a_split.gshape[0], b_split.gshape[0]), dtype=ht.float32, split=1)
        ht.outer(a_split, b_split, out=ht_out_split, split=1)
        self.assertTrue((ht_out_split.numpy() == np_outer).all())

        # test exceptions
        t_a = torch.arange(3)
        with self.assertRaises(TypeError):
            ht.outer(t_a, b)
        np_b = np.arange(8)
        with self.assertRaises(TypeError):
            ht.outer(a, np_b)
        a_0d = ht.array(2.3)
        with self.assertRaises(RuntimeError):
            ht.outer(a_0d, b)
        t_out = torch.empty((a.gshape[0], b.gshape[0]), dtype=torch.float32)
        with self.assertRaises(TypeError):
            ht.outer(a, b, out=t_out)
        ht_out_wrong_shape = ht.empty((7, b.gshape[0]), dtype=ht.float32)
        with self.assertRaises(ValueError):
            ht.outer(a, b, out=ht_out_wrong_shape)
        ht_out_wrong_split = ht.empty(
            (a_split.gshape[0], b_split.gshape[0]), dtype=ht.float32, split=1
        )
        with self.assertRaises(ValueError):
            ht.outer(a_split, b_split, out=ht_out_wrong_split, split=0)

    def test_projection(self):
        a = ht.arange(1, 4, dtype=ht.float32, split=None)
        e1 = ht.array([1, 0, 0], dtype=ht.float32, split=None)
        self.assertTrue(ht.equal(ht.linalg.projection(a, e1), e1))

        a.resplit_(axis=0)
        self.assertTrue(ht.equal(ht.linalg.projection(a, e1), e1))

        e2 = ht.array([0, 1, 0], dtype=ht.float32, split=0)
        self.assertTrue(ht.equal(ht.linalg.projection(a, e2), e2 * 2))

        a = ht.arange(1, 4, dtype=ht.float32, split=None)
        e3 = ht.array([0, 0, 1], dtype=ht.float32, split=0)
        self.assertTrue(ht.equal(ht.linalg.projection(a, e3), e3 * 3))

        a = np.arange(1, 4)
        with self.assertRaises(TypeError):
            ht.linalg.projection(a, e1)

        a = ht.array([[1], [2], [3]], dtype=ht.float32, split=None)
        with self.assertRaises(RuntimeError):
            ht.linalg.projection(a, e1)

    def test_trace(self):
        # ------------------------------------------------
        # UNDISTRIBUTED CASE
        # ------------------------------------------------
        # CASE 2-D
        # ------------------------------------------------
        x = ht.arange(24).reshape((6, 4))
        x_np = x.numpy()
        dtype = ht.float32

        result = ht.trace(x)
        result_np = np.trace(x_np)
        self.assertIsInstance(result, int)
        self.assertEqual(result, result_np)

        # direct call
        result = x.trace()
        self.assertIsInstance(result, int)
        self.assertEqual(result, result_np)

        # input = array_like (other than DNDarray)
        result = ht.trace(x.tolist())
        self.assertIsInstance(result, int)
        self.assertEqual(result, result_np)

        # dtype
        result = ht.trace(x, dtype=dtype)
        result_np = np.trace(x_np, dtype=np.float32)
        self.assertIsInstance(result, float)
        self.assertEqual(result, result_np)

        # offset != 0
        # negative offset
        o = -(x.gshape[0] - 1)
        result = ht.trace(x, offset=o)
        result_np = np.trace(x_np, offset=o)
        self.assertIsInstance(result, int)
        self.assertEqual(result, result_np)

        # positive offset
        o = x.gshape[1] - 1
        result = ht.trace(x, offset=o)
        result_np = np.trace(x_np, offset=o)
        self.assertIsInstance(result, int)
        self.assertEqual(result, result_np)

        # offset resulting into empty array
        # negative
        o = -x.gshape[0]
        result = ht.trace(x, offset=o)
        result_np = np.trace(x_np, offset=o)
        self.assertIsInstance(result, int)
        self.assertEqual(result, 0)
        self.assertEqual(result, result_np)

        # positive
        o = x.gshape[1]
        result = ht.trace(x, offset=o)
        result_np = np.trace(x_np, offset=o)
        self.assertIsInstance(result, int)
        self.assertEqual(result, 0)
        self.assertEqual(result, result_np)

        # Exceptions
        with self.assertRaises(TypeError):
            x = "[[1, 2], [3, 4]]"
            ht.trace(x)
        with self.assertRaises(ValueError):
            x = ht.arange(24)
            ht.trace(x)
        with self.assertRaises(TypeError):
            x = ht.arange(24).reshape((6, 4))
            ht.trace(x, axis1=0.2)
        with self.assertRaises(TypeError):
            ht.trace(x, axis2=1.4)
        with self.assertRaises(ValueError):
            ht.trace(x, axis1=2)
        with self.assertRaises(ValueError):
            ht.trace(x, axis2=2)
        with self.assertRaises(TypeError):
            ht.trace(x, offset=1.2)
        with self.assertRaises(ValueError):
            ht.trace(x, axis1=1, axis2=1)
        with self.assertRaises(ValueError):
            ht.trace(x, dtype="ht.int64")
        with self.assertRaises(TypeError):
            ht.trace(x, out=[])
        with self.assertRaises(ValueError):
            # As result is scalar
            out = ht.array([])
            ht.trace(x, out=out)
        with self.assertRaises(ValueError):
            ht.trace(x, dtype="ht.float32")

        # ------------------------------------------------
        # CASE > 2-D (4D)
        # ------------------------------------------------
        x = ht.arange(24).reshape((1, 2, 3, 4))
        x_np = x.numpy()
        out = ht.empty((3, 4))
        axis1 = 1
        axis2 = 3

        result = ht.trace(x)
        result_np = np.trace(x_np)
        self.assertIsInstance(result, ht.DNDarray)
        self.assert_array_equal(result, result_np)

        # input = array_like (other than DNDarray)
        result = ht.trace(x.tolist())
        self.assertIsInstance(result, ht.DNDarray)
        self.assert_array_equal(result, result_np)

        # out
        result = ht.trace(x, out=out)
        result_np = np.trace(x_np)
        self.assertIsInstance(result, ht.DNDarray)
        self.assert_array_equal(result, result_np)
        self.assert_array_equal(out, result_np)

        result = ht.trace(x, axis1=axis1, axis2=axis2)
        result_np = np.trace(x_np, axis1=axis1, axis2=axis2)
        self.assertIsInstance(result, ht.DNDarray)
        self.assert_array_equal(result, result_np)

        # reversed axes order
        result = ht.trace(x, axis1=axis2, axis2=axis1)
        result_np = np.trace(x_np, axis1=axis1, axis2=axis2)
        self.assertIsInstance(result, ht.DNDarray)
        self.assert_array_equal(result, result_np)

        # negative axes
        axis1 = 1
        axis2 = 2
        result = ht.trace(x, axis1=axis1, axis2=-axis2)
        result_np = np.trace(x_np, axis1=axis1, axis2=-axis2)
        self.assertIsInstance(result, ht.DNDarray)
        self.assert_array_equal(result, result_np)

        result = ht.trace(x, axis1=-axis1, axis2=axis2)
        result_np = np.trace(x_np, axis1=-axis1, axis2=axis2)
        self.assertIsInstance(result, ht.DNDarray)
        self.assert_array_equal(result, result_np)

        result = ht.trace(x, axis1=-axis1, axis2=-axis2)
        result_np = np.trace(x_np, axis1=-axis1, axis2=-axis2)
        self.assertIsInstance(result, ht.DNDarray)
        self.assert_array_equal(result, result_np)

        # different axes
        axis1 = 1
        axis2 = 2
        o = 0
        result = ht.trace(x, offset=o, axis1=axis1, axis2=axis2, dtype=dtype)
        result_np = np.trace(x_np, offset=o, axis1=axis1, axis2=axis2, dtype=np.float32)
        self.assertIsInstance(result, ht.DNDarray)
        self.assert_array_equal(result, result_np)

        # offset != 0
        # negative offset
        o = -(x.gshape[0] - 1)
        result = ht.trace(x, offset=o)
        result_np = np.trace(x_np, offset=o)
        self.assertIsInstance(result, ht.DNDarray)
        self.assert_array_equal(result, result_np)

        # positive offset
        o = x.gshape[1] - 1
        result = ht.trace(x, offset=o)
        result_np = np.trace(x_np, offset=o)
        self.assertIsInstance(result, ht.DNDarray)
        self.assert_array_equal(result, result_np)

        # offset resulting into zero array
        axis1 = 1
        axis2 = 2
        # negative
        o = -x.gshape[axis1]
        result = ht.trace(x, offset=o, axis1=axis1, axis2=axis2)
        result_np = np.trace(x_np, offset=o, axis1=axis1, axis2=axis2)
        self.assertIsInstance(result, ht.DNDarray)
        self.assert_array_equal(result, np.zeros((1, 4)))
        self.assert_array_equal(result, result_np)

        # positive
        o = x.gshape[axis2]
        result = ht.trace(x, offset=o, axis1=axis1, axis2=axis2)
        result_np = np.trace(x_np, offset=o, axis1=axis1, axis2=axis2)
        self.assertIsInstance(result, ht.DNDarray)
        self.assert_array_equal(result, np.zeros((1, 4)))
        self.assert_array_equal(result, result_np)

        # Exceptions
        with self.assertRaises(ValueError):
            out = ht.array([])
            ht.trace(x, out=out)

        # ------------------------------------------------
        # DISTRIBUTED CASE
        # ------------------------------------------------
        # CASE 2-D
        # ------------------------------------------------
        x = ht.arange(24, split=0).reshape((6, 4))
        x_np = np.arange(24).reshape((6, 4))
        dtype = ht.float32

        result = ht.trace(x)
        result_np = np.trace(x_np)
        self.assertIsInstance(result, int)
        self.assertEqual(result, result_np)

        # different split axis
        x_2 = ht.array(torch.arange(24).reshape((6, 4)), split=1)
        result = ht.trace(x_2)
        result_np = np.trace(x_np)
        self.assertIsInstance(result, int)
        self.assertEqual(result, result_np)

        # input = array_like (other than DNDarray)
        result = ht.trace(x.tolist())
        self.assertIsInstance(result, int)
        self.assertEqual(result, result_np)

        # dtype
        result = ht.trace(x, dtype=dtype)
        result_np = np.trace(x_np, dtype=np.float32)
        self.assertIsInstance(result, float)
        self.assertEqual(result, result_np)

        # offset != 0
        # negative offset
        o = -(x.gshape[0] - 1)
        result = ht.trace(x, offset=o)
        result_np = np.trace(x_np, offset=o)
        self.assertIsInstance(result, int)
        self.assertEqual(result, result_np)

        # positive offset
        o = x.gshape[1] - 1
        result = ht.trace(x, offset=o)
        result_np = np.trace(x_np, offset=o)
        self.assertIsInstance(result, int)
        self.assertEqual(result, result_np)

        # offset resulting into empty array
        # negative
        o = -x.gshape[0]
        result = ht.trace(x, offset=o)
        result_np = np.trace(x_np, offset=o)
        self.assertIsInstance(result, int)
        self.assertEqual(result, 0)
        self.assertEqual(result, result_np)

        # positive
        o = x.gshape[1]
        result = ht.trace(x, offset=o)
        result_np = np.trace(x_np, offset=o)
        self.assertIsInstance(result, int)
        self.assertEqual(result, 0)
        self.assertEqual(result, result_np)

        # Exceptions
        with self.assertRaises(TypeError):
            x = "[[1, 2], [3, 4]]"
            ht.trace(x)
        with self.assertRaises(ValueError):
            x = ht.arange(24)
            ht.trace(x)
        with self.assertRaises(TypeError):
            x = ht.arange(24).reshape((6, 4))
            ht.trace(x, axis1=0.2)
        with self.assertRaises(TypeError):
            ht.trace(x, axis2=1.4)
        with self.assertRaises(ValueError):
            ht.trace(x, axis1=2)
        with self.assertRaises(ValueError):
            ht.trace(x, axis2=2)
        with self.assertRaises(TypeError):
            ht.trace(x, offset=1.2)
        with self.assertRaises(ValueError):
            ht.trace(x, axis1=1, axis2=1)
        with self.assertRaises(ValueError):
            ht.trace(x, dtype="ht.int64")
        with self.assertRaises(TypeError):
            ht.trace(x, out=[])
        with self.assertRaises(ValueError):
            # As result is scalar
            out = ht.array([])
            ht.trace(x, out=out)

        # ------------------------------------------------
        # CASE > 2-D (4D)
        # ------------------------------------------------
        x = ht.arange(24, split=0).reshape((1, 2, 3, 4))
        x_np = x.numpy()
        # ------------------------------------------------
        # CASE split axis NOT in (axis1, axis2)
        # ------------------------------------------------
        axis1 = 1
        axis2 = 2
        out = ht.empty((1, 4), split=0, dtype=x.dtype)

        result = ht.trace(x, axis1=axis1, axis2=axis2)
        result_np = np.trace(x_np, axis1=axis1, axis2=axis2)
        self.assertIsInstance(result, ht.DNDarray)
        self.assert_array_equal(result, result_np)

        # input = array_like (other than DNDarray)
        result = ht.trace(x.tolist(), axis1=axis1, axis2=axis2)
        self.assertIsInstance(result, ht.DNDarray)
        self.assert_array_equal(result, result_np)

        # out
        result = ht.trace(x, out=out, axis1=axis1, axis2=axis2)
        result_np = np.trace(x_np, axis1=axis1, axis2=axis2)
        self.assertIsInstance(result, ht.DNDarray)
        self.assert_array_equal(result, result_np)
        self.assert_array_equal(out, result_np)

        # reversed axes order
        result = ht.trace(x, axis1=axis2, axis2=axis1)
        result_np = np.trace(x_np, axis1=axis2, axis2=axis1)
        self.assertIsInstance(result, ht.DNDarray)
        self.assert_array_equal(result, result_np)

        # different axes (still not in x.split = 0)
        axis1 = 1
        axis2 = 3
        result = ht.trace(x, offset=0, axis1=axis1, axis2=axis2, dtype=dtype)
        result_np = np.trace(x_np, offset=0, axis1=axis1, axis2=axis2, dtype=np.float32)
        self.assertIsInstance(result, ht.DNDarray)
        self.assert_array_equal(result, result_np)

        # negative axes
        axis1 = 1
        axis2 = 2
        result = ht.trace(x, axis1=axis1, axis2=-axis2)
        result_np = np.trace(x_np, axis1=axis1, axis2=-axis2)
        self.assertIsInstance(result, ht.DNDarray)
        self.assert_array_equal(result, result_np)

        result = ht.trace(x, axis1=-axis1, axis2=axis2)
        result_np = np.trace(x_np, axis1=-axis1, axis2=axis2)
        self.assertIsInstance(result, ht.DNDarray)
        self.assert_array_equal(result, result_np)

        result = ht.trace(x, axis1=-axis1, axis2=-axis2)
        result_np = np.trace(x_np, axis1=-axis1, axis2=-axis2)
        self.assertIsInstance(result, ht.DNDarray)
        self.assert_array_equal(result, result_np)

        # offset != 0
        # negative offset
        axis1 = 1
        axis2 = 2
        o = -(x.gshape[axis1] - 1)
        result = ht.trace(x, offset=o, axis1=axis1, axis2=axis2)
        result_np = np.trace(x_np, offset=o, axis1=axis1, axis2=axis2)
        self.assertIsInstance(result, ht.DNDarray)
        self.assert_array_equal(result, result_np)

        # positive offset
        o = x.gshape[axis2] - 1
        result = ht.trace(x, offset=o, axis1=axis1, axis2=axis2)
        result_np = np.trace(x_np, offset=o, axis1=axis1, axis2=axis2)
        self.assertIsInstance(result, ht.DNDarray)
        self.assert_array_equal(result, result_np)

        # offset resulting into zero array
        axis1 = 1
        axis2 = 2
        # negative
        o = -x.gshape[axis1]
        result = ht.trace(x, offset=o, axis1=axis1, axis2=axis2)
        result_np = np.trace(x_np, offset=o, axis1=axis1, axis2=axis2)
        self.assertIsInstance(result, ht.DNDarray)
        self.assert_array_equal(result, np.zeros((1, 4)))
        self.assert_array_equal(result, result_np)

        # positive
        o = x.gshape[axis2]
        result = ht.trace(x, offset=o, axis1=axis1, axis2=axis2)
        result_np = np.trace(x_np, offset=o, axis1=axis1, axis2=axis2)
        self.assertIsInstance(result, ht.DNDarray)
        self.assert_array_equal(result, np.zeros((1, 4)))
        self.assert_array_equal(result, result_np)

        # different split axis (that is still not in (axis1, axis2))
        x = ht.arange(24).reshape((1, 2, 3, 4, 1))
        x = ht.array(x, split=2, dtype=dtype)
        x_np = x.numpy()
        axis1 = 0
        axis2 = 1
        out = ht.empty((3, 4, 1), split=2, dtype=x.dtype)
        result = ht.trace(x, axis1=axis1, axis2=axis2, out=out)
        result_np = np.trace(x_np, axis1=axis1, axis2=axis2)
        self.assertIsInstance(result, ht.DNDarray)
        self.assert_array_equal(result, result_np)
        self.assert_array_equal(out, result_np)

        # different split axis (that is still not in (axis1, axis2))
        x = ht.arange(24).reshape((1, 2, 3, 4, 1))
        x = ht.array(x, split=3, dtype=dtype)
        x_np = x.numpy()
        axis1 = 2
        axis2 = 4
        out = ht.empty((1, 2, 4), split=1, dtype=x.dtype)
        result = ht.trace(x, axis1=axis1, axis2=axis2, out=out)
        result_np = np.trace(x_np, axis1=axis1, axis2=axis2)
        self.assertIsInstance(result, ht.DNDarray)
        self.assert_array_equal(result, result_np)

        # Exceptions
        with self.assertRaises(ValueError):
            out = ht.array([])
            ht.trace(x, out=out, axis1=axis1, axis2=axis2)

        # ------------------------------------------------
        # CASE split axis IN (axis1, axis2)
        # ------------------------------------------------
        x = ht.arange(24).reshape((1, 2, 3, 4))
        split_axis = 1
        x = ht.array(x, split=split_axis, dtype=dtype)
        x_np = x.numpy()
        axis1 = 1
        axis2 = 2
        result_shape = list(x.gshape)
        del result_shape[axis1], result_shape[axis2 - 1]
        out = ht.empty(tuple(result_shape), split=split_axis, dtype=x.dtype)

        result = ht.trace(x, axis1=axis1, axis2=axis2)
        result_np = np.trace(x_np, axis1=axis1, axis2=axis2)
        self.assertIsInstance(result, ht.DNDarray)
        self.assert_array_equal(result, result_np)

        # input = array_like (other than DNDarray)
        result = ht.trace(x.tolist(), axis1=axis1, axis2=axis2)
        self.assertIsInstance(result, ht.DNDarray)
        self.assert_array_equal(result, result_np)

        # out
        result = ht.trace(x, out=out, axis1=axis1, axis2=axis2)
        result_np = np.trace(x_np, axis1=axis1, axis2=axis2)
        self.assertIsInstance(result, ht.DNDarray)
        self.assert_array_equal(result, result_np)
        self.assert_array_equal(out, result_np)

        # reversed axes order
        result = ht.trace(x, axis1=axis2, axis2=axis1)
        result_np = np.trace(x_np, axis1=axis2, axis2=axis1)
        self.assertIsInstance(result, ht.DNDarray)
        self.assert_array_equal(result, result_np)

        # axis2 = a.split
        axis1 = 0
        axis2 = 1
        result = ht.trace(x, axis1=axis1, axis2=axis2)
        result_np = np.trace(x_np, axis1=axis1, axis2=axis2)
        self.assertIsInstance(result, ht.DNDarray)
        self.assert_array_equal(result, result_np)

        # offset != 0
        # negative offset
        o = -(x.gshape[0] - 1)
        result = ht.trace(x, offset=o, axis1=axis1, axis2=axis2)
        result_np = np.trace(x_np, offset=o, axis1=axis1, axis2=axis2)
        self.assertIsInstance(result, ht.DNDarray)
        self.assert_array_equal(result, result_np)

        # positive offset
        o = x.gshape[1] - 1
        result = ht.trace(x, offset=o, axis1=axis1, axis2=axis2)
        result_np = np.trace(x_np, offset=o, axis1=axis1, axis2=axis2)
        self.assertIsInstance(result, ht.DNDarray)
        self.assert_array_equal(result, result_np)

        # different axes
        axis1 = 1
        axis2 = 2
        result_shape = list(x.gshape)
        del result_shape[axis1], result_shape[axis2 - 1]
        o = 0
        result = ht.trace(x, offset=o, axis1=axis1, axis2=axis2, dtype=dtype)
        result_np = np.trace(x_np, offset=o, axis1=axis1, axis2=axis2, dtype=np.float32)
        self.assertIsInstance(result, ht.DNDarray)
        self.assert_array_equal(result, result_np)

        # offset resulting into zero array
        # negative
        o = -x.gshape[axis1]
        result = ht.trace(x, offset=o, axis1=axis1, axis2=axis2)
        result_np = np.trace(x_np, offset=o, axis1=axis1, axis2=axis2)
        self.assertIsInstance(result, ht.DNDarray)
        self.assert_array_equal(result, np.zeros(result_shape, dtype=result_np.dtype))
        self.assert_array_equal(result, result_np)

        # positive
        o = x.gshape[axis2]
        result = ht.trace(x, offset=o, axis1=axis1, axis2=axis2)
        result_np = np.trace(x_np, offset=o, axis1=axis1, axis2=axis2)
        self.assertIsInstance(result, ht.DNDarray)
        self.assert_array_equal(result, np.zeros(result_shape, dtype=result_np.dtype))
        self.assert_array_equal(result, result_np)

        # Exceptions
        with self.assertRaises(ValueError):
            out = ht.array([])
            ht.trace(x, out=out, axis1=axis1, axis2=axis2)

    def test_transpose(self):
        # vector transpose, not distributed
        vector = ht.arange(10)
        vector_t = vector.T
        self.assertIsInstance(vector_t, ht.DNDarray)
        self.assertEqual(vector_t.dtype, ht.int32)
        self.assertEqual(vector_t.split, None)
        self.assertEqual(vector_t.shape, (10,))

        # simple matrix transpose, not distributed
        simple_matrix = ht.zeros((2, 4))
        simple_matrix_t = simple_matrix.transpose()
        self.assertIsInstance(simple_matrix_t, ht.DNDarray)
        self.assertEqual(simple_matrix_t.dtype, ht.float32)
        self.assertEqual(simple_matrix_t.split, None)
        self.assertEqual(simple_matrix_t.shape, (4, 2))
        self.assertEqual(simple_matrix_t.larray.shape, (4, 2))

        # 4D array, not distributed, with given axis
        array_4d = ht.zeros((2, 3, 4, 5))
        array_4d_t = ht.transpose(array_4d, axes=(-1, 0, 2, 1))
        self.assertIsInstance(array_4d_t, ht.DNDarray)
        self.assertEqual(array_4d_t.dtype, ht.float32)
        self.assertEqual(array_4d_t.split, None)
        self.assertEqual(array_4d_t.shape, (5, 2, 4, 3))
        self.assertEqual(array_4d_t.larray.shape, (5, 2, 4, 3))

        # vector transpose, distributed
        vector_split = ht.arange(10, split=0)
        vector_split_t = vector_split.T
        self.assertIsInstance(vector_split_t, ht.DNDarray)
        self.assertEqual(vector_split_t.dtype, ht.int32)
        self.assertEqual(vector_split_t.split, 0)
        self.assertEqual(vector_split_t.shape, (10,))
        self.assertLessEqual(vector_split_t.lshape[0], 10)

        # matrix transpose, distributed
        matrix_split = ht.ones((10, 20), split=1)
        matrix_split_t = matrix_split.transpose()
        self.assertIsInstance(matrix_split_t, ht.DNDarray)
        self.assertEqual(matrix_split_t.dtype, ht.float32)
        self.assertEqual(matrix_split_t.split, 0)
        self.assertEqual(matrix_split_t.shape, (20, 10))
        self.assertLessEqual(matrix_split_t.lshape[0], 20)
        self.assertEqual(matrix_split_t.lshape[1], 10)

        # 4D array, distributed
        array_4d_split = ht.ones((3, 4, 5, 6), split=3)
        array_4d_split_t = ht.transpose(array_4d_split, axes=(1, 0, 3, 2))
        self.assertIsInstance(array_4d_t, ht.DNDarray)
        self.assertEqual(array_4d_split_t.dtype, ht.float32)
        self.assertEqual(array_4d_split_t.split, 2)
        self.assertEqual(array_4d_split_t.shape, (4, 3, 6, 5))

        self.assertEqual(array_4d_split_t.lshape[0], 4)
        self.assertEqual(array_4d_split_t.lshape[1], 3)
        self.assertLessEqual(array_4d_split_t.lshape[2], 6)
        self.assertEqual(array_4d_split_t.lshape[3], 5)

        # exceptions
        with self.assertRaises(TypeError):
            ht.transpose(1)
        with self.assertRaises(ValueError):
            ht.transpose(ht.zeros((2, 3)), axes=1.0)
        with self.assertRaises(ValueError):
            ht.transpose(ht.zeros((2, 3)), axes=(-1,))
        with self.assertRaises(TypeError):
            ht.zeros((2, 3)).transpose(axes="01")
        with self.assertRaises(TypeError):
            ht.zeros((2, 3)).transpose(axes=(0, 1.0))
        with self.assertRaises((ValueError, IndexError)):
            ht.zeros((2, 3)).transpose(axes=(0, 3))

    def test_tril(self):
        local_ones = ht.ones((5,))

        # 1D case, no offset, data is not split, module-level call
        result = ht.tril(local_ones)
        comparison = torch.ones((5, 5), device=self.device.torch_device).tril()
        self.assertIsInstance(result, ht.DNDarray)
        self.assertEqual(result.shape, (5, 5))
        self.assertEqual(result.lshape, (5, 5))
        self.assertEqual(result.split, None)
        self.assertTrue((result.larray == comparison).all())

        # 1D case, positive offset, data is not split, module-level call
        result = ht.tril(local_ones, k=2)
        comparison = torch.ones((5, 5), device=self.device.torch_device).tril(diagonal=2)
        self.assertIsInstance(result, ht.DNDarray)
        self.assertEqual(result.shape, (5, 5))
        self.assertEqual(result.lshape, (5, 5))
        self.assertEqual(result.split, None)
        self.assertTrue((result.larray == comparison).all())

        # 1D case, negative offset, data is not split, module-level call
        result = ht.tril(local_ones, k=-2)
        comparison = torch.ones((5, 5), device=self.device.torch_device).tril(diagonal=-2)
        self.assertIsInstance(result, ht.DNDarray)
        self.assertEqual(result.shape, (5, 5))
        self.assertEqual(result.lshape, (5, 5))
        self.assertEqual(result.split, None)
        self.assertTrue((result.larray == comparison).all())

        local_ones = ht.ones((4, 5))

        # 2D case, no offset, data is not split, method
        result = local_ones.tril()
        comparison = torch.ones((4, 5), device=self.device.torch_device).tril()
        self.assertIsInstance(result, ht.DNDarray)
        self.assertEqual(result.shape, (4, 5))
        self.assertEqual(result.lshape, (4, 5))
        self.assertEqual(result.split, None)
        self.assertTrue((result.larray == comparison).all())

        # 2D case, positive offset, data is not split, method
        result = local_ones.tril(k=2)
        comparison = torch.ones((4, 5), device=self.device.torch_device).tril(diagonal=2)
        self.assertIsInstance(result, ht.DNDarray)
        self.assertEqual(result.shape, (4, 5))
        self.assertEqual(result.lshape, (4, 5))
        self.assertEqual(result.split, None)
        self.assertTrue((result.larray == comparison).all())

        # 2D case, negative offset, data is not split, method
        result = local_ones.tril(k=-2)
        comparison = torch.ones((4, 5), device=self.device.torch_device).tril(diagonal=-2)
        self.assertIsInstance(result, ht.DNDarray)
        self.assertEqual(result.shape, (4, 5))
        self.assertEqual(result.lshape, (4, 5))
        self.assertEqual(result.split, None)
        self.assertTrue((result.larray == comparison).all())

        local_ones = ht.ones((3, 4, 5, 6))

        # 2D+ case, no offset, data is not split, module-level call
        result = local_ones.tril()
        comparison = torch.ones((5, 6), device=self.device.torch_device).tril()
        self.assertIsInstance(result, ht.DNDarray)
        self.assertEqual(result.shape, (3, 4, 5, 6))
        self.assertEqual(result.lshape, (3, 4, 5, 6))
        self.assertEqual(result.split, None)
        for i in range(3):
            for j in range(4):
                self.assertTrue((result.larray[i, j] == comparison).all())

        # 2D+ case, positive offset, data is not split, module-level call
        result = local_ones.tril(k=2)
        comparison = torch.ones((5, 6), device=self.device.torch_device).tril(diagonal=2)
        self.assertIsInstance(result, ht.DNDarray)
        self.assertEqual(result.shape, (3, 4, 5, 6))
        self.assertEqual(result.lshape, (3, 4, 5, 6))
        self.assertEqual(result.split, None)
        for i in range(3):
            for j in range(4):
                self.assertTrue((result.larray[i, j] == comparison).all())

        # # 2D+ case, negative offset, data is not split, module-level call
        result = local_ones.tril(k=-2)
        comparison = torch.ones((5, 6), device=self.device.torch_device).tril(diagonal=-2)
        self.assertIsInstance(result, ht.DNDarray)
        self.assertEqual(result.shape, (3, 4, 5, 6))
        self.assertEqual(result.lshape, (3, 4, 5, 6))
        self.assertEqual(result.split, None)
        for i in range(3):
            for j in range(4):
                self.assertTrue((result.larray[i, j] == comparison).all())

        distributed_ones = ht.ones((5,), split=0)

        # 1D case, no offset, data is split, method
        result = distributed_ones.tril()
        self.assertIsInstance(result, ht.DNDarray)
        self.assertEqual(result.shape, (5, 5))
        self.assertEqual(result.split, 1)
        self.assertTrue(result.lshape[0] == 5 or result.lshape[0] == 0)
        self.assertLessEqual(result.lshape[1], 5)
        self.assertTrue(result.sum(), 15)
        if result.comm.rank == 0:
            self.assertTrue(result.larray[-1, 0] == 1)
        if result.comm.rank == result.shape[0] - 1:
            self.assertTrue(result.larray[0, -1] == 0)

        # 1D case, positive offset, data is split, method
        result = distributed_ones.tril(k=2)
        self.assertIsInstance(result, ht.DNDarray)
        self.assertEqual(result.shape, (5, 5))
        self.assertEqual(result.split, 1)
        self.assertEqual(result.lshape[0], 5)
        self.assertLessEqual(result.lshape[1], 5)
        self.assertEqual(result.sum(), 22)
        if result.comm.rank == 0:
            self.assertTrue(result.larray[-1, 0] == 1)
        if result.comm.rank == result.shape[0] - 1:
            self.assertTrue(result.larray[0, -1] == 0)

        # 1D case, negative offset, data is split, method
        result = distributed_ones.tril(k=-2)
        self.assertIsInstance(result, ht.DNDarray)
        self.assertEqual(result.shape, (5, 5))
        self.assertEqual(result.split, 1)
        self.assertEqual(result.lshape[0], 5)
        self.assertLessEqual(result.lshape[1], 5)
        self.assertEqual(result.sum(), 6)
        if result.comm.rank == 0:
            self.assertTrue(result.larray[-1, 0] == 1)
        if result.comm.rank == result.shape[0] - 1:
            self.assertTrue(result.larray[0, -1] == 0)

        distributed_ones = ht.ones((4, 5), split=0)

        # 2D case, no offset, data is horizontally split, method
        result = distributed_ones.tril()
        self.assertIsInstance(result, ht.DNDarray)
        self.assertEqual(result.shape, (4, 5))
        self.assertEqual(result.split, 0)
        self.assertLessEqual(result.lshape[0], 4)
        self.assertEqual(result.lshape[1], 5)
        self.assertEqual(result.sum(), 10)
        if result.comm.rank == 0:
            self.assertTrue(result.larray[0, -1] == 0)
        if result.comm.rank == result.shape[0] - 1:
            self.assertTrue(result.larray[-1, 0] == 1)

        # 2D case, positive offset, data is horizontally split, method
        result = distributed_ones.tril(k=2)
        self.assertIsInstance(result, ht.DNDarray)
        self.assertEqual(result.shape, (4, 5))
        self.assertEqual(result.split, 0)
        self.assertLessEqual(result.lshape[0], 4)
        self.assertEqual(result.lshape[1], 5)
        self.assertEqual(result.sum(), 17)
        if result.comm.rank == 0:
            self.assertTrue(result.larray[0, -1] == 0)
        if result.comm.rank == result.shape[0] - 1:
            self.assertTrue(result.larray[-1, 0] == 1)

        # 2D case, negative offset, data is horizontally split, method
        result = distributed_ones.tril(k=-2)
        self.assertIsInstance(result, ht.DNDarray)
        self.assertEqual(result.shape, (4, 5))
        self.assertEqual(result.split, 0)
        self.assertLessEqual(result.lshape[0], 4)
        self.assertEqual(result.lshape[1], 5)
        self.assertEqual(result.sum(), 3)
        if result.comm.rank == 0:
            self.assertTrue(result.larray[0, -1] == 0)
        if result.comm.rank == result.shape[0] - 1:
            self.assertTrue(result.larray[-1, 0] == 1)

        distributed_ones = ht.ones((4, 5), split=1)

        # 2D case, no offset, data is vertically split, method
        result = distributed_ones.tril()
        self.assertIsInstance(result, ht.DNDarray)
        self.assertEqual(result.shape, (4, 5))
        self.assertEqual(result.split, 1)
        self.assertEqual(result.lshape[0], 4)
        self.assertLessEqual(result.lshape[1], 5)
        self.assertEqual(result.sum(), 10)
        if result.comm.rank == 0:
            self.assertTrue(result.larray[-1, 0] == 1)
        if result.comm.rank == result.shape[0] - 1:
            self.assertTrue(result.larray[0, -1] == 0)

        # 2D case, positive offset, data is horizontally split, method
        result = distributed_ones.tril(k=2)
        self.assertIsInstance(result, ht.DNDarray)
        self.assertEqual(result.shape, (4, 5))
        self.assertEqual(result.split, 1)
        self.assertEqual(result.lshape[0], 4)
        self.assertLessEqual(result.lshape[1], 5)
        self.assertEqual(result.sum(), 17)
        if result.comm.rank == 0:
            self.assertTrue(result.larray[-1, 0] == 1)
        if result.comm.rank == result.shape[0] - 1:
            self.assertTrue(result.larray[0, -1] == 0)

        # 2D case, negative offset, data is horizontally split, method
        result = distributed_ones.tril(k=-2)
        self.assertIsInstance(result, ht.DNDarray)
        self.assertEqual(result.shape, (4, 5))
        self.assertEqual(result.split, 1)
        self.assertEqual(result.lshape[0], 4)
        self.assertLessEqual(result.lshape[1], 5)
        self.assertEqual(result.sum(), 3)
        if result.comm.rank == 0:
            self.assertTrue(result.larray[-1, 0] == 1)
        if result.comm.rank == result.shape[0] - 1:
            self.assertTrue(result.larray[0, -1] == 0)

        with self.assertRaises(TypeError):
            ht.tril("asdf")
        with self.assertRaises(TypeError):
            ht.tril(distributed_ones, m=["sdf", "sf"])

    def test_triu(self):
        local_ones = ht.ones((5,))

        # 1D case, no offset, data is not split, module-level call
        result = ht.triu(local_ones)
        comparison = torch.ones((5, 5), device=self.device.torch_device).triu()
        self.assertIsInstance(result, ht.DNDarray)
        self.assertEqual(result.shape, (5, 5))
        self.assertEqual(result.lshape, (5, 5))
        self.assertEqual(result.split, None)
        self.assertTrue((result.larray == comparison).all())

        # 1D case, positive offset, data is not split, module-level call
        result = ht.triu(local_ones, k=2)
        comparison = torch.ones((5, 5), device=self.device.torch_device).triu(diagonal=2)
        self.assertIsInstance(result, ht.DNDarray)
        self.assertEqual(result.shape, (5, 5))
        self.assertEqual(result.lshape, (5, 5))
        self.assertEqual(result.split, None)
        self.assertTrue((result.larray == comparison).all())

        # 1D case, negative offset, data is not split, module-level call
        result = ht.triu(local_ones, k=-2)
        comparison = torch.ones((5, 5), device=self.device.torch_device).triu(diagonal=-2)
        self.assertIsInstance(result, ht.DNDarray)
        self.assertEqual(result.shape, (5, 5))
        self.assertEqual(result.lshape, (5, 5))
        self.assertEqual(result.split, None)
        self.assertTrue((result.larray == comparison).all())

        local_ones = ht.ones((4, 5))

        # 2D case, no offset, data is not split, method
        result = local_ones.triu()
        comparison = torch.ones((4, 5), device=self.device.torch_device).triu()
        self.assertIsInstance(result, ht.DNDarray)
        self.assertEqual(result.shape, (4, 5))
        self.assertEqual(result.lshape, (4, 5))
        self.assertEqual(result.split, None)
        self.assertTrue((result.larray == comparison).all())

        # 2D case, positive offset, data is not split, method
        result = local_ones.triu(k=2)
        comparison = torch.ones((4, 5), device=self.device.torch_device).triu(diagonal=2)
        self.assertIsInstance(result, ht.DNDarray)
        self.assertEqual(result.shape, (4, 5))
        self.assertEqual(result.lshape, (4, 5))
        self.assertEqual(result.split, None)
        self.assertTrue((result.larray == comparison).all())

        # 2D case, negative offset, data is not split, method
        result = local_ones.triu(k=-2)
        comparison = torch.ones((4, 5), device=self.device.torch_device).triu(diagonal=-2)
        self.assertIsInstance(result, ht.DNDarray)
        self.assertEqual(result.shape, (4, 5))
        self.assertEqual(result.lshape, (4, 5))
        self.assertEqual(result.split, None)
        self.assertTrue((result.larray == comparison).all())

        local_ones = ht.ones((3, 4, 5, 6))

        # 2D+ case, no offset, data is not split, module-level call
        result = local_ones.triu()
        comparison = torch.ones((5, 6), device=self.device.torch_device).triu()
        self.assertIsInstance(result, ht.DNDarray)
        self.assertEqual(result.shape, (3, 4, 5, 6))
        self.assertEqual(result.lshape, (3, 4, 5, 6))
        self.assertEqual(result.split, None)
        for i in range(3):
            for j in range(4):
                self.assertTrue((result.larray[i, j] == comparison).all())

        # 2D+ case, positive offset, data is not split, module-level call
        result = local_ones.triu(k=2)
        comparison = torch.ones((5, 6), device=self.device.torch_device).triu(diagonal=2)
        self.assertIsInstance(result, ht.DNDarray)
        self.assertEqual(result.shape, (3, 4, 5, 6))
        self.assertEqual(result.lshape, (3, 4, 5, 6))
        self.assertEqual(result.split, None)
        for i in range(3):
            for j in range(4):
                self.assertTrue((result.larray[i, j] == comparison).all())

        # # 2D+ case, negative offset, data is not split, module-level call
        result = local_ones.triu(k=-2)
        comparison = torch.ones((5, 6), device=self.device.torch_device).triu(diagonal=-2)
        self.assertIsInstance(result, ht.DNDarray)
        self.assertEqual(result.shape, (3, 4, 5, 6))
        self.assertEqual(result.lshape, (3, 4, 5, 6))
        self.assertEqual(result.split, None)
        for i in range(3):
            for j in range(4):
                self.assertTrue((result.larray[i, j] == comparison).all())

        distributed_ones = ht.ones((5,), split=0)

        # 1D case, no offset, data is split, method
        result = distributed_ones.triu()
        self.assertIsInstance(result, ht.DNDarray)
        self.assertEqual(result.shape, (5, 5))
        self.assertEqual(result.split, 1)
        self.assertEqual(result.lshape[0], 5)
        self.assertLessEqual(result.lshape[1], 5)
        self.assertTrue(result.sum(), 15)
        if result.comm.rank == 0:
            self.assertTrue(result.larray[-1, 0] == 0)
        if result.comm.rank == result.shape[0] - 1:
            self.assertTrue(result.larray[0, -1] == 1)

        # 1D case, positive offset, data is split, method
        result = distributed_ones.triu(k=2)
        self.assertIsInstance(result, ht.DNDarray)
        self.assertEqual(result.shape, (5, 5))
        self.assertEqual(result.split, 1)
        self.assertEqual(result.lshape[0], 5)
        self.assertLessEqual(result.lshape[1], 5)
        self.assertEqual(result.sum(), 6)
        if result.comm.rank == 0:
            self.assertTrue(result.larray[-1, 0] == 0)
        if result.comm.rank == result.shape[0] - 1:
            self.assertTrue(result.larray[0, -1] == 1)

        # 1D case, negative offset, data is split, method
        result = distributed_ones.triu(k=-2)
        self.assertIsInstance(result, ht.DNDarray)
        self.assertEqual(result.shape, (5, 5))
        self.assertEqual(result.split, 1)
        self.assertEqual(result.lshape[0], 5)
        self.assertLessEqual(result.lshape[1], 5)
        self.assertEqual(result.sum(), 22)
        if result.comm.rank == 0:
            self.assertTrue(result.larray[-1, 0] == 0)
        if result.comm.rank == result.shape[0] - 1:
            self.assertTrue(result.larray[0, -1] == 1)

        distributed_ones = ht.ones((4, 5), split=0)

        # 2D case, no offset, data is horizontally split, method
        result = distributed_ones.triu()
        self.assertIsInstance(result, ht.DNDarray)
        self.assertEqual(result.shape, (4, 5))
        self.assertEqual(result.split, 0)
        self.assertLessEqual(result.lshape[0], 4)
        self.assertEqual(result.lshape[1], 5)
        self.assertEqual(result.sum(), 14)
        if result.comm.rank == 0:
            self.assertTrue(result.larray[0, -1] == 1)
        if result.comm.rank == result.shape[0] - 1:
            self.assertTrue(result.larray[-1, 0] == 0)

        # # 2D case, positive offset, data is horizontally split, method
        result = distributed_ones.triu(k=2)
        self.assertIsInstance(result, ht.DNDarray)
        self.assertEqual(result.shape, (4, 5))
        self.assertEqual(result.split, 0)
        self.assertLessEqual(result.lshape[0], 4)
        self.assertEqual(result.lshape[1], 5)
        self.assertEqual(result.sum(), 6)
        if result.comm.rank == 0:
            self.assertTrue(result.larray[0, -1] == 1)
        if result.comm.rank == result.shape[0] - 1:
            self.assertTrue(result.larray[-1, 0] == 0)

        # # 2D case, negative offset, data is horizontally split, method
        result = distributed_ones.triu(k=-2)
        self.assertIsInstance(result, ht.DNDarray)
        self.assertEqual(result.shape, (4, 5))
        self.assertEqual(result.split, 0)
        self.assertLessEqual(result.lshape[0], 4)
        self.assertEqual(result.lshape[1], 5)
        self.assertEqual(result.sum(), 19)
        if result.comm.rank == 0:
            self.assertTrue(result.larray[0, -1] == 1)
        if result.comm.rank == result.shape[0] - 1:
            self.assertTrue(result.larray[-1, 0] == 0)

        distributed_ones = ht.ones((4, 5), split=1)

        # 2D case, no offset, data is vertically split, method
        result = distributed_ones.triu()
        self.assertIsInstance(result, ht.DNDarray)
        self.assertEqual(result.shape, (4, 5))
        self.assertEqual(result.split, 1)
        self.assertEqual(result.lshape[0], 4)
        self.assertLessEqual(result.lshape[1], 5)
        self.assertEqual(result.sum(), 14)
        if result.comm.rank == 0:
            self.assertTrue(result.larray[-1, 0] == 0)
        if result.comm.rank == result.shape[0] - 1:
            self.assertTrue(result.larray[0, -1] == 1)

        # 2D case, positive offset, data is horizontally split, method
        result = distributed_ones.triu(k=2)
        self.assertIsInstance(result, ht.DNDarray)
        self.assertEqual(result.shape, (4, 5))
        self.assertEqual(result.split, 1)
        self.assertEqual(result.lshape[0], 4)
        self.assertLessEqual(result.lshape[1], 5)
        self.assertEqual(result.sum(), 6)
        if result.comm.rank == 0:
            self.assertTrue(result.larray[-1, 0] == 0)
        if result.comm.rank == result.shape[0] - 1:
            self.assertTrue(result.larray[0, -1] == 1)

        # 2D case, negative offset, data is horizontally split, method
        result = distributed_ones.triu(k=-2)
        self.assertIsInstance(result, ht.DNDarray)
        self.assertEqual(result.shape, (4, 5))
        self.assertEqual(result.split, 1)
        self.assertEqual(result.lshape[0], 4)
        self.assertLessEqual(result.lshape[1], 5)
        self.assertEqual(result.sum(), 19)
        if result.comm.rank == 0:
            self.assertTrue(result.larray[-1, 0] == 0)
        if result.comm.rank == result.shape[0] - 1:
            self.assertTrue(result.larray[0, -1] == 1)

<<<<<<< HEAD
    def test_vector_norm(self):
        a = ht.arange(9, dtype=ht.float) - 4
        a_split = ht.arange(9, dtype=ht.float, split=0) - 4
        b = a.reshape((3, 3))
        b0 = ht.reshape(a, (3, 3), new_split=0)
        b1 = ht.reshape(a, (3, 3), new_split=1)

        # vector infintity norm
        vn = ht.vector_norm(a, ord=ht.inf)
        self.assertEqual(vn.split, a.split)
        self.assertEqual(vn.dtype, a.dtype)
        self.assertEqual(vn.device, a.device)
        self.assertEqual(vn.item(), 4.0)

        # split vector -infinity
        vn = ht.vector_norm(a_split, ord=-ht.inf)
        self.assertEqual(vn.split, a.split)
        self.assertEqual(vn.dtype, a.dtype)
        self.assertEqual(vn.device, a.device)
        self.assertEqual(vn.item(), 0.0)

        # matrix 1 norm no axis
        vn = ht.vector_norm(b, ord=1)
        self.assertEqual(vn.split, b.split)
        self.assertEqual(vn.dtype, b.dtype)
        self.assertEqual(vn.device, b.device)
        self.assertEqual(vn.item(), 20.0)

        # split matrix axis l2-norm
        vn = ht.vector_norm(b0, axis=1, ord=2)
        self.assertEqual(vn.split, 0)
        self.assertEqual(vn.dtype, b0.dtype)
        self.assertEqual(vn.device, b0.device)
        self.assertTrue(ht.allclose(vn, ht.array([5.38516481, 1.41421356, 5.38516481], split=0)))

        # split matrix axis keepdim norm 3
        vn = ht.vector_norm(b1, axis=1, keepdims=True, ord=3)
        self.assertEqual(vn.split, None)
        self.assertEqual(vn.dtype, b1.dtype)
        self.assertEqual(vn.device, b1.device)
        self.assertTrue(
            ht.allclose(vn, ht.array([[4.62606501], [1.25992105], [4.62606501]], split=None))
        )

        # different dtype
        vn = ht.linalg.vector_norm(ht.full((4, 4, 4), 1 + 1j, dtype=ht.int), axis=0, ord=4)
        self.assertEqual(vn.split, None)
        self.assertEqual(vn.dtype, ht.float)
        self.assertTrue(
            ht.equal(
                vn,
                ht.array(
                    [
                        [2.0, 2.0, 2.0, 2.0],
                        [2.0, 2.0, 2.0, 2.0],
                        [2.0, 2.0, 2.0, 2.0],
                        [2.0, 2.0, 2.0, 2.0],
                    ]
                ),
            )
        )

        # bad ord
        with self.assertRaises(ValueError):
            ht.vector_norm(ht.array([1, 2, 3]), ord="fro")
        # bad axis
        with self.assertRaises(TypeError):
            ht.vector_norm(ht.array([1, 2, 3]), axis=(1, 2))
        with self.assertRaises(TypeError):
            ht.vector_norm(ht.array([1, 2, 3]), axis="r")
=======
    def test_vecdot(self):
        a = ht.array([1, 1, 1])
        b = ht.array([1, 2, 3])

        c = ht.linalg.vecdot(a, b)

        self.assertEqual(c.dtype, ht.int64)
        self.assertEqual(c.device, a.device)
        self.assertTrue(ht.equal(c, ht.array([6])))

        a = ht.full((4, 4), 2, split=0)
        b = ht.ones(4)

        c = ht.linalg.vecdot(a, b, axis=0, keepdim=True)
        self.assertEqual(c.dtype, ht.float32)
        self.assertEqual(c.device, a.device)
        self.assertTrue(ht.equal(c, ht.array([[8, 8, 8, 8]])))
>>>>>>> 50a743ab
<|MERGE_RESOLUTION|>--- conflicted
+++ resolved
@@ -1770,7 +1770,24 @@
         if result.comm.rank == result.shape[0] - 1:
             self.assertTrue(result.larray[0, -1] == 1)
 
-<<<<<<< HEAD
+    def test_vecdot(self):
+        a = ht.array([1, 1, 1])
+        b = ht.array([1, 2, 3])
+
+        c = ht.linalg.vecdot(a, b)
+
+        self.assertEqual(c.dtype, ht.int64)
+        self.assertEqual(c.device, a.device)
+        self.assertTrue(ht.equal(c, ht.array([6])))
+
+        a = ht.full((4, 4), 2, split=0)
+        b = ht.ones(4)
+
+        c = ht.linalg.vecdot(a, b, axis=0, keepdim=True)
+        self.assertEqual(c.dtype, ht.float32)
+        self.assertEqual(c.device, a.device)
+        self.assertTrue(ht.equal(c, ht.array([[8, 8, 8, 8]])))
+
     def test_vector_norm(self):
         a = ht.arange(9, dtype=ht.float) - 4
         a_split = ht.arange(9, dtype=ht.float, split=0) - 4
@@ -1840,23 +1857,4 @@
         with self.assertRaises(TypeError):
             ht.vector_norm(ht.array([1, 2, 3]), axis=(1, 2))
         with self.assertRaises(TypeError):
-            ht.vector_norm(ht.array([1, 2, 3]), axis="r")
-=======
-    def test_vecdot(self):
-        a = ht.array([1, 1, 1])
-        b = ht.array([1, 2, 3])
-
-        c = ht.linalg.vecdot(a, b)
-
-        self.assertEqual(c.dtype, ht.int64)
-        self.assertEqual(c.device, a.device)
-        self.assertTrue(ht.equal(c, ht.array([6])))
-
-        a = ht.full((4, 4), 2, split=0)
-        b = ht.ones(4)
-
-        c = ht.linalg.vecdot(a, b, axis=0, keepdim=True)
-        self.assertEqual(c.dtype, ht.float32)
-        self.assertEqual(c.device, a.device)
-        self.assertTrue(ht.equal(c, ht.array([[8, 8, 8, 8]])))
->>>>>>> 50a743ab
+            ht.vector_norm(ht.array([1, 2, 3]), axis="r")