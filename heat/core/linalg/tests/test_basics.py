from typing import Type
import torch
import os
import unittest
import heat as ht
import numpy as np

from ...tests.test_suites.basic_test import TestCase


class TestLinalgBasics(TestCase):
<<<<<<< HEAD
    def test_cholesky(self):
        # batch of symmetric positive-definite matrices
        A = torch.randn(3, 2, 2, dtype=torch.float64)
        A = A @ A.transpose(-2, -1) + torch.eye(2)
        L = torch.linalg.cholesky(A)

        A_ht = ht.asarray(A)
        L_ht = ht.linalg.cholesky(A_ht)
        self.assertTrue(torch.allclose(L_ht.larray, L))

        A_ht0 = ht.resplit(A_ht, 0)
        L_ht0 = ht.linalg.cholesky(A_ht0)
        self.assertTrue(ht.allclose(L_ht0, ht.resplit(L_ht, 0)))

        A_ht1 = ht.resplit(A_ht, 1)
        L_ht1 = ht.linalg.cholesky(A_ht1)
        self.assertTrue(ht.allclose(L_ht1, ht.resplit(L_ht, 1)))

        A_ht2 = ht.resplit(A_ht, 2)
        L_ht2 = ht.linalg.cholesky(A_ht2)
        self.assertTrue(ht.allclose(L_ht2, ht.resplit(L_ht, 2)))

        # single matrix
        A = torch.randn(8, 8, dtype=torch.float32)
        A = A @ A.transpose(-2, -1) + torch.eye(8)
        L = torch.linalg.cholesky(A, True)

        A_ht = ht.asarray(A)
        L_ht = ht.linalg.cholesky(A_ht, True)
        self.assertTrue(torch.allclose(L_ht.larray, L))

        A_ht0 = ht.resplit(A_ht, 0)
        L_ht0 = ht.linalg.cholesky(A_ht0, True)
        self.assertTrue(ht.allclose(L_ht0, ht.resplit(L_ht, 0)))

        A_ht1 = ht.resplit(A_ht, 1)
        L_ht1 = ht.linalg.cholesky(A_ht1, True)
        self.assertTrue(ht.allclose(L_ht1, ht.resplit(L_ht, 1)))

        with self.assertRaises(RuntimeError):
            ht.linalg.cholesky(ht.array([1, 2, 3], split=0))
        with self.assertRaises(RuntimeError):
            ht.linalg.cholesky(ht.zeros((2, 3, 2), split=1))
        with self.assertRaises(NotImplementedError):
            ht.linalg.cholesky(ht.zeros((2, 2), dtype=ht.int, split=0))
=======
    def test_cross(self):
        a = ht.eye(3)
        b = ht.array([[0, 1, 0], [0, 0, 1], [1, 0, 0]])

        # different types
        cross = ht.cross(a, b)
        self.assertEqual(cross.shape, a.shape)
        self.assertEqual(cross.dtype, a.dtype)
        self.assertEqual(cross.split, a.split)
        self.assertEqual(cross.comm, a.comm)
        self.assertEqual(cross.device, a.device)
        self.assertTrue(ht.equal(cross, ht.array([[0, 0, 1], [1, 0, 0], [0, 1, 0]])))

        # axis
        a = ht.eye(3, split=0)
        b = ht.array([[0, 1, 0], [0, 0, 1], [1, 0, 0]], dtype=ht.float, split=0)

        cross = ht.cross(a, b)
        self.assertEqual(cross.shape, a.shape)
        self.assertEqual(cross.dtype, a.dtype)
        self.assertEqual(cross.split, a.split)
        self.assertEqual(cross.comm, a.comm)
        self.assertEqual(cross.device, a.device)
        self.assertTrue(ht.equal(cross, ht.array([[0, 0, 1], [1, 0, 0], [0, 1, 0]])))

        a = ht.eye(3, dtype=ht.int8, split=1)
        b = ht.array([[0, 1, 0], [0, 0, 1], [1, 0, 0]], dtype=ht.int8, split=1)

        cross = ht.cross(a, b, axis=0)
        self.assertEqual(cross.shape, a.shape)
        self.assertEqual(cross.dtype, a.dtype)
        self.assertEqual(cross.split, a.split)
        self.assertEqual(cross.comm, a.comm)
        self.assertEqual(cross.device, a.device)
        self.assertTrue(ht.equal(cross, ht.array([[0, 0, -1], [-1, 0, 0], [0, -1, 0]])))

        # test axisa, axisb, axisc
        np.random.seed(42)
        np_a = np.random.randn(40, 3, 50)
        np_b = np.random.randn(3, 40, 50)
        np_cross = np.cross(np_a, np_b, axisa=1, axisb=0)

        a = ht.array(np_a, split=0)
        b = ht.array(np_b, split=1)
        cross = ht.cross(a, b, axisa=1, axisb=0)
        self.assert_array_equal(cross, np_cross)

        cross_axisc = ht.cross(a, b, axisa=1, axisb=0, axisc=1)
        np_cross_axisc = np.cross(np_a, np_b, axisa=1, axisb=0, axisc=1)
        self.assert_array_equal(cross_axisc, np_cross_axisc)

        # test vector axes with 2 elements
        b_2d = ht.array(np_b[:-1, :, :], split=1)
        cross_3d_2d = ht.cross(a, b_2d, axisa=1, axisb=0)
        np_cross_3d_2d = np.cross(np_a, np_b[:-1, :, :], axisa=1, axisb=0)
        self.assert_array_equal(cross_3d_2d, np_cross_3d_2d)

        a_2d = ht.array(np_a[:, :-1, :], split=0)
        cross_2d_3d = ht.cross(a_2d, b, axisa=1, axisb=0)
        np_cross_2d_3d = np.cross(np_a[:, :-1, :], np_b, axisa=1, axisb=0)
        self.assert_array_equal(cross_2d_3d, np_cross_2d_3d)

        cross_z_comp = ht.cross(a_2d, b_2d, axisa=1, axisb=0)
        np_cross_z_comp = np.cross(np_a[:, :-1, :], np_b[:-1, :, :], axisa=1, axisb=0)
        self.assert_array_equal(cross_z_comp, np_cross_z_comp)

        a_wrong_split = ht.array(np_a[:, :-1, :], split=2)
        with self.assertRaises(ValueError):
            ht.cross(a_wrong_split, b, axisa=1, axisb=0)
        with self.assertRaises(ValueError):
            ht.cross(ht.eye(3), ht.eye(4))
        with self.assertRaises(ValueError):
            ht.cross(ht.eye(3, split=0), ht.eye(3, split=1))
        if torch.cuda.is_available():
            with self.assertRaises(ValueError):
                ht.cross(ht.eye(3, device="gpu"), ht.eye(3, device="cpu"))
        with self.assertRaises(TypeError):
            ht.cross(ht.eye(3), ht.eye(3), axis="wasd")
        with self.assertRaises(ValueError):
            ht.cross(ht.eye(3, split=0), ht.eye(3, split=0), axis=0)
>>>>>>> 293d8738

    def test_dot(self):
        # ONLY TESTING CORRECTNESS! ALL CALLS IN DOT ARE PREVIOUSLY TESTED
        # cases to test:
        data2d = np.ones((10, 10))
        data3d = np.ones((10, 10, 10))
        data1d = np.arange(10)

        a1d = ht.array(data1d, dtype=ht.float32, split=0)
        b1d = ht.array(data1d, dtype=ht.float32, split=0)

        # 2 1D arrays,
        self.assertEqual(ht.dot(a1d, b1d), np.dot(data1d, data1d))
        ret = []
        self.assertEqual(ht.dot(a1d, b1d, out=ret), np.dot(data1d, data1d))

        a1d = ht.array(data1d, dtype=ht.float32, split=None)
        b1d = ht.array(data1d, dtype=ht.float32, split=0)
        self.assertEqual(ht.dot(a1d, b1d), np.dot(data1d, data1d))

        a1d = ht.array(data1d, dtype=ht.float32, split=None)
        b1d = ht.array(data1d, dtype=ht.float32, split=None)
        self.assertEqual(ht.dot(a1d, b1d), np.dot(data1d, data1d))

        a1d = ht.array(data1d, dtype=ht.float32, split=0)
        b1d = ht.array(data1d, dtype=ht.float32, split=0)
        self.assertEqual(ht.dot(a1d, b1d), np.dot(data1d, data1d))
        # 2 1D arrays,

        a2d = ht.array(data2d, split=1)
        b2d = ht.array(data2d, split=1)
        # 2 2D arrays,
        res = ht.dot(a2d, b2d) - ht.array(np.dot(data2d, data2d))
        self.assertEqual(ht.equal(res, ht.zeros(res.shape)), 1)
        ret = ht.array(data2d, split=1)
        ht.dot(a2d, b2d, out=ret)

        res = ret - ht.array(np.dot(data2d, data2d))
        self.assertEqual(ht.equal(res, ht.zeros(res.shape)), 1)

        const1 = 5
        const2 = 6
        # a is const
        res = ht.dot(const1, b2d) - ht.array(np.dot(const1, data2d))
        ret = 0
        ht.dot(const1, b2d, out=ret)
        self.assertEqual(ht.equal(res, ht.zeros(res.shape)), 1)

        # b is const
        res = ht.dot(a2d, const2) - ht.array(np.dot(data2d, const2))
        self.assertEqual(ht.equal(res, ht.zeros(res.shape)), 1)
        # a and b and const
        self.assertEqual(ht.dot(const2, const1), 5 * 6)

        with self.assertRaises(NotImplementedError):
            ht.dot(ht.array(data3d), ht.array(data1d))

    def test_matmul(self):
        with self.assertRaises(ValueError):
            ht.matmul(ht.ones((25, 25)), ht.ones((42, 42)))

        # cases to test:
        n, m = 21, 31
        j, k = m, 45
        a_torch = torch.ones((n, m), device=self.device.torch_device)
        a_torch[0] = torch.arange(1, m + 1, device=self.device.torch_device)
        a_torch[:, -1] = torch.arange(1, n + 1, device=self.device.torch_device)
        b_torch = torch.ones((j, k), device=self.device.torch_device)
        b_torch[0] = torch.arange(1, k + 1, device=self.device.torch_device)
        b_torch[:, 0] = torch.arange(1, j + 1, device=self.device.torch_device)

        # splits None None
        a = ht.ones((n, m), split=None)
        b = ht.ones((j, k), split=None)
        a[0] = ht.arange(1, m + 1)
        a[:, -1] = ht.arange(1, n + 1)
        b[0] = ht.arange(1, k + 1)
        b[:, 0] = ht.arange(1, j + 1)
        ret00 = ht.matmul(a, b)

        self.assertEqual(ht.all(ret00 == ht.array(a_torch @ b_torch)), 1)
        self.assertIsInstance(ret00, ht.DNDarray)
        self.assertEqual(ret00.shape, (n, k))
        self.assertEqual(ret00.dtype, ht.float)
        self.assertEqual(ret00.split, None)
        self.assertEqual(a.split, None)
        self.assertEqual(b.split, None)

        # splits None None
        a = ht.ones((n, m), split=None)
        b = ht.ones((j, k), split=None)
        a[0] = ht.arange(1, m + 1)
        a[:, -1] = ht.arange(1, n + 1)
        b[0] = ht.arange(1, k + 1)
        b[:, 0] = ht.arange(1, j + 1)
        ret00 = ht.matmul(a, b, allow_resplit=True)

        self.assertEqual(ht.all(ret00 == ht.array(a_torch @ b_torch)), 1)
        self.assertIsInstance(ret00, ht.DNDarray)
        self.assertEqual(ret00.shape, (n, k))
        self.assertEqual(ret00.dtype, ht.float)
        self.assertEqual(ret00.split, None)
        self.assertEqual(a.split, 0)
        self.assertEqual(b.split, None)

        if a.comm.size > 1:
            # splits 00
            a = ht.ones((n, m), split=0, dtype=ht.float64)
            b = ht.ones((j, k), split=0)
            a[0] = ht.arange(1, m + 1)
            a[:, -1] = ht.arange(1, n + 1)
            b[0] = ht.arange(1, k + 1)
            b[:, 0] = ht.arange(1, j + 1)
            ret00 = a @ b

            ret_comp00 = ht.array(a_torch @ b_torch, split=0)
            self.assertTrue(ht.equal(ret00, ret_comp00))
            self.assertIsInstance(ret00, ht.DNDarray)
            self.assertEqual(ret00.shape, (n, k))
            self.assertEqual(ret00.dtype, ht.float64)
            self.assertEqual(ret00.split, 0)

            # splits 00 (numpy)
            a = ht.array(np.ones((n, m)), split=0)
            b = ht.array(np.ones((j, k)), split=0)
            a[0] = ht.arange(1, m + 1)
            a[:, -1] = ht.arange(1, n + 1)
            b[0] = ht.arange(1, k + 1)
            b[:, 0] = ht.arange(1, j + 1)
            ret00 = a @ b

            ret_comp00 = ht.array(a_torch @ b_torch, split=0)
            self.assertTrue(ht.equal(ret00, ret_comp00))
            self.assertIsInstance(ret00, ht.DNDarray)
            self.assertEqual(ret00.shape, (n, k))
            self.assertEqual(ret00.dtype, ht.float64)
            self.assertEqual(ret00.split, 0)

            # splits 01
            a = ht.ones((n, m), split=0)
            b = ht.ones((j, k), split=1, dtype=ht.float64)
            a[0] = ht.arange(1, m + 1)
            a[:, -1] = ht.arange(1, n + 1)
            b[0] = ht.arange(1, k + 1)
            b[:, 0] = ht.arange(1, j + 1)
            ret00 = ht.matmul(a, b)

            ret_comp01 = ht.array(a_torch @ b_torch, split=0)
            self.assertTrue(ht.equal(ret00, ret_comp01))
            self.assertIsInstance(ret00, ht.DNDarray)
            self.assertEqual(ret00.shape, (n, k))
            self.assertEqual(ret00.dtype, ht.float64)
            self.assertEqual(ret00.split, 0)

            # splits 10
            a = ht.ones((n, m), split=1)
            b = ht.ones((j, k), split=0)
            a[0] = ht.arange(1, m + 1)
            a[:, -1] = ht.arange(1, n + 1)
            b[0] = ht.arange(1, k + 1)
            b[:, 0] = ht.arange(1, j + 1)
            ret00 = ht.matmul(a, b)

            ret_comp10 = ht.array(a_torch @ b_torch, split=1)
            self.assertTrue(ht.equal(ret00, ret_comp10))
            self.assertIsInstance(ret00, ht.DNDarray)
            self.assertEqual(ret00.shape, (n, k))
            self.assertEqual(ret00.dtype, ht.float)
            self.assertEqual(ret00.split, 1)

            # splits 11
            a = ht.ones((n, m), split=1)
            b = ht.ones((j, k), split=1)
            a[0] = ht.arange(1, m + 1)
            a[:, -1] = ht.arange(1, n + 1)
            b[0] = ht.arange(1, k + 1)
            b[:, 0] = ht.arange(1, j + 1)
            ret00 = ht.matmul(a, b)

            ret_comp11 = ht.array(a_torch @ b_torch, split=1)
            self.assertTrue(ht.equal(ret00, ret_comp11))
            self.assertIsInstance(ret00, ht.DNDarray)
            self.assertEqual(ret00.shape, (n, k))
            self.assertEqual(ret00.dtype, ht.float)
            self.assertEqual(ret00.split, 1)

            # splits 11 (torch)
            a = ht.array(torch.ones((n, m), device=self.device.torch_device), split=1)
            b = ht.array(torch.ones((j, k), device=self.device.torch_device), split=1)
            a[0] = ht.arange(1, m + 1)
            a[:, -1] = ht.arange(1, n + 1)
            b[0] = ht.arange(1, k + 1)
            b[:, 0] = ht.arange(1, j + 1)
            ret00 = ht.matmul(a, b)

            ret_comp11 = ht.array(a_torch @ b_torch, split=1)
            self.assertTrue(ht.equal(ret00, ret_comp11))
            self.assertIsInstance(ret00, ht.DNDarray)
            self.assertEqual(ret00.shape, (n, k))
            self.assertEqual(ret00.dtype, ht.float)
            self.assertEqual(ret00.split, 1)

            # splits 0 None
            a = ht.ones((n, m), split=0)
            b = ht.ones((j, k), split=None)
            a[0] = ht.arange(1, m + 1)
            a[:, -1] = ht.arange(1, n + 1)
            b[0] = ht.arange(1, k + 1)
            b[:, 0] = ht.arange(1, j + 1)
            ret00 = ht.matmul(a, b)

            ret_comp0 = ht.array(a_torch @ b_torch, split=0)
            self.assertTrue(ht.equal(ret00, ret_comp0))
            self.assertIsInstance(ret00, ht.DNDarray)
            self.assertEqual(ret00.shape, (n, k))
            self.assertEqual(ret00.dtype, ht.float)
            self.assertEqual(ret00.split, 0)

            # splits 1 None
            a = ht.ones((n, m), split=1)
            b = ht.ones((j, k), split=None)
            a[0] = ht.arange(1, m + 1)
            a[:, -1] = ht.arange(1, n + 1)
            b[0] = ht.arange(1, k + 1)
            b[:, 0] = ht.arange(1, j + 1)
            ret00 = ht.matmul(a, b)

            ret_comp1 = ht.array(a_torch @ b_torch, split=1)
            self.assertTrue(ht.equal(ret00, ret_comp1))
            self.assertIsInstance(ret00, ht.DNDarray)
            self.assertEqual(ret00.shape, (n, k))
            self.assertEqual(ret00.dtype, ht.float)
            self.assertEqual(ret00.split, 1)

            # splits None 0
            a = ht.ones((n, m), split=None)
            b = ht.ones((j, k), split=0)
            a[0] = ht.arange(1, m + 1)
            a[:, -1] = ht.arange(1, n + 1)
            b[0] = ht.arange(1, k + 1)
            b[:, 0] = ht.arange(1, j + 1)
            ret00 = ht.matmul(a, b)

            ret_comp = ht.array(a_torch @ b_torch, split=0)
            self.assertTrue(ht.equal(ret00, ret_comp))
            self.assertIsInstance(ret00, ht.DNDarray)
            self.assertEqual(ret00.shape, (n, k))
            self.assertEqual(ret00.dtype, ht.float)
            self.assertEqual(ret00.split, 0)

            # splits None 1
            a = ht.ones((n, m), split=None)
            b = ht.ones((j, k), split=1)
            a[0] = ht.arange(1, m + 1)
            a[:, -1] = ht.arange(1, n + 1)
            b[0] = ht.arange(1, k + 1)
            b[:, 0] = ht.arange(1, j + 1)
            ret00 = ht.matmul(a, b)

            ret_comp = ht.array(a_torch @ b_torch, split=1)
            self.assertTrue(ht.equal(ret00, ret_comp))
            self.assertIsInstance(ret00, ht.DNDarray)
            self.assertEqual(ret00.shape, (n, k))
            self.assertEqual(ret00.dtype, ht.float)
            self.assertEqual(ret00.split, 1)

            # vector matrix mult:
            # a -> vector
            a_torch = torch.ones((m), device=self.device.torch_device)
            b_torch = torch.ones((j, k), device=self.device.torch_device)
            b_torch[0] = torch.arange(1, k + 1, device=self.device.torch_device)
            b_torch[:, 0] = torch.arange(1, j + 1, device=self.device.torch_device)
            # splits None None
            a = ht.ones((m), split=None)
            b = ht.ones((j, k), split=None)
            b[0] = ht.arange(1, k + 1)
            b[:, 0] = ht.arange(1, j + 1)
            ret00 = ht.matmul(a, b)

            ret_comp = ht.array(a_torch @ b_torch, split=None)
            self.assertTrue(ht.equal(ret00, ret_comp))
            self.assertIsInstance(ret00, ht.DNDarray)
            self.assertEqual(ret00.shape, (k,))
            self.assertEqual(ret00.dtype, ht.float)
            self.assertEqual(ret00.split, None)

            # splits None 0
            a = ht.ones((m), split=None)
            b = ht.ones((j, k), split=0)
            b[0] = ht.arange(1, k + 1)
            b[:, 0] = ht.arange(1, j + 1)
            ret00 = ht.matmul(a, b)

            ret_comp = ht.array(a_torch @ b_torch, split=None)
            self.assertTrue(ht.equal(ret00, ret_comp))
            self.assertIsInstance(ret00, ht.DNDarray)
            self.assertEqual(ret00.shape, (k,))
            self.assertEqual(ret00.dtype, ht.float)
            self.assertEqual(ret00.split, 0)

            # splits None 1
            a = ht.ones((m), split=None)
            b = ht.ones((j, k), split=1)
            b[0] = ht.arange(1, k + 1)
            b[:, 0] = ht.arange(1, j + 1)
            ret00 = ht.matmul(a, b)
            ret_comp = ht.array(a_torch @ b_torch, split=0)
            self.assertTrue(ht.equal(ret00, ret_comp))
            self.assertIsInstance(ret00, ht.DNDarray)
            self.assertEqual(ret00.shape, (k,))
            self.assertEqual(ret00.dtype, ht.float)
            self.assertEqual(ret00.split, 0)

            # splits 0 None
            a = ht.ones((m), split=None)
            b = ht.ones((j, k), split=0)
            b[0] = ht.arange(1, k + 1)
            b[:, 0] = ht.arange(1, j + 1)
            ret00 = ht.matmul(a, b)

            ret_comp = ht.array(a_torch @ b_torch, split=None)
            self.assertTrue(ht.equal(ret00, ret_comp))
            self.assertIsInstance(ret00, ht.DNDarray)
            self.assertEqual(ret00.shape, (k,))
            self.assertEqual(ret00.dtype, ht.float)
            self.assertEqual(ret00.split, 0)

            # splits 0 0
            a = ht.ones((m), split=0)
            b = ht.ones((j, k), split=0)
            b[0] = ht.arange(1, k + 1)
            b[:, 0] = ht.arange(1, j + 1)
            ret00 = ht.matmul(a, b)

            ret_comp = ht.array(a_torch @ b_torch, split=None)
            self.assertTrue(ht.equal(ret00, ret_comp))
            self.assertIsInstance(ret00, ht.DNDarray)
            self.assertEqual(ret00.shape, (k,))
            self.assertEqual(ret00.dtype, ht.float)
            self.assertEqual(ret00.split, 0)

            # splits 0 1
            a = ht.ones((m), split=0)
            b = ht.ones((j, k), split=1)
            b[0] = ht.arange(1, k + 1)
            b[:, 0] = ht.arange(1, j + 1)
            ret00 = ht.matmul(a, b)

            ret_comp = ht.array(a_torch @ b_torch, split=None)
            self.assertTrue(ht.equal(ret00, ret_comp))
            self.assertIsInstance(ret00, ht.DNDarray)
            self.assertEqual(ret00.shape, (k,))
            self.assertEqual(ret00.dtype, ht.float)
            self.assertEqual(ret00.split, 0)

            # b -> vector
            a_torch = torch.ones((n, m), device=self.device.torch_device)
            a_torch[0] = torch.arange(1, m + 1, device=self.device.torch_device)
            a_torch[:, -1] = torch.arange(1, n + 1, device=self.device.torch_device)
            b_torch = torch.ones((j), device=self.device.torch_device)
            # splits None None
            a = ht.ones((n, m), split=None)
            b = ht.ones((j), split=None)
            a[0] = ht.arange(1, m + 1)
            a[:, -1] = ht.arange(1, n + 1)
            ret00 = ht.matmul(a, b)

            ret_comp = ht.array(a_torch @ b_torch, split=None)
            self.assertTrue(ht.equal(ret00, ret_comp))
            self.assertIsInstance(ret00, ht.DNDarray)
            self.assertEqual(ret00.shape, (n,))
            self.assertEqual(ret00.dtype, ht.float)
            self.assertEqual(ret00.split, None)

            a = ht.ones((n, m), split=None, dtype=ht.int64)
            b = ht.ones((j), split=None, dtype=ht.int64)
            a[0] = ht.arange(1, m + 1, dtype=ht.int64)
            a[:, -1] = ht.arange(1, n + 1, dtype=ht.int64)
            ret00 = ht.matmul(a, b)

            ret_comp = ht.array((a_torch @ b_torch), split=None)
            self.assertTrue(ht.equal(ret00, ret_comp))
            self.assertIsInstance(ret00, ht.DNDarray)
            self.assertEqual(ret00.shape, (n,))
            self.assertEqual(ret00.dtype, ht.int64)
            self.assertEqual(ret00.split, None)

            # splits 0 None
            a = ht.ones((n, m), split=0)
            b = ht.ones((j), split=None)
            a[0] = ht.arange(1, m + 1)
            a[:, -1] = ht.arange(1, n + 1)
            ret00 = ht.matmul(a, b)

            ret_comp = ht.array((a_torch @ b_torch), split=None)
            self.assertTrue(ht.equal(ret00, ret_comp))
            self.assertIsInstance(ret00, ht.DNDarray)
            self.assertEqual(ret00.shape, (n,))
            self.assertEqual(ret00.dtype, ht.float)
            self.assertEqual(ret00.split, 0)

            a = ht.ones((n, m), split=0, dtype=ht.int64)
            b = ht.ones((j), split=None, dtype=ht.int64)
            a[0] = ht.arange(1, m + 1, dtype=ht.int64)
            a[:, -1] = ht.arange(1, n + 1, dtype=ht.int64)
            ret00 = ht.matmul(a, b)

            ret_comp = ht.array((a_torch @ b_torch), split=None)
            self.assertTrue(ht.equal(ret00, ret_comp))
            self.assertIsInstance(ret00, ht.DNDarray)
            self.assertEqual(ret00.shape, (n,))
            self.assertEqual(ret00.dtype, ht.int64)
            self.assertEqual(ret00.split, 0)

            # splits 1 None
            a = ht.ones((n, m), split=1)
            b = ht.ones((j), split=None)
            a[0] = ht.arange(1, m + 1)
            a[:, -1] = ht.arange(1, n + 1)
            ret00 = ht.matmul(a, b)

            ret_comp = ht.array((a_torch @ b_torch), split=None)
            self.assertTrue(ht.equal(ret00, ret_comp))
            self.assertIsInstance(ret00, ht.DNDarray)
            self.assertEqual(ret00.shape, (n,))
            self.assertEqual(ret00.dtype, ht.float)
            self.assertEqual(ret00.split, 0)

            a = ht.ones((n, m), split=1, dtype=ht.int64)
            b = ht.ones((j), split=None, dtype=ht.int64)
            a[0] = ht.arange(1, m + 1, dtype=ht.int64)
            a[:, -1] = ht.arange(1, n + 1, dtype=ht.int64)
            ret00 = ht.matmul(a, b)

            ret_comp = ht.array((a_torch @ b_torch), split=None)
            self.assertTrue(ht.equal(ret00, ret_comp))
            self.assertIsInstance(ret00, ht.DNDarray)
            self.assertEqual(ret00.shape, (n,))
            self.assertEqual(ret00.dtype, ht.int64)
            self.assertEqual(ret00.split, 0)

            # splits None 0
            a = ht.ones((n, m), split=None)
            b = ht.ones((j), split=0)
            a[0] = ht.arange(1, m + 1)
            a[:, -1] = ht.arange(1, n + 1)
            ret00 = ht.matmul(a, b)

            ret_comp = ht.array((a_torch @ b_torch), split=None)
            self.assertTrue(ht.equal(ret00, ret_comp))
            self.assertIsInstance(ret00, ht.DNDarray)
            self.assertEqual(ret00.shape, (n,))
            self.assertEqual(ret00.dtype, ht.float)
            self.assertEqual(ret00.split, 0)

            a = ht.ones((n, m), split=None, dtype=ht.int64)
            b = ht.ones((j), split=0, dtype=ht.int64)
            a[0] = ht.arange(1, m + 1, dtype=ht.int64)
            a[:, -1] = ht.arange(1, n + 1, dtype=ht.int64)
            ret00 = ht.matmul(a, b)

            ret_comp = ht.array((a_torch @ b_torch), split=None)
            self.assertTrue(ht.equal(ret00, ret_comp))
            self.assertIsInstance(ret00, ht.DNDarray)
            self.assertEqual(ret00.shape, (n,))
            self.assertEqual(ret00.dtype, ht.int64)
            self.assertEqual(ret00.split, 0)

            # splits 0 0
            a = ht.ones((n, m), split=0)
            b = ht.ones((j), split=0)
            a[0] = ht.arange(1, m + 1)
            a[:, -1] = ht.arange(1, n + 1)
            ret00 = ht.matmul(a, b)

            ret_comp = ht.array((a_torch @ b_torch), split=None)
            self.assertTrue(ht.equal(ret00, ret_comp))
            self.assertIsInstance(ret00, ht.DNDarray)
            self.assertEqual(ret00.shape, (n,))
            self.assertEqual(ret00.dtype, ht.float)
            self.assertEqual(ret00.split, 0)

            a = ht.ones((n, m), split=0, dtype=ht.int64)
            b = ht.ones((j), split=0, dtype=ht.int64)
            a[0] = ht.arange(1, m + 1, dtype=ht.int64)
            a[:, -1] = ht.arange(1, n + 1, dtype=ht.int64)
            ret00 = ht.matmul(a, b)

            ret_comp = ht.array((a_torch @ b_torch), split=None)
            self.assertTrue(ht.equal(ret00, ret_comp))
            self.assertIsInstance(ret00, ht.DNDarray)
            self.assertEqual(ret00.shape, (n,))
            self.assertEqual(ret00.dtype, ht.int64)
            self.assertEqual(ret00.split, 0)

            # splits 1 0
            a = ht.ones((n, m), split=1)
            b = ht.ones((j), split=0)
            a[0] = ht.arange(1, m + 1)
            a[:, -1] = ht.arange(1, n + 1)
            ret00 = ht.matmul(a, b)

            ret_comp = ht.array((a_torch @ b_torch), split=None)
            self.assertTrue(ht.equal(ret00, ret_comp))
            self.assertIsInstance(ret00, ht.DNDarray)
            self.assertEqual(ret00.shape, (n,))
            self.assertEqual(ret00.dtype, ht.float)
            self.assertEqual(ret00.split, 0)

            a = ht.ones((n, m), split=1, dtype=ht.int64)
            b = ht.ones((j), split=0, dtype=ht.int64)
            a[0] = ht.arange(1, m + 1, dtype=ht.int64)
            a[:, -1] = ht.arange(1, n + 1, dtype=ht.int64)
            ret00 = ht.matmul(a, b)

            ret_comp = ht.array((a_torch @ b_torch), split=None)
            self.assertTrue(ht.equal(ret00, ret_comp))
            self.assertIsInstance(ret00, ht.DNDarray)
            self.assertEqual(ret00.shape, (n,))
            self.assertEqual(ret00.dtype, ht.int64)
            self.assertEqual(ret00.split, 0)

            with self.assertRaises(NotImplementedError):
                a = ht.zeros((3, 3, 3), split=2)
                b = a.copy()
                a @ b

    def test_matrix_norm(self):
        a = ht.arange(9, dtype=ht.float) - 4
        b = a.reshape((3, 3))
        b0 = a.reshape((3, 3), new_split=0)
        b1 = a.reshape((3, 3), new_split=1)

        # different ord
        mn = ht.linalg.matrix_norm(b, ord="fro")
        self.assertEqual(mn.split, b.split)
        self.assertEqual(mn.dtype, b.dtype)
        self.assertEqual(mn.device, b.device)
        self.assertTrue(ht.allclose(mn, ht.array(7.745966692414834)))

        mn = ht.linalg.matrix_norm(b0, ord=1)
        self.assertEqual(mn.split, b.split)
        self.assertEqual(mn.dtype, b.dtype)
        self.assertEqual(mn.device, b.device)
        self.assertEqual(mn.item(), 7.0)

        mn = ht.linalg.matrix_norm(b0, ord=-1)
        self.assertEqual(mn.split, b.split)
        self.assertEqual(mn.dtype, b.dtype)
        self.assertEqual(mn.device, b.device)
        self.assertEqual(mn.item(), 6.0)

        mn = ht.linalg.matrix_norm(b1)
        self.assertEqual(mn.split, b.split)
        self.assertEqual(mn.dtype, b.dtype)
        self.assertEqual(mn.device, b.device)
        self.assertTrue(ht.allclose(mn, ht.array(7.745966692414834)))

        # higher dimension + different dtype
        m = ht.arange(8).reshape(2, 2, 2)
        mn = ht.linalg.matrix_norm(m, axis=(2, 1), ord=ht.inf)
        self.assertEqual(mn.split, m.split)
        self.assertEqual(mn.dtype, ht.float)
        self.assertEqual(mn.device, m.device)
        self.assertTrue(ht.equal(mn, ht.array([4.0, 12.0])))

        mn = ht.linalg.matrix_norm(m, axis=(2, 1), ord=-ht.inf)
        self.assertEqual(mn.split, m.split)
        self.assertEqual(mn.dtype, ht.float)
        self.assertEqual(mn.device, m.device)
        self.assertTrue(ht.equal(mn, ht.array([2.0, 10.0])))

        # too many axis to infer
        with self.assertRaises(ValueError):
            ht.linalg.matrix_norm(ht.ones((2, 2, 2)))
        # bad axis
        with self.assertRaises(TypeError):
            ht.linalg.matrix_norm(ht.ones((2, 2)), axis=1)
        with self.assertRaises(TypeError):
            ht.linalg.matrix_norm(ht.ones(2, 2), axis=(1, 2, 3))
        # bad array
        with self.assertRaises(ValueError):
            ht.linalg.matrix_norm(ht.array([1, 2, 3]))
        # bad ord
        with self.assertRaises(ValueError):
            ht.linalg.matrix_norm(ht.ones((2, 2)), ord=3)
        # Not implemented yet; SVD needed
        with self.assertRaises(NotImplementedError):
            ht.linalg.matrix_norm(ht.ones((2, 2)), ord=2)
        with self.assertRaises(NotImplementedError):
            ht.linalg.matrix_norm(ht.ones((2, 2)), ord=-2)
        with self.assertRaises(NotImplementedError):
            ht.linalg.matrix_norm(ht.ones((2, 2)), ord="nuc")

    def test_norm(self):
        a = ht.arange(9, dtype=ht.float) - 4
        a0 = ht.array([1 + 1j, 2 - 2j, 0 + 1j, 2 + 1j], dtype=ht.complex64, split=0)
        b = a.reshape((3, 3))
        b0 = a.reshape((3, 3), new_split=0)
        b1 = a.reshape((3, 3), new_split=1)

        # vectors
        gn = ht.linalg.norm(a, axis=0, ord=1)
        self.assertEqual(gn.split, a.split)
        self.assertEqual(gn.dtype, a.dtype)
        self.assertEqual(gn.device, a.device)
        self.assertEqual(gn.item(), 20.0)

        # complex type
        gn = ht.linalg.norm(a0, keepdims=True)
        self.assertEqual(gn.split, None)
        self.assertEqual(gn.dtype, ht.float)
        self.assertEqual(gn.device, a0.device)
        self.assertEqual(gn.item(), 4.0)

        # matrices
        gn = ht.linalg.norm(b, ord="fro")
        self.assertEqual(gn.split, None)
        self.assertEqual(gn.dtype, b.dtype)
        self.assertEqual(gn.device, b.device)
        self.assertTrue(ht.allclose(gn, ht.array(7.745966692414834)))

        gn = ht.linalg.norm(b0, ord=ht.inf)
        self.assertEqual(gn.split, None)
        self.assertEqual(gn.dtype, b0.dtype)
        self.assertEqual(gn.device, b0.device)
        self.assertEqual(gn.item(), 9.0)

        gn = ht.linalg.norm(b1, axis=(0,), ord=-ht.inf, keepdims=True)
        self.assertEqual(gn.split, b1.split)
        self.assertEqual(gn.dtype, b1.dtype)
        self.assertEqual(gn.device, b1.device)
        self.assertTrue(ht.equal(gn, ht.array([[1.0, 0.0, 1.0]])))

        # higher dimension + different dtype
        gn = ht.linalg.norm(ht.ones((3, 3, 3), dtype=ht.int), axis=(-2, -1))
        self.assertEqual(gn.split, None)
        self.assertEqual(gn.dtype, ht.float)
        self.assertTrue(ht.equal(gn, ht.array([3.0, 3.0, 3.0])))

        # bad axis
        with self.assertRaises(ValueError):
            ht.linalg.norm(ht.ones(2), axis=(0, 1, 2))

    def test_outer(self):
        # test outer, a and b local, different dtypes
        a = ht.arange(3, dtype=ht.int32)
        b = ht.arange(8, dtype=ht.float32)
        ht_outer = ht.outer(a, b, split=None)
        np_outer = np.outer(a.numpy(), b.numpy())
        t_outer = torch.einsum("i,j->ij", a.larray, b.larray)
        self.assertTrue((ht_outer.numpy() == np_outer).all())
        self.assertTrue(ht_outer.larray.dtype is t_outer.dtype)

        # test outer, a and b distributed, no data on some ranks
        a_split = ht.arange(3, dtype=ht.float32, split=0)
        b_split = ht.arange(8, dtype=ht.float32, split=0)
        ht_outer_split = ht.outer(a_split, b_split, split=None)

        # a and b split 0, outer split 1
        ht_outer_split = ht.outer(a_split, b_split, split=1)
        self.assertTrue(ht_outer_split.split == 1)
        self.assertTrue((ht_outer_split.numpy() == np_outer).all())

        # a and b distributed, outer split unspecified
        ht_outer_split = ht.outer(a_split, b_split, split=None)
        self.assertTrue(ht_outer_split.split == 0)
        self.assertTrue((ht_outer_split.numpy() == np_outer).all())

        # a not distributed, outer.split = 1
        ht_outer_split = ht.outer(a, b_split, split=1)
        self.assertTrue(ht_outer_split.split == 1)
        self.assertTrue((ht_outer_split.numpy() == np_outer).all())

        # b not distributed, outer.split = 0
        ht_outer_split = ht.outer(a_split, b, split=0)
        self.assertTrue(ht_outer_split.split == 0)
        self.assertTrue((ht_outer_split.numpy() == np_outer).all())

        # a_split.ndim > 1 and a.split != 0
        a_split_3d = ht.random.randn(3, 3, 3, dtype=ht.float64, split=2)
        ht_outer_split = ht.outer(a_split_3d, b_split)
        np_outer_3d = np.outer(a_split_3d.numpy(), b_split.numpy())
        self.assertTrue(ht_outer_split.split == 0)
        self.assertTrue((ht_outer_split.numpy() == np_outer_3d).all())

        # write to out buffer
        ht_out = ht.empty((a.gshape[0], b.gshape[0]), dtype=ht.float32)
        ht.outer(a, b, out=ht_out)
        self.assertTrue((ht_out.numpy() == np_outer).all())
        ht_out_split = ht.empty((a_split.gshape[0], b_split.gshape[0]), dtype=ht.float32, split=1)
        ht.outer(a_split, b_split, out=ht_out_split, split=1)
        self.assertTrue((ht_out_split.numpy() == np_outer).all())

        # test exceptions
        t_a = torch.arange(3)
        with self.assertRaises(TypeError):
            ht.outer(t_a, b)
        np_b = np.arange(8)
        with self.assertRaises(TypeError):
            ht.outer(a, np_b)
        a_0d = ht.array(2.3)
        with self.assertRaises(RuntimeError):
            ht.outer(a_0d, b)
        t_out = torch.empty((a.gshape[0], b.gshape[0]), dtype=torch.float32)
        with self.assertRaises(TypeError):
            ht.outer(a, b, out=t_out)
        ht_out_wrong_shape = ht.empty((7, b.gshape[0]), dtype=ht.float32)
        with self.assertRaises(ValueError):
            ht.outer(a, b, out=ht_out_wrong_shape)
        ht_out_wrong_split = ht.empty(
            (a_split.gshape[0], b_split.gshape[0]), dtype=ht.float32, split=1
        )
        with self.assertRaises(ValueError):
            ht.outer(a_split, b_split, out=ht_out_wrong_split, split=0)

    def test_projection(self):
        a = ht.arange(1, 4, dtype=ht.float32, split=None)
        e1 = ht.array([1, 0, 0], dtype=ht.float32, split=None)
        self.assertTrue(ht.equal(ht.linalg.projection(a, e1), e1))

        a.resplit_(axis=0)
        self.assertTrue(ht.equal(ht.linalg.projection(a, e1), e1))

        e2 = ht.array([0, 1, 0], dtype=ht.float32, split=0)
        self.assertTrue(ht.equal(ht.linalg.projection(a, e2), e2 * 2))

        a = ht.arange(1, 4, dtype=ht.float32, split=None)
        e3 = ht.array([0, 0, 1], dtype=ht.float32, split=0)
        self.assertTrue(ht.equal(ht.linalg.projection(a, e3), e3 * 3))

        a = np.arange(1, 4)
        with self.assertRaises(TypeError):
            ht.linalg.projection(a, e1)

        a = ht.array([[1], [2], [3]], dtype=ht.float32, split=None)
        with self.assertRaises(RuntimeError):
            ht.linalg.projection(a, e1)

    def test_trace(self):
        # ------------------------------------------------
        # UNDISTRIBUTED CASE
        # ------------------------------------------------
        # CASE 2-D
        # ------------------------------------------------
        x = ht.arange(24).reshape((6, 4))
        x_np = x.numpy()
        dtype = ht.float32

        result = ht.trace(x)
        result_np = np.trace(x_np)
        self.assertIsInstance(result, int)
        self.assertEqual(result, result_np)

        # direct call
        result = x.trace()
        self.assertIsInstance(result, int)
        self.assertEqual(result, result_np)

        # input = array_like (other than DNDarray)
        result = ht.trace(x.tolist())
        self.assertIsInstance(result, int)
        self.assertEqual(result, result_np)

        # dtype
        result = ht.trace(x, dtype=dtype)
        result_np = np.trace(x_np, dtype=np.float32)
        self.assertIsInstance(result, float)
        self.assertEqual(result, result_np)

        # offset != 0
        # negative offset
        o = -(x.gshape[0] - 1)
        result = ht.trace(x, offset=o)
        result_np = np.trace(x_np, offset=o)
        self.assertIsInstance(result, int)
        self.assertEqual(result, result_np)

        # positive offset
        o = x.gshape[1] - 1
        result = ht.trace(x, offset=o)
        result_np = np.trace(x_np, offset=o)
        self.assertIsInstance(result, int)
        self.assertEqual(result, result_np)

        # offset resulting into empty array
        # negative
        o = -x.gshape[0]
        result = ht.trace(x, offset=o)
        result_np = np.trace(x_np, offset=o)
        self.assertIsInstance(result, int)
        self.assertEqual(result, 0)
        self.assertEqual(result, result_np)

        # positive
        o = x.gshape[1]
        result = ht.trace(x, offset=o)
        result_np = np.trace(x_np, offset=o)
        self.assertIsInstance(result, int)
        self.assertEqual(result, 0)
        self.assertEqual(result, result_np)

        # Exceptions
        with self.assertRaises(TypeError):
            x = "[[1, 2], [3, 4]]"
            ht.trace(x)
        with self.assertRaises(ValueError):
            x = ht.arange(24)
            ht.trace(x)
        with self.assertRaises(TypeError):
            x = ht.arange(24).reshape((6, 4))
            ht.trace(x, axis1=0.2)
        with self.assertRaises(TypeError):
            ht.trace(x, axis2=1.4)
        with self.assertRaises(ValueError):
            ht.trace(x, axis1=2)
        with self.assertRaises(ValueError):
            ht.trace(x, axis2=2)
        with self.assertRaises(TypeError):
            ht.trace(x, offset=1.2)
        with self.assertRaises(ValueError):
            ht.trace(x, axis1=1, axis2=1)
        with self.assertRaises(ValueError):
            ht.trace(x, dtype="ht.int64")
        with self.assertRaises(TypeError):
            ht.trace(x, out=[])
        with self.assertRaises(ValueError):
            # As result is scalar
            out = ht.array([])
            ht.trace(x, out=out)
        with self.assertRaises(ValueError):
            ht.trace(x, dtype="ht.float32")

        # ------------------------------------------------
        # CASE > 2-D (4D)
        # ------------------------------------------------
        x = ht.arange(24).reshape((1, 2, 3, 4))
        x_np = x.numpy()
        out = ht.empty((3, 4))
        axis1 = 1
        axis2 = 3

        result = ht.trace(x)
        result_np = np.trace(x_np)
        self.assertIsInstance(result, ht.DNDarray)
        self.assert_array_equal(result, result_np)

        # input = array_like (other than DNDarray)
        result = ht.trace(x.tolist())
        self.assertIsInstance(result, ht.DNDarray)
        self.assert_array_equal(result, result_np)

        # out
        result = ht.trace(x, out=out)
        result_np = np.trace(x_np)
        self.assertIsInstance(result, ht.DNDarray)
        self.assert_array_equal(result, result_np)
        self.assert_array_equal(out, result_np)

        result = ht.trace(x, axis1=axis1, axis2=axis2)
        result_np = np.trace(x_np, axis1=axis1, axis2=axis2)
        self.assertIsInstance(result, ht.DNDarray)
        self.assert_array_equal(result, result_np)

        # reversed axes order
        result = ht.trace(x, axis1=axis2, axis2=axis1)
        result_np = np.trace(x_np, axis1=axis1, axis2=axis2)
        self.assertIsInstance(result, ht.DNDarray)
        self.assert_array_equal(result, result_np)

        # negative axes
        axis1 = 1
        axis2 = 2
        result = ht.trace(x, axis1=axis1, axis2=-axis2)
        result_np = np.trace(x_np, axis1=axis1, axis2=-axis2)
        self.assertIsInstance(result, ht.DNDarray)
        self.assert_array_equal(result, result_np)

        result = ht.trace(x, axis1=-axis1, axis2=axis2)
        result_np = np.trace(x_np, axis1=-axis1, axis2=axis2)
        self.assertIsInstance(result, ht.DNDarray)
        self.assert_array_equal(result, result_np)

        result = ht.trace(x, axis1=-axis1, axis2=-axis2)
        result_np = np.trace(x_np, axis1=-axis1, axis2=-axis2)
        self.assertIsInstance(result, ht.DNDarray)
        self.assert_array_equal(result, result_np)

        # different axes
        axis1 = 1
        axis2 = 2
        o = 0
        result = ht.trace(x, offset=o, axis1=axis1, axis2=axis2, dtype=dtype)
        result_np = np.trace(x_np, offset=o, axis1=axis1, axis2=axis2, dtype=np.float32)
        self.assertIsInstance(result, ht.DNDarray)
        self.assert_array_equal(result, result_np)

        # offset != 0
        # negative offset
        o = -(x.gshape[0] - 1)
        result = ht.trace(x, offset=o)
        result_np = np.trace(x_np, offset=o)
        self.assertIsInstance(result, ht.DNDarray)
        self.assert_array_equal(result, result_np)

        # positive offset
        o = x.gshape[1] - 1
        result = ht.trace(x, offset=o)
        result_np = np.trace(x_np, offset=o)
        self.assertIsInstance(result, ht.DNDarray)
        self.assert_array_equal(result, result_np)

        # offset resulting into zero array
        axis1 = 1
        axis2 = 2
        # negative
        o = -x.gshape[axis1]
        result = ht.trace(x, offset=o, axis1=axis1, axis2=axis2)
        result_np = np.trace(x_np, offset=o, axis1=axis1, axis2=axis2)
        self.assertIsInstance(result, ht.DNDarray)
        self.assert_array_equal(result, np.zeros((1, 4)))
        self.assert_array_equal(result, result_np)

        # positive
        o = x.gshape[axis2]
        result = ht.trace(x, offset=o, axis1=axis1, axis2=axis2)
        result_np = np.trace(x_np, offset=o, axis1=axis1, axis2=axis2)
        self.assertIsInstance(result, ht.DNDarray)
        self.assert_array_equal(result, np.zeros((1, 4)))
        self.assert_array_equal(result, result_np)

        # Exceptions
        with self.assertRaises(ValueError):
            out = ht.array([])
            ht.trace(x, out=out)

        # ------------------------------------------------
        # DISTRIBUTED CASE
        # ------------------------------------------------
        # CASE 2-D
        # ------------------------------------------------
        x = ht.arange(24, split=0).reshape((6, 4))
        x_np = np.arange(24).reshape((6, 4))
        dtype = ht.float32

        result = ht.trace(x)
        result_np = np.trace(x_np)
        self.assertIsInstance(result, int)
        self.assertEqual(result, result_np)

        # different split axis
        x_2 = ht.array(torch.arange(24).reshape((6, 4)), split=1)
        result = ht.trace(x_2)
        result_np = np.trace(x_np)
        self.assertIsInstance(result, int)
        self.assertEqual(result, result_np)

        # input = array_like (other than DNDarray)
        result = ht.trace(x.tolist())
        self.assertIsInstance(result, int)
        self.assertEqual(result, result_np)

        # dtype
        result = ht.trace(x, dtype=dtype)
        result_np = np.trace(x_np, dtype=np.float32)
        self.assertIsInstance(result, float)
        self.assertEqual(result, result_np)

        # offset != 0
        # negative offset
        o = -(x.gshape[0] - 1)
        result = ht.trace(x, offset=o)
        result_np = np.trace(x_np, offset=o)
        self.assertIsInstance(result, int)
        self.assertEqual(result, result_np)

        # positive offset
        o = x.gshape[1] - 1
        result = ht.trace(x, offset=o)
        result_np = np.trace(x_np, offset=o)
        self.assertIsInstance(result, int)
        self.assertEqual(result, result_np)

        # offset resulting into empty array
        # negative
        o = -x.gshape[0]
        result = ht.trace(x, offset=o)
        result_np = np.trace(x_np, offset=o)
        self.assertIsInstance(result, int)
        self.assertEqual(result, 0)
        self.assertEqual(result, result_np)

        # positive
        o = x.gshape[1]
        result = ht.trace(x, offset=o)
        result_np = np.trace(x_np, offset=o)
        self.assertIsInstance(result, int)
        self.assertEqual(result, 0)
        self.assertEqual(result, result_np)

        # Exceptions
        with self.assertRaises(TypeError):
            x = "[[1, 2], [3, 4]]"
            ht.trace(x)
        with self.assertRaises(ValueError):
            x = ht.arange(24)
            ht.trace(x)
        with self.assertRaises(TypeError):
            x = ht.arange(24).reshape((6, 4))
            ht.trace(x, axis1=0.2)
        with self.assertRaises(TypeError):
            ht.trace(x, axis2=1.4)
        with self.assertRaises(ValueError):
            ht.trace(x, axis1=2)
        with self.assertRaises(ValueError):
            ht.trace(x, axis2=2)
        with self.assertRaises(TypeError):
            ht.trace(x, offset=1.2)
        with self.assertRaises(ValueError):
            ht.trace(x, axis1=1, axis2=1)
        with self.assertRaises(ValueError):
            ht.trace(x, dtype="ht.int64")
        with self.assertRaises(TypeError):
            ht.trace(x, out=[])
        with self.assertRaises(ValueError):
            # As result is scalar
            out = ht.array([])
            ht.trace(x, out=out)

        # ------------------------------------------------
        # CASE > 2-D (4D)
        # ------------------------------------------------
        x = ht.arange(24, split=0).reshape((1, 2, 3, 4))
        x_np = x.numpy()
        # ------------------------------------------------
        # CASE split axis NOT in (axis1, axis2)
        # ------------------------------------------------
        axis1 = 1
        axis2 = 2
        out = ht.empty((1, 4), split=0, dtype=x.dtype)

        result = ht.trace(x, axis1=axis1, axis2=axis2)
        result_np = np.trace(x_np, axis1=axis1, axis2=axis2)
        self.assertIsInstance(result, ht.DNDarray)
        self.assert_array_equal(result, result_np)

        # input = array_like (other than DNDarray)
        result = ht.trace(x.tolist(), axis1=axis1, axis2=axis2)
        self.assertIsInstance(result, ht.DNDarray)
        self.assert_array_equal(result, result_np)

        # out
        result = ht.trace(x, out=out, axis1=axis1, axis2=axis2)
        result_np = np.trace(x_np, axis1=axis1, axis2=axis2)
        self.assertIsInstance(result, ht.DNDarray)
        self.assert_array_equal(result, result_np)
        self.assert_array_equal(out, result_np)

        # reversed axes order
        result = ht.trace(x, axis1=axis2, axis2=axis1)
        result_np = np.trace(x_np, axis1=axis2, axis2=axis1)
        self.assertIsInstance(result, ht.DNDarray)
        self.assert_array_equal(result, result_np)

        # different axes (still not in x.split = 0)
        axis1 = 1
        axis2 = 3
        result = ht.trace(x, offset=0, axis1=axis1, axis2=axis2, dtype=dtype)
        result_np = np.trace(x_np, offset=0, axis1=axis1, axis2=axis2, dtype=np.float32)
        self.assertIsInstance(result, ht.DNDarray)
        self.assert_array_equal(result, result_np)

        # negative axes
        axis1 = 1
        axis2 = 2
        result = ht.trace(x, axis1=axis1, axis2=-axis2)
        result_np = np.trace(x_np, axis1=axis1, axis2=-axis2)
        self.assertIsInstance(result, ht.DNDarray)
        self.assert_array_equal(result, result_np)

        result = ht.trace(x, axis1=-axis1, axis2=axis2)
        result_np = np.trace(x_np, axis1=-axis1, axis2=axis2)
        self.assertIsInstance(result, ht.DNDarray)
        self.assert_array_equal(result, result_np)

        result = ht.trace(x, axis1=-axis1, axis2=-axis2)
        result_np = np.trace(x_np, axis1=-axis1, axis2=-axis2)
        self.assertIsInstance(result, ht.DNDarray)
        self.assert_array_equal(result, result_np)

        # offset != 0
        # negative offset
        axis1 = 1
        axis2 = 2
        o = -(x.gshape[axis1] - 1)
        result = ht.trace(x, offset=o, axis1=axis1, axis2=axis2)
        result_np = np.trace(x_np, offset=o, axis1=axis1, axis2=axis2)
        self.assertIsInstance(result, ht.DNDarray)
        self.assert_array_equal(result, result_np)

        # positive offset
        o = x.gshape[axis2] - 1
        result = ht.trace(x, offset=o, axis1=axis1, axis2=axis2)
        result_np = np.trace(x_np, offset=o, axis1=axis1, axis2=axis2)
        self.assertIsInstance(result, ht.DNDarray)
        self.assert_array_equal(result, result_np)

        # offset resulting into zero array
        axis1 = 1
        axis2 = 2
        # negative
        o = -x.gshape[axis1]
        result = ht.trace(x, offset=o, axis1=axis1, axis2=axis2)
        result_np = np.trace(x_np, offset=o, axis1=axis1, axis2=axis2)
        self.assertIsInstance(result, ht.DNDarray)
        self.assert_array_equal(result, np.zeros((1, 4)))
        self.assert_array_equal(result, result_np)

        # positive
        o = x.gshape[axis2]
        result = ht.trace(x, offset=o, axis1=axis1, axis2=axis2)
        result_np = np.trace(x_np, offset=o, axis1=axis1, axis2=axis2)
        self.assertIsInstance(result, ht.DNDarray)
        self.assert_array_equal(result, np.zeros((1, 4)))
        self.assert_array_equal(result, result_np)

        # different split axis (that is still not in (axis1, axis2))
        x = ht.arange(24).reshape((1, 2, 3, 4, 1))
        x = ht.array(x, split=2, dtype=dtype)
        x_np = x.numpy()
        axis1 = 0
        axis2 = 1
        out = ht.empty((3, 4, 1), split=2, dtype=x.dtype)
        result = ht.trace(x, axis1=axis1, axis2=axis2, out=out)
        result_np = np.trace(x_np, axis1=axis1, axis2=axis2)
        self.assertIsInstance(result, ht.DNDarray)
        self.assert_array_equal(result, result_np)
        self.assert_array_equal(out, result_np)

        # different split axis (that is still not in (axis1, axis2))
        x = ht.arange(24).reshape((1, 2, 3, 4, 1))
        x = ht.array(x, split=3, dtype=dtype)
        x_np = x.numpy()
        axis1 = 2
        axis2 = 4
        out = ht.empty((1, 2, 4), split=1, dtype=x.dtype)
        result = ht.trace(x, axis1=axis1, axis2=axis2, out=out)
        result_np = np.trace(x_np, axis1=axis1, axis2=axis2)
        self.assertIsInstance(result, ht.DNDarray)
        self.assert_array_equal(result, result_np)

        # Exceptions
        with self.assertRaises(ValueError):
            out = ht.array([])
            ht.trace(x, out=out, axis1=axis1, axis2=axis2)

        # ------------------------------------------------
        # CASE split axis IN (axis1, axis2)
        # ------------------------------------------------
        x = ht.arange(24).reshape((1, 2, 3, 4))
        split_axis = 1
        x = ht.array(x, split=split_axis, dtype=dtype)
        x_np = x.numpy()
        axis1 = 1
        axis2 = 2
        result_shape = list(x.gshape)
        del result_shape[axis1], result_shape[axis2 - 1]
        out = ht.empty(tuple(result_shape), split=split_axis, dtype=x.dtype)

        result = ht.trace(x, axis1=axis1, axis2=axis2)
        result_np = np.trace(x_np, axis1=axis1, axis2=axis2)
        self.assertIsInstance(result, ht.DNDarray)
        self.assert_array_equal(result, result_np)

        # input = array_like (other than DNDarray)
        result = ht.trace(x.tolist(), axis1=axis1, axis2=axis2)
        self.assertIsInstance(result, ht.DNDarray)
        self.assert_array_equal(result, result_np)

        # out
        result = ht.trace(x, out=out, axis1=axis1, axis2=axis2)
        result_np = np.trace(x_np, axis1=axis1, axis2=axis2)
        self.assertIsInstance(result, ht.DNDarray)
        self.assert_array_equal(result, result_np)
        self.assert_array_equal(out, result_np)

        # reversed axes order
        result = ht.trace(x, axis1=axis2, axis2=axis1)
        result_np = np.trace(x_np, axis1=axis2, axis2=axis1)
        self.assertIsInstance(result, ht.DNDarray)
        self.assert_array_equal(result, result_np)

        # axis2 = a.split
        axis1 = 0
        axis2 = 1
        result = ht.trace(x, axis1=axis1, axis2=axis2)
        result_np = np.trace(x_np, axis1=axis1, axis2=axis2)
        self.assertIsInstance(result, ht.DNDarray)
        self.assert_array_equal(result, result_np)

        # offset != 0
        # negative offset
        o = -(x.gshape[0] - 1)
        result = ht.trace(x, offset=o, axis1=axis1, axis2=axis2)
        result_np = np.trace(x_np, offset=o, axis1=axis1, axis2=axis2)
        self.assertIsInstance(result, ht.DNDarray)
        self.assert_array_equal(result, result_np)

        # positive offset
        o = x.gshape[1] - 1
        result = ht.trace(x, offset=o, axis1=axis1, axis2=axis2)
        result_np = np.trace(x_np, offset=o, axis1=axis1, axis2=axis2)
        self.assertIsInstance(result, ht.DNDarray)
        self.assert_array_equal(result, result_np)

        # different axes
        axis1 = 1
        axis2 = 2
        result_shape = list(x.gshape)
        del result_shape[axis1], result_shape[axis2 - 1]
        o = 0
        result = ht.trace(x, offset=o, axis1=axis1, axis2=axis2, dtype=dtype)
        result_np = np.trace(x_np, offset=o, axis1=axis1, axis2=axis2, dtype=np.float32)
        self.assertIsInstance(result, ht.DNDarray)
        self.assert_array_equal(result, result_np)

        # offset resulting into zero array
        # negative
        o = -x.gshape[axis1]
        result = ht.trace(x, offset=o, axis1=axis1, axis2=axis2)
        result_np = np.trace(x_np, offset=o, axis1=axis1, axis2=axis2)
        self.assertIsInstance(result, ht.DNDarray)
        self.assert_array_equal(result, np.zeros(result_shape, dtype=result_np.dtype))
        self.assert_array_equal(result, result_np)

        # positive
        o = x.gshape[axis2]
        result = ht.trace(x, offset=o, axis1=axis1, axis2=axis2)
        result_np = np.trace(x_np, offset=o, axis1=axis1, axis2=axis2)
        self.assertIsInstance(result, ht.DNDarray)
        self.assert_array_equal(result, np.zeros(result_shape, dtype=result_np.dtype))
        self.assert_array_equal(result, result_np)

        # Exceptions
        with self.assertRaises(ValueError):
            out = ht.array([])
            ht.trace(x, out=out, axis1=axis1, axis2=axis2)

    def test_transpose(self):
        # vector transpose, not distributed
        vector = ht.arange(10)
        vector_t = vector.T
        self.assertIsInstance(vector_t, ht.DNDarray)
        self.assertEqual(vector_t.dtype, ht.int32)
        self.assertEqual(vector_t.split, None)
        self.assertEqual(vector_t.shape, (10,))

        # simple matrix transpose, not distributed
        simple_matrix = ht.zeros((2, 4))
        simple_matrix_t = simple_matrix.transpose()
        self.assertIsInstance(simple_matrix_t, ht.DNDarray)
        self.assertEqual(simple_matrix_t.dtype, ht.float32)
        self.assertEqual(simple_matrix_t.split, None)
        self.assertEqual(simple_matrix_t.shape, (4, 2))
        self.assertEqual(simple_matrix_t.larray.shape, (4, 2))

        # 4D array, not distributed, with given axis
        array_4d = ht.zeros((2, 3, 4, 5))
        array_4d_t = ht.transpose(array_4d, axes=(-1, 0, 2, 1))
        self.assertIsInstance(array_4d_t, ht.DNDarray)
        self.assertEqual(array_4d_t.dtype, ht.float32)
        self.assertEqual(array_4d_t.split, None)
        self.assertEqual(array_4d_t.shape, (5, 2, 4, 3))
        self.assertEqual(array_4d_t.larray.shape, (5, 2, 4, 3))

        # vector transpose, distributed
        vector_split = ht.arange(10, split=0)
        vector_split_t = vector_split.T
        self.assertIsInstance(vector_split_t, ht.DNDarray)
        self.assertEqual(vector_split_t.dtype, ht.int32)
        self.assertEqual(vector_split_t.split, 0)
        self.assertEqual(vector_split_t.shape, (10,))
        self.assertLessEqual(vector_split_t.lshape[0], 10)

        # matrix transpose, distributed
        matrix_split = ht.ones((10, 20), split=1)
        matrix_split_t = matrix_split.transpose()
        self.assertIsInstance(matrix_split_t, ht.DNDarray)
        self.assertEqual(matrix_split_t.dtype, ht.float32)
        self.assertEqual(matrix_split_t.split, 0)
        self.assertEqual(matrix_split_t.shape, (20, 10))
        self.assertLessEqual(matrix_split_t.lshape[0], 20)
        self.assertEqual(matrix_split_t.lshape[1], 10)

        # 4D array, distributed
        array_4d_split = ht.ones((3, 4, 5, 6), split=3)
        array_4d_split_t = ht.transpose(array_4d_split, axes=(1, 0, 3, 2))
        self.assertIsInstance(array_4d_t, ht.DNDarray)
        self.assertEqual(array_4d_split_t.dtype, ht.float32)
        self.assertEqual(array_4d_split_t.split, 2)
        self.assertEqual(array_4d_split_t.shape, (4, 3, 6, 5))

        self.assertEqual(array_4d_split_t.lshape[0], 4)
        self.assertEqual(array_4d_split_t.lshape[1], 3)
        self.assertLessEqual(array_4d_split_t.lshape[2], 6)
        self.assertEqual(array_4d_split_t.lshape[3], 5)

        # exceptions
        with self.assertRaises(TypeError):
            ht.transpose(1)
        with self.assertRaises(ValueError):
            ht.transpose(ht.zeros((2, 3)), axes=1.0)
        with self.assertRaises(ValueError):
            ht.transpose(ht.zeros((2, 3)), axes=(-1,))
        with self.assertRaises(TypeError):
            ht.zeros((2, 3)).transpose(axes="01")
        with self.assertRaises(TypeError):
            ht.zeros((2, 3)).transpose(axes=(0, 1.0))
        with self.assertRaises((ValueError, IndexError)):
            ht.zeros((2, 3)).transpose(axes=(0, 3))

    def test_tril(self):
        local_ones = ht.ones((5,))

        # 1D case, no offset, data is not split, module-level call
        result = ht.tril(local_ones)
        comparison = torch.ones((5, 5), device=self.device.torch_device).tril()
        self.assertIsInstance(result, ht.DNDarray)
        self.assertEqual(result.shape, (5, 5))
        self.assertEqual(result.lshape, (5, 5))
        self.assertEqual(result.split, None)
        self.assertTrue((result.larray == comparison).all())

        # 1D case, positive offset, data is not split, module-level call
        result = ht.tril(local_ones, k=2)
        comparison = torch.ones((5, 5), device=self.device.torch_device).tril(diagonal=2)
        self.assertIsInstance(result, ht.DNDarray)
        self.assertEqual(result.shape, (5, 5))
        self.assertEqual(result.lshape, (5, 5))
        self.assertEqual(result.split, None)
        self.assertTrue((result.larray == comparison).all())

        # 1D case, negative offset, data is not split, module-level call
        result = ht.tril(local_ones, k=-2)
        comparison = torch.ones((5, 5), device=self.device.torch_device).tril(diagonal=-2)
        self.assertIsInstance(result, ht.DNDarray)
        self.assertEqual(result.shape, (5, 5))
        self.assertEqual(result.lshape, (5, 5))
        self.assertEqual(result.split, None)
        self.assertTrue((result.larray == comparison).all())

        local_ones = ht.ones((4, 5))

        # 2D case, no offset, data is not split, method
        result = local_ones.tril()
        comparison = torch.ones((4, 5), device=self.device.torch_device).tril()
        self.assertIsInstance(result, ht.DNDarray)
        self.assertEqual(result.shape, (4, 5))
        self.assertEqual(result.lshape, (4, 5))
        self.assertEqual(result.split, None)
        self.assertTrue((result.larray == comparison).all())

        # 2D case, positive offset, data is not split, method
        result = local_ones.tril(k=2)
        comparison = torch.ones((4, 5), device=self.device.torch_device).tril(diagonal=2)
        self.assertIsInstance(result, ht.DNDarray)
        self.assertEqual(result.shape, (4, 5))
        self.assertEqual(result.lshape, (4, 5))
        self.assertEqual(result.split, None)
        self.assertTrue((result.larray == comparison).all())

        # 2D case, negative offset, data is not split, method
        result = local_ones.tril(k=-2)
        comparison = torch.ones((4, 5), device=self.device.torch_device).tril(diagonal=-2)
        self.assertIsInstance(result, ht.DNDarray)
        self.assertEqual(result.shape, (4, 5))
        self.assertEqual(result.lshape, (4, 5))
        self.assertEqual(result.split, None)
        self.assertTrue((result.larray == comparison).all())

        local_ones = ht.ones((3, 4, 5, 6))

        # 2D+ case, no offset, data is not split, module-level call
        result = local_ones.tril()
        comparison = torch.ones((5, 6), device=self.device.torch_device).tril()
        self.assertIsInstance(result, ht.DNDarray)
        self.assertEqual(result.shape, (3, 4, 5, 6))
        self.assertEqual(result.lshape, (3, 4, 5, 6))
        self.assertEqual(result.split, None)
        for i in range(3):
            for j in range(4):
                self.assertTrue((result.larray[i, j] == comparison).all())

        # 2D+ case, positive offset, data is not split, module-level call
        result = local_ones.tril(k=2)
        comparison = torch.ones((5, 6), device=self.device.torch_device).tril(diagonal=2)
        self.assertIsInstance(result, ht.DNDarray)
        self.assertEqual(result.shape, (3, 4, 5, 6))
        self.assertEqual(result.lshape, (3, 4, 5, 6))
        self.assertEqual(result.split, None)
        for i in range(3):
            for j in range(4):
                self.assertTrue((result.larray[i, j] == comparison).all())

        # # 2D+ case, negative offset, data is not split, module-level call
        result = local_ones.tril(k=-2)
        comparison = torch.ones((5, 6), device=self.device.torch_device).tril(diagonal=-2)
        self.assertIsInstance(result, ht.DNDarray)
        self.assertEqual(result.shape, (3, 4, 5, 6))
        self.assertEqual(result.lshape, (3, 4, 5, 6))
        self.assertEqual(result.split, None)
        for i in range(3):
            for j in range(4):
                self.assertTrue((result.larray[i, j] == comparison).all())

        distributed_ones = ht.ones((5,), split=0)

        # 1D case, no offset, data is split, method
        result = distributed_ones.tril()
        self.assertIsInstance(result, ht.DNDarray)
        self.assertEqual(result.shape, (5, 5))
        self.assertEqual(result.split, 1)
        self.assertTrue(result.lshape[0] == 5 or result.lshape[0] == 0)
        self.assertLessEqual(result.lshape[1], 5)
        self.assertTrue(result.sum(), 15)
        if result.comm.rank == 0:
            self.assertTrue(result.larray[-1, 0] == 1)
        if result.comm.rank == result.shape[0] - 1:
            self.assertTrue(result.larray[0, -1] == 0)

        # 1D case, positive offset, data is split, method
        result = distributed_ones.tril(k=2)
        self.assertIsInstance(result, ht.DNDarray)
        self.assertEqual(result.shape, (5, 5))
        self.assertEqual(result.split, 1)
        self.assertEqual(result.lshape[0], 5)
        self.assertLessEqual(result.lshape[1], 5)
        self.assertEqual(result.sum(), 22)
        if result.comm.rank == 0:
            self.assertTrue(result.larray[-1, 0] == 1)
        if result.comm.rank == result.shape[0] - 1:
            self.assertTrue(result.larray[0, -1] == 0)

        # 1D case, negative offset, data is split, method
        result = distributed_ones.tril(k=-2)
        self.assertIsInstance(result, ht.DNDarray)
        self.assertEqual(result.shape, (5, 5))
        self.assertEqual(result.split, 1)
        self.assertEqual(result.lshape[0], 5)
        self.assertLessEqual(result.lshape[1], 5)
        self.assertEqual(result.sum(), 6)
        if result.comm.rank == 0:
            self.assertTrue(result.larray[-1, 0] == 1)
        if result.comm.rank == result.shape[0] - 1:
            self.assertTrue(result.larray[0, -1] == 0)

        distributed_ones = ht.ones((4, 5), split=0)

        # 2D case, no offset, data is horizontally split, method
        result = distributed_ones.tril()
        self.assertIsInstance(result, ht.DNDarray)
        self.assertEqual(result.shape, (4, 5))
        self.assertEqual(result.split, 0)
        self.assertLessEqual(result.lshape[0], 4)
        self.assertEqual(result.lshape[1], 5)
        self.assertEqual(result.sum(), 10)
        if result.comm.rank == 0:
            self.assertTrue(result.larray[0, -1] == 0)
        if result.comm.rank == result.shape[0] - 1:
            self.assertTrue(result.larray[-1, 0] == 1)

        # 2D case, positive offset, data is horizontally split, method
        result = distributed_ones.tril(k=2)
        self.assertIsInstance(result, ht.DNDarray)
        self.assertEqual(result.shape, (4, 5))
        self.assertEqual(result.split, 0)
        self.assertLessEqual(result.lshape[0], 4)
        self.assertEqual(result.lshape[1], 5)
        self.assertEqual(result.sum(), 17)
        if result.comm.rank == 0:
            self.assertTrue(result.larray[0, -1] == 0)
        if result.comm.rank == result.shape[0] - 1:
            self.assertTrue(result.larray[-1, 0] == 1)

        # 2D case, negative offset, data is horizontally split, method
        result = distributed_ones.tril(k=-2)
        self.assertIsInstance(result, ht.DNDarray)
        self.assertEqual(result.shape, (4, 5))
        self.assertEqual(result.split, 0)
        self.assertLessEqual(result.lshape[0], 4)
        self.assertEqual(result.lshape[1], 5)
        self.assertEqual(result.sum(), 3)
        if result.comm.rank == 0:
            self.assertTrue(result.larray[0, -1] == 0)
        if result.comm.rank == result.shape[0] - 1:
            self.assertTrue(result.larray[-1, 0] == 1)

        distributed_ones = ht.ones((4, 5), split=1)

        # 2D case, no offset, data is vertically split, method
        result = distributed_ones.tril()
        self.assertIsInstance(result, ht.DNDarray)
        self.assertEqual(result.shape, (4, 5))
        self.assertEqual(result.split, 1)
        self.assertEqual(result.lshape[0], 4)
        self.assertLessEqual(result.lshape[1], 5)
        self.assertEqual(result.sum(), 10)
        if result.comm.rank == 0:
            self.assertTrue(result.larray[-1, 0] == 1)
        if result.comm.rank == result.shape[0] - 1:
            self.assertTrue(result.larray[0, -1] == 0)

        # 2D case, positive offset, data is horizontally split, method
        result = distributed_ones.tril(k=2)
        self.assertIsInstance(result, ht.DNDarray)
        self.assertEqual(result.shape, (4, 5))
        self.assertEqual(result.split, 1)
        self.assertEqual(result.lshape[0], 4)
        self.assertLessEqual(result.lshape[1], 5)
        self.assertEqual(result.sum(), 17)
        if result.comm.rank == 0:
            self.assertTrue(result.larray[-1, 0] == 1)
        if result.comm.rank == result.shape[0] - 1:
            self.assertTrue(result.larray[0, -1] == 0)

        # 2D case, negative offset, data is horizontally split, method
        result = distributed_ones.tril(k=-2)
        self.assertIsInstance(result, ht.DNDarray)
        self.assertEqual(result.shape, (4, 5))
        self.assertEqual(result.split, 1)
        self.assertEqual(result.lshape[0], 4)
        self.assertLessEqual(result.lshape[1], 5)
        self.assertEqual(result.sum(), 3)
        if result.comm.rank == 0:
            self.assertTrue(result.larray[-1, 0] == 1)
        if result.comm.rank == result.shape[0] - 1:
            self.assertTrue(result.larray[0, -1] == 0)

        with self.assertRaises(TypeError):
            ht.tril("asdf")
        with self.assertRaises(TypeError):
            ht.tril(distributed_ones, m=["sdf", "sf"])

    def test_triu(self):
        local_ones = ht.ones((5,))

        # 1D case, no offset, data is not split, module-level call
        result = ht.triu(local_ones)
        comparison = torch.ones((5, 5), device=self.device.torch_device).triu()
        self.assertIsInstance(result, ht.DNDarray)
        self.assertEqual(result.shape, (5, 5))
        self.assertEqual(result.lshape, (5, 5))
        self.assertEqual(result.split, None)
        self.assertTrue((result.larray == comparison).all())

        # 1D case, positive offset, data is not split, module-level call
        result = ht.triu(local_ones, k=2)
        comparison = torch.ones((5, 5), device=self.device.torch_device).triu(diagonal=2)
        self.assertIsInstance(result, ht.DNDarray)
        self.assertEqual(result.shape, (5, 5))
        self.assertEqual(result.lshape, (5, 5))
        self.assertEqual(result.split, None)
        self.assertTrue((result.larray == comparison).all())

        # 1D case, negative offset, data is not split, module-level call
        result = ht.triu(local_ones, k=-2)
        comparison = torch.ones((5, 5), device=self.device.torch_device).triu(diagonal=-2)
        self.assertIsInstance(result, ht.DNDarray)
        self.assertEqual(result.shape, (5, 5))
        self.assertEqual(result.lshape, (5, 5))
        self.assertEqual(result.split, None)
        self.assertTrue((result.larray == comparison).all())

        local_ones = ht.ones((4, 5))

        # 2D case, no offset, data is not split, method
        result = local_ones.triu()
        comparison = torch.ones((4, 5), device=self.device.torch_device).triu()
        self.assertIsInstance(result, ht.DNDarray)
        self.assertEqual(result.shape, (4, 5))
        self.assertEqual(result.lshape, (4, 5))
        self.assertEqual(result.split, None)
        self.assertTrue((result.larray == comparison).all())

        # 2D case, positive offset, data is not split, method
        result = local_ones.triu(k=2)
        comparison = torch.ones((4, 5), device=self.device.torch_device).triu(diagonal=2)
        self.assertIsInstance(result, ht.DNDarray)
        self.assertEqual(result.shape, (4, 5))
        self.assertEqual(result.lshape, (4, 5))
        self.assertEqual(result.split, None)
        self.assertTrue((result.larray == comparison).all())

        # 2D case, negative offset, data is not split, method
        result = local_ones.triu(k=-2)
        comparison = torch.ones((4, 5), device=self.device.torch_device).triu(diagonal=-2)
        self.assertIsInstance(result, ht.DNDarray)
        self.assertEqual(result.shape, (4, 5))
        self.assertEqual(result.lshape, (4, 5))
        self.assertEqual(result.split, None)
        self.assertTrue((result.larray == comparison).all())

        local_ones = ht.ones((3, 4, 5, 6))

        # 2D+ case, no offset, data is not split, module-level call
        result = local_ones.triu()
        comparison = torch.ones((5, 6), device=self.device.torch_device).triu()
        self.assertIsInstance(result, ht.DNDarray)
        self.assertEqual(result.shape, (3, 4, 5, 6))
        self.assertEqual(result.lshape, (3, 4, 5, 6))
        self.assertEqual(result.split, None)
        for i in range(3):
            for j in range(4):
                self.assertTrue((result.larray[i, j] == comparison).all())

        # 2D+ case, positive offset, data is not split, module-level call
        result = local_ones.triu(k=2)
        comparison = torch.ones((5, 6), device=self.device.torch_device).triu(diagonal=2)
        self.assertIsInstance(result, ht.DNDarray)
        self.assertEqual(result.shape, (3, 4, 5, 6))
        self.assertEqual(result.lshape, (3, 4, 5, 6))
        self.assertEqual(result.split, None)
        for i in range(3):
            for j in range(4):
                self.assertTrue((result.larray[i, j] == comparison).all())

        # # 2D+ case, negative offset, data is not split, module-level call
        result = local_ones.triu(k=-2)
        comparison = torch.ones((5, 6), device=self.device.torch_device).triu(diagonal=-2)
        self.assertIsInstance(result, ht.DNDarray)
        self.assertEqual(result.shape, (3, 4, 5, 6))
        self.assertEqual(result.lshape, (3, 4, 5, 6))
        self.assertEqual(result.split, None)
        for i in range(3):
            for j in range(4):
                self.assertTrue((result.larray[i, j] == comparison).all())

        distributed_ones = ht.ones((5,), split=0)

        # 1D case, no offset, data is split, method
        result = distributed_ones.triu()
        self.assertIsInstance(result, ht.DNDarray)
        self.assertEqual(result.shape, (5, 5))
        self.assertEqual(result.split, 1)
        self.assertEqual(result.lshape[0], 5)
        self.assertLessEqual(result.lshape[1], 5)
        self.assertTrue(result.sum(), 15)
        if result.comm.rank == 0:
            self.assertTrue(result.larray[-1, 0] == 0)
        if result.comm.rank == result.shape[0] - 1:
            self.assertTrue(result.larray[0, -1] == 1)

        # 1D case, positive offset, data is split, method
        result = distributed_ones.triu(k=2)
        self.assertIsInstance(result, ht.DNDarray)
        self.assertEqual(result.shape, (5, 5))
        self.assertEqual(result.split, 1)
        self.assertEqual(result.lshape[0], 5)
        self.assertLessEqual(result.lshape[1], 5)
        self.assertEqual(result.sum(), 6)
        if result.comm.rank == 0:
            self.assertTrue(result.larray[-1, 0] == 0)
        if result.comm.rank == result.shape[0] - 1:
            self.assertTrue(result.larray[0, -1] == 1)

        # 1D case, negative offset, data is split, method
        result = distributed_ones.triu(k=-2)
        self.assertIsInstance(result, ht.DNDarray)
        self.assertEqual(result.shape, (5, 5))
        self.assertEqual(result.split, 1)
        self.assertEqual(result.lshape[0], 5)
        self.assertLessEqual(result.lshape[1], 5)
        self.assertEqual(result.sum(), 22)
        if result.comm.rank == 0:
            self.assertTrue(result.larray[-1, 0] == 0)
        if result.comm.rank == result.shape[0] - 1:
            self.assertTrue(result.larray[0, -1] == 1)

        distributed_ones = ht.ones((4, 5), split=0)

        # 2D case, no offset, data is horizontally split, method
        result = distributed_ones.triu()
        self.assertIsInstance(result, ht.DNDarray)
        self.assertEqual(result.shape, (4, 5))
        self.assertEqual(result.split, 0)
        self.assertLessEqual(result.lshape[0], 4)
        self.assertEqual(result.lshape[1], 5)
        self.assertEqual(result.sum(), 14)
        if result.comm.rank == 0:
            self.assertTrue(result.larray[0, -1] == 1)
        if result.comm.rank == result.shape[0] - 1:
            self.assertTrue(result.larray[-1, 0] == 0)

        # # 2D case, positive offset, data is horizontally split, method
        result = distributed_ones.triu(k=2)
        self.assertIsInstance(result, ht.DNDarray)
        self.assertEqual(result.shape, (4, 5))
        self.assertEqual(result.split, 0)
        self.assertLessEqual(result.lshape[0], 4)
        self.assertEqual(result.lshape[1], 5)
        self.assertEqual(result.sum(), 6)
        if result.comm.rank == 0:
            self.assertTrue(result.larray[0, -1] == 1)
        if result.comm.rank == result.shape[0] - 1:
            self.assertTrue(result.larray[-1, 0] == 0)

        # # 2D case, negative offset, data is horizontally split, method
        result = distributed_ones.triu(k=-2)
        self.assertIsInstance(result, ht.DNDarray)
        self.assertEqual(result.shape, (4, 5))
        self.assertEqual(result.split, 0)
        self.assertLessEqual(result.lshape[0], 4)
        self.assertEqual(result.lshape[1], 5)
        self.assertEqual(result.sum(), 19)
        if result.comm.rank == 0:
            self.assertTrue(result.larray[0, -1] == 1)
        if result.comm.rank == result.shape[0] - 1:
            self.assertTrue(result.larray[-1, 0] == 0)

        distributed_ones = ht.ones((4, 5), split=1)

        # 2D case, no offset, data is vertically split, method
        result = distributed_ones.triu()
        self.assertIsInstance(result, ht.DNDarray)
        self.assertEqual(result.shape, (4, 5))
        self.assertEqual(result.split, 1)
        self.assertEqual(result.lshape[0], 4)
        self.assertLessEqual(result.lshape[1], 5)
        self.assertEqual(result.sum(), 14)
        if result.comm.rank == 0:
            self.assertTrue(result.larray[-1, 0] == 0)
        if result.comm.rank == result.shape[0] - 1:
            self.assertTrue(result.larray[0, -1] == 1)

        # 2D case, positive offset, data is horizontally split, method
        result = distributed_ones.triu(k=2)
        self.assertIsInstance(result, ht.DNDarray)
        self.assertEqual(result.shape, (4, 5))
        self.assertEqual(result.split, 1)
        self.assertEqual(result.lshape[0], 4)
        self.assertLessEqual(result.lshape[1], 5)
        self.assertEqual(result.sum(), 6)
        if result.comm.rank == 0:
            self.assertTrue(result.larray[-1, 0] == 0)
        if result.comm.rank == result.shape[0] - 1:
            self.assertTrue(result.larray[0, -1] == 1)

        # 2D case, negative offset, data is horizontally split, method
        result = distributed_ones.triu(k=-2)
        self.assertIsInstance(result, ht.DNDarray)
        self.assertEqual(result.shape, (4, 5))
        self.assertEqual(result.split, 1)
        self.assertEqual(result.lshape[0], 4)
        self.assertLessEqual(result.lshape[1], 5)
        self.assertEqual(result.sum(), 19)
        if result.comm.rank == 0:
            self.assertTrue(result.larray[-1, 0] == 0)
        if result.comm.rank == result.shape[0] - 1:
            self.assertTrue(result.larray[0, -1] == 1)

    def test_vdot(self):
        a = ht.array([[1 + 1j, 2 + 2j], [3 + 3j, 4 + 4j]], split=0)
        b = ht.array([[1 + 2j, 3 + 4j], [5 + 6j, 7 + 8j]], split=0)

        vdot = ht.vdot(a, b)
        self.assertEqual(vdot.dtype, a.dtype)
        self.assertEqual(vdot.split, None)
        self.assertTrue(ht.equal(vdot, ht.array([110 + 10j])))

        vdot = ht.vdot(b, a)
        self.assertTrue(ht.equal(vdot, ht.array([110 - 10j])))

        with self.assertRaises(ValueError):
            ht.vdot(ht.array([1, 2, 3]), ht.array([[1, 2], [3, 4]]))

    def test_vecdot(self):
        a = ht.array([1, 1, 1])
        b = ht.array([1, 2, 3])

        c = ht.linalg.vecdot(a, b)

        self.assertEqual(c.dtype, ht.int64)
        self.assertEqual(c.device, a.device)
        self.assertTrue(ht.equal(c, ht.array([6])))

        a = ht.full((4, 4), 2, split=0)
        b = ht.ones(4)

        c = ht.linalg.vecdot(a, b, axis=0, keepdim=True)
        self.assertEqual(c.dtype, ht.float32)
        self.assertEqual(c.device, a.device)
        self.assertTrue(ht.equal(c, ht.array([[8, 8, 8, 8]])))

    def test_vector_norm(self):
        a = ht.arange(9, dtype=ht.float) - 4
        a_split = ht.arange(9, dtype=ht.float, split=0) - 4
        b = a.reshape((3, 3))
        b0 = ht.reshape(a, (3, 3), new_split=0)
        b1 = ht.reshape(a, (3, 3), new_split=1)

        # vector infintity norm
        vn = ht.vector_norm(a, ord=ht.inf)
        self.assertEqual(vn.split, a.split)
        self.assertEqual(vn.dtype, a.dtype)
        self.assertEqual(vn.device, a.device)
        self.assertEqual(vn.item(), 4.0)

        # vector 0 norm
        vn = ht.vector_norm(a, ord=0)
        self.assertEqual(vn.split, a.split)
        self.assertEqual(vn.dtype, a.dtype)
        self.assertEqual(vn.device, a.device)
        self.assertEqual(vn.item(), 8.0)

        # split vector -infinity
        vn = ht.vector_norm(a_split, ord=-ht.inf)
        self.assertEqual(vn.split, a.split)
        self.assertEqual(vn.dtype, a.dtype)
        self.assertEqual(vn.device, a.device)
        self.assertEqual(vn.item(), 0.0)

        # matrix 1 norm no axis
        vn = ht.vector_norm(b, ord=1)
        self.assertEqual(vn.split, b.split)
        self.assertEqual(vn.dtype, b.dtype)
        self.assertEqual(vn.device, b.device)
        self.assertEqual(vn.item(), 20.0)

        # split matrix axis l2-norm
        vn = ht.vector_norm(b0, axis=1, ord=2)
        self.assertEqual(vn.split, 0)
        self.assertEqual(vn.dtype, b0.dtype)
        self.assertEqual(vn.device, b0.device)
        self.assertTrue(ht.allclose(vn, ht.array([5.38516481, 1.41421356, 5.38516481], split=0)))

        # split matrix axis keepdim norm 3
        vn = ht.vector_norm(b1, axis=1, keepdims=True, ord=3)
        self.assertEqual(vn.split, None)
        self.assertEqual(vn.dtype, b1.dtype)
        self.assertEqual(vn.device, b1.device)
        self.assertTrue(
            ht.allclose(vn, ht.array([[4.62606501], [1.25992105], [4.62606501]], split=None))
        )

        # different dtype
        vn = ht.linalg.vector_norm(ht.full((4, 4, 4), 1 + 1j, dtype=ht.int), axis=0, ord=4)
        self.assertEqual(vn.split, None)
        self.assertEqual(vn.dtype, ht.float)
        self.assertTrue(
            ht.equal(
                vn,
                ht.array(
                    [
                        [2.0, 2.0, 2.0, 2.0],
                        [2.0, 2.0, 2.0, 2.0],
                        [2.0, 2.0, 2.0, 2.0],
                        [2.0, 2.0, 2.0, 2.0],
                    ]
                ),
            )
        )

        # bad ord
        with self.assertRaises(ValueError):
            ht.vector_norm(ht.array([1, 2, 3]), ord="fro")
        # bad axis
        with self.assertRaises(TypeError):
            ht.vector_norm(ht.array([1, 2, 3]), axis=(1, 2))
        with self.assertRaises(TypeError):
            ht.vector_norm(ht.array([1, 2, 3]), axis="r")<|MERGE_RESOLUTION|>--- conflicted
+++ resolved
@@ -9,7 +9,6 @@
 
 
 class TestLinalgBasics(TestCase):
-<<<<<<< HEAD
     def test_cholesky(self):
         # batch of symmetric positive-definite matrices
         A = torch.randn(3, 2, 2, dtype=torch.float64)
@@ -55,7 +54,7 @@
             ht.linalg.cholesky(ht.zeros((2, 3, 2), split=1))
         with self.assertRaises(NotImplementedError):
             ht.linalg.cholesky(ht.zeros((2, 2), dtype=ht.int, split=0))
-=======
+
     def test_cross(self):
         a = ht.eye(3)
         b = ht.array([[0, 1, 0], [0, 0, 1], [1, 0, 0]])
@@ -136,7 +135,6 @@
             ht.cross(ht.eye(3), ht.eye(3), axis="wasd")
         with self.assertRaises(ValueError):
             ht.cross(ht.eye(3, split=0), ht.eye(3, split=0), axis=0)
->>>>>>> 293d8738
 
     def test_dot(self):
         # ONLY TESTING CORRECTNESS! ALL CALLS IN DOT ARE PREVIOUSLY TESTED
