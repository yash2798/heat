--- conflicted
+++ resolved
@@ -1,11 +1,6 @@
-<<<<<<< HEAD
-import torch.optim.lr_scheduler as lr_scheduler
-import sys
-=======
 """
 Learning rate schedulers in the heat namespace
 """
->>>>>>> 885f686a
 
 import sys
 import torch.optim.lr_scheduler as lrs
@@ -13,27 +8,6 @@
 if sys.version_info.minor >= 7:
 
     def __getattr__(name):
-<<<<<<< HEAD
-        try:
-            return lr_scheduler.__getattribute__(name)
-        except AttributeError:
-            raise AttributeError(f"name {name} is not implemented in torch.optim.lr_scheduler")
-
-
-else:
-
-    class Wrapper(object):
-        def __init__(self, wrapped):
-            self.wrapped = wrapped
-
-        def __getattr__(self, name):
-            try:
-                return lr_scheduler.__getattribute__(name)
-            except AttributeError:
-                raise AttributeError(f"name {name} is not implemented in torch.optim.lr_scheduler")
-
-    sys.modules[__name__] = Wrapper(sys.modules[__name__])
-=======
         """
         Call the torch learning rate scheduler of a specified name
         """
@@ -61,5 +35,4 @@
             except AttributeError:
                 raise AttributeError(f"name {name} is not implemented in torch.optim.lr_scheduler")
 
-    sys.modules[__name__] = _Wrapper36(sys.modules[__name__])
->>>>>>> 885f686a
+    sys.modules[__name__] = _Wrapper36(sys.modules[__name__])