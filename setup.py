from setuptools import setup, find_packages
import sys

with open("README.md", "r") as handle:
    long_description = handle.read()

<<<<<<< HEAD
with open('./heat/core/version.py') as handle:
    exec(handle.read())

=======
>>>>>>> 7a6e29ff
setup(
    name="heat",
    packages=find_packages(exclude=("*tests*",)),
    data_files=["README.md", "LICENSE"],
    version=__version__,
    description="A framework for high performance data analytics and machine learning.",
    long_description=long_description,
    long_description_content_type="text/markdown",
    author="Helmholtz Association",
    author_email="martin.siggel@dlr.de",
    url="https://github.com/helmholtz-analytics/heat",
    keywords=["data", "analytics", "tensors", "distributed", "gpu"],
    classifiers=[
        "Development Status :: 3 - Alpha",
        "Programming Language :: Python :: 3.6",
        "License :: OSI Approved :: MIT License",
        "Intended Audience :: Science/Research",
        "Topic :: Scientific/Engineering",
    ],
    install_requires=["mpi4py>=3.0.0", "numpy>=1.13.0", "torch>=1.3.1"],
    extras_require={
        "hdf5": ["h5py>=2.8.0"],
        "netcdf": ["netCDF4>=1.4.0,<=1.5.2"],
        "dev": ["pre-commit>=1.18.3"],
    },
)<|MERGE_RESOLUTION|>--- conflicted
+++ resolved
@@ -1,15 +1,11 @@
 from setuptools import setup, find_packages
-import sys
 
 with open("README.md", "r") as handle:
     long_description = handle.read()
 
-<<<<<<< HEAD
 with open('./heat/core/version.py') as handle:
     exec(handle.read())
 
-=======
->>>>>>> 7a6e29ff
 setup(
     name="heat",
     packages=find_packages(exclude=("*tests*",)),
