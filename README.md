<div align="center">
  <img src="https://raw.githubusercontent.com/helmholtz-analytics/heat/main/doc/images/logo.png">
</div>

---

Heat is a distributed tensor framework for high performance data analytics.

Project Status
--------------
[![Mirror and run GitLab CI](https://github.com/helmholtz-analytics/heat/actions/workflows/ci_cb.yml/badge.svg)](https://github.com/helmholtz-analytics/heat/actions/workflows/ci_cb.yml)
[![Documentation Status](https://readthedocs.org/projects/heat/badge/?version=latest)](https://heat.readthedocs.io/en/latest/?badge=latest)
[![codecov](https://codecov.io/gh/helmholtz-analytics/heat/branch/main/graph/badge.svg)](https://codecov.io/gh/helmholtz-analytics/heat)
[![Code style: black](https://img.shields.io/badge/code%20style-black-000000.svg)](https://github.com/psf/black)
[![license: MIT](https://img.shields.io/badge/License-MIT-blue.svg)](https://opensource.org/licenses/MIT)
[![Downloads](https://pepy.tech/badge/heat)](https://pepy.tech/project/heat)

<<<<<<< HEAD
NEW! Contributors' TL;DR
------------------------

* set up development env and install dependencies, e.g. with conda
```
conda create -n heat-dev python=3.9
conda activate heat-dev
conda install -c conda-forge openmpi
conda install -c conda-forge mpi4py
conda install -c conda-forge "hdf5=*=mpi*"
conda install -c conda-forge netcdf4
conda install -c conda-forge scikit-learn
conda install -c pytorch pytorch torchvision
```
* clone GitHub repo
```
git clone git@github.com:helmholtz-analytics/heat.git
cd heat/
```
* DID IT WORK?? check with
```
python
Python 3.9.15 | packaged by conda-forge | (main, Nov 22 2022, 08:48:25)
[Clang 14.0.6 ] on darwin
Type "help", "copyright", "credits" or "license" for more information.
>>> import heat as ht
>>>
```
(it worked!)

* check Issues, e.g. "good first issues" (link) or anything interesting, pick one
* create a new branch named [TYPE]/[ISSUE_NR]-[TITLE],
TYPE can be `features`, `bugs`, `docs`, `workflows`, e.g.:
`git checkout -b features/1031-support-xarrays`

* you can't commit without installing the `pre-commit` hooks:
```
conda install pre-commit
conda install black
conda install flake8
pre-commit install
```


* DON'T: call `numpy` functions internally. They don't support GPUs. DO: call `torch` functions.

* DON'T: ping us to ask "Where do I start?". DO: get started based on what interests you!


=======
NEW!
--------------
- [Quick Start](quick_start.md) for new users and contributors (Jan 14, 2023)
>>>>>>> 5a03aae5



Goals
-----

Heat is a flexible and seamless open-source software for high performance data
analytics and machine learning. It provides highly optimized algorithms and data
structures for tensor computations using CPUs, GPUs and distributed cluster
systems on top of MPI. The goal of Heat is to fill the gap between data
analytics and machine learning libraries with a strong focus on single-node
performance, and traditional high-performance computing (HPC). Heat's generic
Python-first programming interface integrates seamlessly with the existing data
science ecosystem and makes it as effortless as using numpy to write scalable
scientific and data science applications.

Heat allows you to tackle your actual Big Data challenges that go beyond the
computational and memory needs of your laptop and desktop.

Features
--------

* High-performance n-dimensional tensors
* CPU, GPU and distributed computation using MPI
* Powerful data analytics and machine learning methods
* Abstracted communication via split tensors
* Python API

Getting Started
---------------

TL;DR: [Quick Start](quick_start.md)

Check out our Jupyter Notebook [tutorial]((https://github.com/helmholtz-analytics/heat/blob/main/scripts/)tutorial.ipynb)
right here on Github or in the /scripts directory.

The complete documentation of the latest version is always deployed on
[Read the Docs](https://heat.readthedocs.io/).

Support Channels
----------------

We use [StackOverflow](https://stackoverflow.com/tags/pyheat/) as a forum for questions about Heat.
If you do not find an answer to your question, then please ask a new question there and be sure to
tag it with "pyheat".

You can also reach us on [GitHub Discussions](https://github.com/helmholtz-analytics/heat/discussions).

Requirements
------------

Heat requires Python 3.7 or newer.
Heat is based on [PyTorch](https://pytorch.org/). Specifically, we are exploiting
PyTorch's support for GPUs *and* MPI parallelism. For MPI support we utilize
[mpi4py](https://mpi4py.readthedocs.io). Both packages can be installed via pip
or automatically using the setup.py.


Installation
------------

TL;DR: [Quick Start](quick_start.md)

Tagged releases are made available on the
[Python Package Index (PyPI)](https://pypi.org/project/heat/). You can typically
install the latest version with

> $ pip install heat[hdf5,netcdf]

where the part in brackets is a list of optional dependencies. You can omit
it, if you do not need HDF5 or NetCDF support.

**It is recommended to use the most recent supported version of PyTorch!**

It is also very important to ensure that the PyTorch version is compatible with the local CUDA installation.
More information can be found [here](https://pytorch.org/get-started/locally/).

Hacking
-------
TL;DR: [Quick Start](quick_start.md)

If you want to work with the development version, you can check out the sources using

> $ git clone https://github.com/helmholtz-analytics/heat.git

The installation can then be done from the checked-out sources with

> $ pip install .[hdf5,netcdf,dev]

We welcome contributions from the community, please check out our [Contribution Guidelines](contributing.md) before getting started!

License
-------

Heat is distributed under the MIT license, see our
[LICENSE](LICENSE) file.

Citing Heat
-----------

If you find Heat helpful for your research, please mention it in your publications. You can cite:

- Götz, M., Debus, C., Coquelin, D., Krajsek, K., Comito, C., Knechtges, P., Hagemeier, B., Tarnawa, M., Hanselmann, S., Siggel, S., Basermann, A. & Streit, A. (2020). HeAT - a Distributed and GPU-accelerated Tensor Framework for Data Analytics. In 2020 IEEE International Conference on Big Data (Big Data) (pp. 276-287). IEEE, DOI: 10.1109/BigData50022.2020.9378050.

```
@inproceedings{heat2020,
    title={{HeAT -- a Distributed and GPU-accelerated Tensor Framework for Data Analytics}},
    author={
      Markus Götz and
      Charlotte Debus and
      Daniel Coquelin and
      Kai Krajsek and
      Claudia Comito and
      Philipp Knechtges and
      Björn Hagemeier and
      Michael Tarnawa and
      Simon Hanselmann and
      Martin Siggel and
      Achim Basermann and
      Achim Streit
    },
    booktitle={2020 IEEE International Conference on Big Data (Big Data)},
    year={2020},
    pages={276-287},
    month={December},
    publisher={IEEE},
    doi={10.1109/BigData50022.2020.9378050}
}
```

Acknowledgements
----------------

*This work is supported by the [Helmholtz Association Initiative and
Networking Fund](https://www.helmholtz.de/en/about_us/the_association/initiating_and_networking/)
under project number ZT-I-0003 and the Helmholtz AI platform grant.*

---

<div align="center">
  <a href="https://www.dlr.de/EN/Home/home_node.html"><img src="https://raw.githubusercontent.com/helmholtz-analytics/heat/master/doc/images/dlr_logo.svg" height="50px" hspace="3%" vspace="20px"></a><a href="https://www.fz-juelich.de/portal/EN/Home/home_node.html"><img src="https://raw.githubusercontent.com/helmholtz-analytics/heat/master/doc/images/fzj_logo.svg" height="50px" hspace="3%" vspace="20px"></a><a href="http://www.kit.edu/english/index.php"><img src="https://raw.githubusercontent.com/helmholtz-analytics/heat/master/doc/images/kit_logo.svg" height="50px" hspace="3%" vspace="20px"></a><a href="https://www.helmholtz.de/en/"><img src="https://raw.githubusercontent.com/helmholtz-analytics/heat/master/doc/images/helmholtz_logo.svg" height="50px" hspace="3%" vspace="20px"></a>
</div><|MERGE_RESOLUTION|>--- conflicted
+++ resolved
@@ -15,61 +15,10 @@
 [![license: MIT](https://img.shields.io/badge/License-MIT-blue.svg)](https://opensource.org/licenses/MIT)
 [![Downloads](https://pepy.tech/badge/heat)](https://pepy.tech/project/heat)
 
-<<<<<<< HEAD
-NEW! Contributors' TL;DR
-------------------------
 
-* set up development env and install dependencies, e.g. with conda
-```
-conda create -n heat-dev python=3.9
-conda activate heat-dev
-conda install -c conda-forge openmpi
-conda install -c conda-forge mpi4py
-conda install -c conda-forge "hdf5=*=mpi*"
-conda install -c conda-forge netcdf4
-conda install -c conda-forge scikit-learn
-conda install -c pytorch pytorch torchvision
-```
-* clone GitHub repo
-```
-git clone git@github.com:helmholtz-analytics/heat.git
-cd heat/
-```
-* DID IT WORK?? check with
-```
-python
-Python 3.9.15 | packaged by conda-forge | (main, Nov 22 2022, 08:48:25)
-[Clang 14.0.6 ] on darwin
-Type "help", "copyright", "credits" or "license" for more information.
->>> import heat as ht
->>>
-```
-(it worked!)
-
-* check Issues, e.g. "good first issues" (link) or anything interesting, pick one
-* create a new branch named [TYPE]/[ISSUE_NR]-[TITLE],
-TYPE can be `features`, `bugs`, `docs`, `workflows`, e.g.:
-`git checkout -b features/1031-support-xarrays`
-
-* you can't commit without installing the `pre-commit` hooks:
-```
-conda install pre-commit
-conda install black
-conda install flake8
-pre-commit install
-```
-
-
-* DON'T: call `numpy` functions internally. They don't support GPUs. DO: call `torch` functions.
-
-* DON'T: ping us to ask "Where do I start?". DO: get started based on what interests you!
-
-
-=======
 NEW!
---------------
+----
 - [Quick Start](quick_start.md) for new users and contributors (Jan 14, 2023)
->>>>>>> 5a03aae5
 
 
 
