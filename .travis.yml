--- conflicted
+++ resolved
@@ -12,12 +12,8 @@
 
 install:
   - docker exec -t unittest /bin/bash -c '. /root/.bashrc && pip install -q -e .[hdf5,netcdf]'
-<<<<<<< HEAD
-
-=======
   - pip list
  
->>>>>>> ac8069d8
 script:
   # Running multiple mpi process count, generate a unique coverage report for each one and merge into one report
   - |
