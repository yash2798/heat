--- conflicted
+++ resolved
@@ -13,11 +13,8 @@
 install:
   - pip install . -e .[hdf5] .[netcdf]
 script:
-<<<<<<< HEAD
-  - mpirun -np 2 pytest --cov=heat
-=======
+  - mpirun -np 2 pytest
   - mpirun pytest --cov=heat heat/
->>>>>>> 21922ee9
 after_success:
   - codecov
 deploy:
